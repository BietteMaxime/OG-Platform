/**
 * Copyright (C) 2009 - 2009 by OpenGamma Inc.
 * 
 * Please see distribution for license.
 */
package com.opengamma.math.interpolation;

import static org.junit.Assert.assertEquals;

import java.util.HashMap;
import java.util.Map;

import org.junit.Test;

import cern.jet.random.engine.MersenneTwister64;
import cern.jet.random.engine.RandomEngine;

import com.opengamma.math.function.Function1D;
import com.opengamma.math.function.PolynomialFunction1D;

/**
 * 
 */
public class NaturalCubicSplineInterpolator1DTest {
  private static final RandomEngine RANDOM = new MersenneTwister64(MersenneTwister64.DEFAULT_SEED);
<<<<<<< HEAD
  private static final Double[] COEFF = new Double[] { -0.4, 0.05, 0.2, 1. };
=======
  private static final double[] COEFF = new double[] {-0.4, 0.05, 0.2, 1.};
>>>>>>> 046e7bba
  private static final Interpolator1D<Interpolator1DWithSecondDerivativeModel, InterpolationResult> INTERPOLATOR = new NaturalCubicSplineInterpolator1D();
  private static final Function1D<Double, Double> CUBIC = new PolynomialFunction1D(COEFF);
  private static final double EPS = 1e-2;
  private static final Interpolator1DWithSecondDerivativeModel MODEL;

  static {
    final Map<Double, Double> data = new HashMap<Double, Double>();
    for (int i = 0; i < 12; i++) {
      final double x = i / 10.;
      data.put(x, CUBIC.evaluate(x));
    }
    MODEL = (Interpolator1DWithSecondDerivativeModel) Interpolator1DModelFactory.fromMap(data, INTERPOLATOR);
  }

  @Test(expected = IllegalArgumentException.class)
  public void nullInputMap() {
    INTERPOLATOR.interpolate((Interpolator1DWithSecondDerivativeModel) null, 3.);
  }

  @Test(expected = IllegalArgumentException.class)
  public void nullInterpolateValue() {
    INTERPOLATOR.interpolate(MODEL, null);
  }

  @Test(expected = InterpolationException.class)
  public void testHighValue() {
    INTERPOLATOR.interpolate(MODEL, 15.);
  }

  @Test(expected = InterpolationException.class)
  public void testLowValue() {
    INTERPOLATOR.interpolate(MODEL, -12.);
  }

  @Test
  public void test() {
    for (int i = 0; i < 100; i++) {
      final double x = RANDOM.nextDouble();
      assertEquals(CUBIC.evaluate(x), INTERPOLATOR.interpolate(MODEL, x).getResult(), EPS);
    }
  }
}<|MERGE_RESOLUTION|>--- conflicted
+++ resolved
@@ -23,11 +23,9 @@
  */
 public class NaturalCubicSplineInterpolator1DTest {
   private static final RandomEngine RANDOM = new MersenneTwister64(MersenneTwister64.DEFAULT_SEED);
-<<<<<<< HEAD
-  private static final Double[] COEFF = new Double[] { -0.4, 0.05, 0.2, 1. };
-=======
-  private static final double[] COEFF = new double[] {-0.4, 0.05, 0.2, 1.};
->>>>>>> 046e7bba
+
+  private static final double[] COEFF = new double[] { -0.4, 0.05, 0.2, 1. };
+
   private static final Interpolator1D<Interpolator1DWithSecondDerivativeModel, InterpolationResult> INTERPOLATOR = new NaturalCubicSplineInterpolator1D();
   private static final Function1D<Double, Double> CUBIC = new PolynomialFunction1D(COEFF);
   private static final double EPS = 1e-2;
