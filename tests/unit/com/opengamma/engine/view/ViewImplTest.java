--- conflicted
+++ resolved
@@ -124,12 +124,8 @@
     Map<AnalyticValueDefinition<?>, AnalyticValue<?>> resultValues = result.getValues(resultPosition);
     assertNotNull(resultValues);
     assertEquals(1, resultValues.size());
-<<<<<<< HEAD
-    AnalyticValue<?> discountCurveValue = resultValues.get(HardCodedUSDDiscountCurveAnalyticFunction.getDiscountCurveValueDefinition());
-=======
     AnalyticValueDefinition<?> discountCurveValueDefinition = DiscountCurveAnalyticFunction.constructDiscountCurveValueDefinition(Currency.getInstance("USD"));
     AnalyticValue<?> discountCurveValue = resultValues.get(discountCurveValueDefinition);
->>>>>>> a5ca6efe
     assertNotNull(discountCurveValue);
     assertEquals(discountCurveValueDefinition, discountCurveValue.getDefinition());
     assertNotNull(discountCurveValue.getValue());
@@ -151,11 +147,7 @@
         Collection<Position> positions = resultModel.getPositions();
         Position resultPosition = positions.iterator().next();
         Map<AnalyticValueDefinition<?>, AnalyticValue<?>> resultValues = resultModel.getValues(resultPosition);
-<<<<<<< HEAD
-        AnalyticValue<?> discountCurveValue = resultValues.get(HardCodedUSDDiscountCurveAnalyticFunction.getDiscountCurveValueDefinition());
-=======
         AnalyticValue<?> discountCurveValue = resultValues.get(DiscountCurveAnalyticFunction.constructDiscountCurveValueDefinition(Currency.getInstance("USD")));
->>>>>>> a5ca6efe
         DiscountCurve theCurveItself = (DiscountCurve) discountCurveValue.getValue();
         System.out.println("Discount Curve is " + theCurveItself.getData());
       }
@@ -244,19 +236,11 @@
         currValue += (Math.random() * 0.010);
       }
       final Map<String, Double> dataFields = new HashMap<String, Double>();
-<<<<<<< HEAD
-      dataFields.put(HardCodedUSDDiscountCurveAnalyticFunction.PRICE_FIELD_NAME, currValue);
-      final AnalyticValueDefinition<Object> definition = (AnalyticValueDefinition<Object>) HardCodedUSDDiscountCurveAnalyticFunction.constructDefinition(strip);
-      AnalyticValue<Object> value = new AbstractAnalyticValue<Object>(definition, dataFields) {
-        @Override
-        public AnalyticValue<Object> scaleForPosition(BigDecimal quantity) {
-=======
       dataFields.put(DiscountCurveAnalyticFunction.PRICE_FIELD_NAME, currValue);
       @SuppressWarnings("unchecked")
       AnalyticValue value = new AbstractAnalyticValue(strip.getStripValueDefinition(), dataFields) {
         @Override
         public AnalyticValue<Map<String, Double>> scaleForPosition(BigDecimal quantity) {
->>>>>>> a5ca6efe
           return this;
         }
       };
