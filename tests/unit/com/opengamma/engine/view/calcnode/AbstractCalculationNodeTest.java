--- conflicted
+++ resolved
@@ -78,16 +78,10 @@
     
     MockFunction mockFunction = getMockFunction();
     TestCalculationNode calcNode = getTestCalcNode(mockFunction);
-<<<<<<< HEAD
-    TestResultWriter result = new TestResultWriter ();
-    CalculationJob calcJob = getCalculationJob(mockFunction, result);
-=======
     CalculationJob calcJob = getCalculationJob(mockFunction);
->>>>>>> 70431665
     
     long startTime = System.nanoTime();
-    calcNode.executeJob(calcJob);
-    CalculationJobResult jobResult = result.getResult ();
+    CalculationJobResult jobResult = calcNode.executeJob(calcJob);
     long endTime = System.nanoTime();
     assertNotNull(jobResult);
     assertTrue(jobResult.getDuration() >= 0);
@@ -102,12 +96,7 @@
   public void mockFunctionInvocationOneInputOneOutput() {
     MockFunction mockFunction = getMockFunction();
     TestCalculationNode calcNode = getTestCalcNode(mockFunction);
-<<<<<<< HEAD
-    TestResultWriter result = new TestResultWriter ();
-    CalculationJob calcJob = getCalculationJob(mockFunction, result);
-=======
     CalculationJob calcJob = getCalculationJob(mockFunction);
->>>>>>> 70431665
     
     ValueSpecification inputSpec = new ValueSpecification(mockFunction.getRequirement());
     ComputedValue inputValue = new ComputedValue(inputSpec, "Just an input object");
@@ -115,8 +104,7 @@
     ViewComputationCache cache = calcNode.getCache(calcJob.getSpecification());
     cache.putValue(inputValue);
     
-    calcNode.executeJob(calcJob);
-    CalculationJobResult jobResult = result.getResult ();
+    CalculationJobResult jobResult = calcNode.executeJob(calcJob);
     assertNotNull(jobResult);
     assertEquals(1, jobResult.getResultItems().size());
     CalculationJobResultItem resultItem = jobResult.getResultItems().get(0);
