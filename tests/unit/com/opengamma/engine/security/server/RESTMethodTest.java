/**
 * Copyright (C) 2009 - 2010 by OpenGamma Inc.
 *
 * Please see distribution for license.
 */
package com.opengamma.engine.security.server;

import static com.opengamma.engine.security.server.SecuritySourceServiceNames.DEFAULT_SECURITYSOURCE_NAME;
import static com.opengamma.engine.security.server.SecuritySourceServiceNames.SECURITYSOURCE_SECURITIES;
import static com.opengamma.engine.security.server.SecuritySourceServiceNames.SECURITYSOURCE_SECURITY;
import static org.junit.Assert.assertEquals;
import static org.junit.Assert.assertNotNull;
import static org.junit.Assert.assertNull;

import java.util.Arrays;

import org.fudgemsg.FudgeFieldContainer;
import org.fudgemsg.FudgeMsgEnvelope;
import org.fudgemsg.FudgeMsgFormatter;
import org.junit.Before;
import org.junit.Test;

import com.opengamma.engine.security.DefaultSecurity;
import com.opengamma.engine.security.MockSecuritySource;
import com.opengamma.id.IdentificationScheme;
import com.opengamma.id.Identifier;
import com.opengamma.id.IdentifierBundle;
import com.opengamma.id.UniqueIdentifier;

public class RESTMethodTest {
  
  private final SecuritySourceService _securitySourceService = new SecuritySourceService();
  private UniqueIdentifier _uid1;
  //private UniqueIdentifier _uid2;

  protected SecuritySourceService getSecuritySourceService () {
    return _securitySourceService;
  }

  protected SecuritySourceResource getSecuritySourceResource () {
    return getSecuritySourceService().findSecuritySource(DEFAULT_SECURITYSOURCE_NAME);
  }

  @Before
  public void configureService() {
    MockSecuritySource securitySource = new MockSecuritySource();
    Identifier secId1 = new Identifier(new IdentificationScheme("d1"), "v1");
    Identifier secId2 = new Identifier(new IdentificationScheme("d2"), "v2");
<<<<<<< HEAD
    DefaultSecurity sec1 = new DefaultSecurity("t1");
    sec1.setIdentifiers (new IdentifierBundle(secId1));
    secMaster.addSecurity(sec1);
    DefaultSecurity sec2 = new DefaultSecurity("t2");
    sec2.setIdentifiers (new IdentifierBundle(secId2));
    secMaster.addSecurity(sec2);
    getSecurityMasterService ().setSecurityMaster (secMaster);
=======
    DefaultSecurity sec1 = new DefaultSecurity("t1", new IdentifierBundle(secId1));
    securitySource.addSecurity(sec1);
    DefaultSecurity sec2 = new DefaultSecurity("t2", new IdentifierBundle(secId2));
    securitySource.addSecurity(sec2);
    getSecuritySourceService().setSecuritySource(securitySource);
>>>>>>> 7650fd30
    _uid1 = sec1.getUniqueIdentifier();
    // _uid2 = sec2.getUniqueIdentifier();
  }

  @Test
  public void testFindSecuritySource() {
    assertNull(getSecuritySourceService().findSecuritySource("woot"));
    assertNotNull(getSecuritySourceResource());
  }

//  private <T> List<T> assertIsList (final Class<T> clazz, final FudgeFieldContainer msg) {
//    if (msg.getNumFields () == 0) {
//      return Collections.emptyList ();
//    }
//    final List<T> list = new ArrayList<T> (msg.getNumFields ());
//    for (FudgeField f : msg) {
//      assertEquals (null, f.getName ());
//      assertTrue ((f.getOrdinal () == null) || (f.getOrdinal () == 1));
//      T value = msg.getFieldValue (clazz, f);
//      assertNotNull (value);
//      list.add (value);
//    }
//    return list;
//  }
  
  @Test
  public void testGetSecurityByIdentifier() {
    final FudgeMsgEnvelope fme = getSecuritySourceResource().getSecurity(_uid1.toString());
    assertNotNull(fme);
    final FudgeFieldContainer msg = fme.getMessage();
    assertNotNull(msg);
    FudgeMsgFormatter.outputToSystemOut(msg);
    final FudgeFieldContainer security = msg.getFieldValue(FudgeFieldContainer.class, msg.getByName(SECURITYSOURCE_SECURITY));
    assertNotNull(security);
  }

  @Test
  public void testGetSecurityByBundle() {
    final FudgeMsgEnvelope fme = getSecuritySourceResource().getSecurity(Arrays.asList("d1::v1"));
    assertNotNull(fme);
    final FudgeFieldContainer msg = fme.getMessage();
    assertNotNull(msg);
    FudgeMsgFormatter.outputToSystemOut(msg);
    final FudgeFieldContainer security = msg.getFieldValue(FudgeFieldContainer.class, msg.getByName(SECURITYSOURCE_SECURITY));
    assertNotNull(security);
  }

  @Test
  public void testGetSecurities() {
    final FudgeMsgEnvelope fme = getSecuritySourceResource().getSecurities(Arrays.asList("d1::v1", "d2::v2"));
    assertNotNull(fme);
    final FudgeFieldContainer msg = fme.getMessage();
    assertNotNull(msg);
    FudgeMsgFormatter.outputToSystemOut(msg);
    final FudgeFieldContainer securities = msg.getFieldValue(FudgeFieldContainer.class, msg.getByName(SECURITYSOURCE_SECURITIES));
    assertNotNull(securities);
    assertEquals(2, securities.getNumFields());
  }

}<|MERGE_RESOLUTION|>--- conflicted
+++ resolved
@@ -46,21 +46,13 @@
     MockSecuritySource securitySource = new MockSecuritySource();
     Identifier secId1 = new Identifier(new IdentificationScheme("d1"), "v1");
     Identifier secId2 = new Identifier(new IdentificationScheme("d2"), "v2");
-<<<<<<< HEAD
     DefaultSecurity sec1 = new DefaultSecurity("t1");
     sec1.setIdentifiers (new IdentifierBundle(secId1));
-    secMaster.addSecurity(sec1);
+    securitySource.addSecurity(sec1);
     DefaultSecurity sec2 = new DefaultSecurity("t2");
     sec2.setIdentifiers (new IdentifierBundle(secId2));
-    secMaster.addSecurity(sec2);
-    getSecurityMasterService ().setSecurityMaster (secMaster);
-=======
-    DefaultSecurity sec1 = new DefaultSecurity("t1", new IdentifierBundle(secId1));
-    securitySource.addSecurity(sec1);
-    DefaultSecurity sec2 = new DefaultSecurity("t2", new IdentifierBundle(secId2));
     securitySource.addSecurity(sec2);
     getSecuritySourceService().setSecuritySource(securitySource);
->>>>>>> 7650fd30
     _uid1 = sec1.getUniqueIdentifier();
     // _uid2 = sec2.getUniqueIdentifier();
   }
