--- conflicted
+++ resolved
@@ -15,14 +15,15 @@
 import java.util.HashMap;
 import java.util.List;
 import java.util.Map;
+import java.util.Map.Entry;
 import java.util.Random;
 import java.util.SortedMap;
+import java.util.TimeZone;
 import java.util.TreeMap;
-import java.util.Map.Entry;
-
+
+import javax.time.calendar.Clock;
 import javax.time.calendar.DayOfWeek;
 import javax.time.calendar.LocalDate;
-import javax.time.calendar.MonthOfYear;
 import javax.time.calendar.ZonedDateTime;
 
 import org.junit.Before;
@@ -74,7 +75,8 @@
   private static final String[] DATA_PROVIDERS = new String[] { "UNKNOWN", CMPL_DATA_PROVIDER, "CMPT" };
   private static final String[] DATA_SOURCES = new String[] { BBG_DATA_SOURCE, "REUTERS", "JPM" };
 
-  private static final LocalDate DEFAULT_START = LocalDate.of(2010, MonthOfYear.SEPTEMBER, 6);
+  private static final LocalDate DEFAULT_START = DateUtil.previousWeekDay().minusDays(7);
+  private static final LocalDate DEFAULT_END = DateUtil.previousWeekDay();
 
   private Random _random = new Random();
   private TimeSeriesMaster<T> _tsMaster;
@@ -82,6 +84,7 @@
   public TimeSeriesMasterTest(String databaseType, String databaseVersion) {
     super(databaseType, databaseVersion);
     s_logger.info("running testcases for {} version {}", databaseType, databaseVersion);
+    TimeZone.setDefault(TimeZone.getTimeZone("UTC"));
   }
   
   abstract protected TimeSeriesMaster<T> getTimeSeriesMaster(Map<String, String> namedSQLMap);
@@ -95,7 +98,6 @@
   /**
    * @throws java.lang.Exception
    */
-  @SuppressWarnings("unchecked")
   @Before
   public void setUp() throws Exception {
     super.setUp();
@@ -262,12 +264,8 @@
       Identifier id1 = Identifier.of("sa" + i, "ida" + i);
       Identifier id2 = Identifier.of("sb" + i, "idb" + i);
       IdentifierBundle identifiers = IdentifierBundle.of(id1, id2);
-<<<<<<< HEAD
-      LocalDateDoubleTimeSeries timeSeries = makeRandomTimeSeries(5);
-=======
       LocalDate previousWeekDay = DateUtil.previousWeekDay();
       DoubleTimeSeries<T> timeSeries = makeRandomTimeSeries(previousWeekDay, 7);
->>>>>>> 5791534e
       expectedIds.add(identifiers);
       
       TimeSeriesDocument<T> tsDocument = new TimeSeriesDocument<T>();
@@ -367,6 +365,7 @@
     List<TimeSeriesDocument<T>> result = new ArrayList<TimeSeriesDocument<T>>(); 
     for (int i = 0; i < TS_DATASET_SIZE; i++) {
       IdentifierBundle identifiers = IdentifierBundle.of(Identifier.of(IdentificationScheme.BLOOMBERG_TICKER, "ticker" + i), Identifier.of(IdentificationScheme.BLOOMBERG_BUID, "buid" + i));
+      LocalDate start = DateUtil.previousWeekDay().minusDays(7);
       for (String dataSource : DATA_SOURCES) {
         for (String dataProvider : DATA_PROVIDERS) {
           for (String datafield : DATA_FIELDS) {
@@ -376,15 +375,9 @@
             tsDocument.setDataSource(dataSource);
             tsDocument.setObservationTime(LCLOSE_OBSERVATION_TIME);
             tsDocument.setIdentifiers(identifiers);
-<<<<<<< HEAD
-            LocalDateDoubleTimeSeries timeSeries = makeRandomTimeSeries(5);
-            assertTrue(timeSeries.size() == 5);
-            assertEquals(DEFAULT_START, timeSeries.getEarliestTime());
-=======
             DoubleTimeSeries<T> timeSeries = makeRandomTimeSeries(start, 7);
             assertTrue(timeSeries.size() == 7);
             assertEquals(convert(start), timeSeries.getEarliestTime());
->>>>>>> 5791534e
             tsDocument.setTimeSeries(timeSeries);
             
             tsDocument = _tsMaster.addTimeSeries(tsDocument);
@@ -407,11 +400,7 @@
   @Test
   public void addDuplicateTimeSeries() throws Exception {
     IdentifierBundle identifiers = IdentifierBundle.of(Identifier.of("sa", "ida"), Identifier.of("sb", "idb"));
-<<<<<<< HEAD
-    LocalDateDoubleTimeSeries timeSeries = makeRandomTimeSeries(5);
-=======
     DoubleTimeSeries<T> timeSeries = makeRandomTimeSeries(DEFAULT_START, 7);
->>>>>>> 5791534e
     
     TimeSeriesDocument<T> tsDocument = new TimeSeriesDocument<T>();
     tsDocument.setDataField(CLOSE_DATA_FIELD);
@@ -438,7 +427,7 @@
     otherDoc.setDataSource(BBG_DATA_SOURCE);
     otherDoc.setObservationTime(LCLOSE_OBSERVATION_TIME);
     otherDoc.setIdentifiers(identifiers);
-    otherDoc.setTimeSeries(makeRandomTimeSeries(5));
+    otherDoc.setTimeSeries(makeRandomTimeSeries(DEFAULT_START, 7));
     try {
       _tsMaster.addTimeSeries(otherDoc);
       fail();
@@ -449,17 +438,10 @@
   
   @Test
   public void updateTimeSeries() throws Exception {
-<<<<<<< HEAD
-    List<TimeSeriesDocument> tsList = addAndTestTimeSeries();
-    for (TimeSeriesDocument tsDoc : tsList) {
-      tsDoc.setTimeSeries(makeRandomTimeSeries(5));
-      TimeSeriesDocument updatedDoc = _tsMaster.updateTimeSeries(tsDoc);
-=======
     List<TimeSeriesDocument<T>> tsList = addAndTestTimeSeries();
     for (TimeSeriesDocument<T> tsDoc : tsList) {
       tsDoc.setTimeSeries(makeRandomTimeSeries(DEFAULT_START, 7));
       TimeSeriesDocument<T> updatedDoc = _tsMaster.updateTimeSeries(tsDoc);
->>>>>>> 5791534e
       assertNotNull(updatedDoc);
       assertNotNull(updatedDoc.getUniqueIdentifier());
       assertEquals(tsDoc.getUniqueIdentifier(), updatedDoc.getUniqueIdentifier());
@@ -557,11 +539,7 @@
     IdentifierBundle bundle = IdentifierBundle.of(Identifier.of(IdentificationScheme.BLOOMBERG_TICKER, "id1"));
     for (String dataProvider : DATA_PROVIDERS) {
       
-<<<<<<< HEAD
-      LocalDateDoubleTimeSeries timeSeries = makeRandomTimeSeries(5);
-=======
       DoubleTimeSeries<T> timeSeries = makeRandomTimeSeries(DEFAULT_START, 7);
->>>>>>> 5791534e
       
       TimeSeriesDocument<T> tsDocument = new TimeSeriesDocument<T>();
       tsDocument.setDataField(CLOSE_DATA_FIELD);
@@ -624,21 +602,12 @@
     
   @Test
   public void appendTimeSeries() throws Exception {
-<<<<<<< HEAD
-    List<TimeSeriesDocument> tsList = addAndTestTimeSeries();
-    for (TimeSeriesDocument tsDoc : tsList) {
-      LocalDateDoubleTimeSeries timeSeries = tsDoc.getTimeSeries();
-      LocalDate start = timeSeries.getLatestTime().plusDays(1);
-      LocalDateDoubleTimeSeries appendedTS = makeRandomTimeSeries(start, 5);
-      FastBackedDoubleTimeSeries<LocalDate> mergedTS = timeSeries.noIntersectionOperation(appendedTS);
-=======
     List<TimeSeriesDocument<T>> tsList = addAndTestTimeSeries();
     for (TimeSeriesDocument<T> tsDoc : tsList) {
       DoubleTimeSeries<T> timeSeries = tsDoc.getTimeSeries();
       LocalDate start = convert(timeSeries.getLatestTime()).plusDays(1);
       DoubleTimeSeries<T> appendedTS = makeRandomTimeSeries(start, 7);
       DoubleTimeSeries<T> mergedTS = timeSeries.noIntersectionOperation(appendedTS);
->>>>>>> 5791534e
       // append timeseries to existing identifiers in the datastore
       tsDoc.setTimeSeries(appendedTS);
       _tsMaster.appendTimeSeries(tsDoc);
@@ -903,13 +872,8 @@
   public void getTimeSeriesSnapShot() throws Exception {
     IdentifierBundle identifiers = IdentifierBundle.of(Identifier.of("sa", "ida"), Identifier.of("sb", "idb"));
     
-<<<<<<< HEAD
-    SortedMap<ZonedDateTime, DoubleTimeSeries<LocalDate>> timeStampTSMap = new TreeMap<ZonedDateTime, DoubleTimeSeries<LocalDate>>();
-    LocalDateDoubleTimeSeries timeSeries = makeRandomTimeSeries(5);
-=======
     SortedMap<ZonedDateTime, DoubleTimeSeries<T>> timeStampTSMap = new TreeMap<ZonedDateTime, DoubleTimeSeries<T>>();
     DoubleTimeSeries<T> timeSeries = makeRandomTimeSeries(DEFAULT_START, 7);
->>>>>>> 5791534e
     
     SortedMap<T, Double> currentTimeSeriesMap = new TreeMap<T, Double>();
     for (int i = 0; i < timeSeries.size(); i++) {
@@ -933,12 +897,8 @@
     assertNotNull(actualDoc);
     assertEqualTimeSeriesDocument(tsDocument, actualDoc);
     
-<<<<<<< HEAD
-    timeStampTSMap.put(ZonedDateTime.nowSystemClock(), timeSeries);
-=======
     Thread.sleep(50); // assume system clock resolution < 50ms
     timeStampTSMap.put(Clock.system(javax.time.calendar.TimeZone.UTC).zonedDateTime(), timeSeries);
->>>>>>> 5791534e
     
     //update a random datapoint 3 times
     for (int i = 0; i < 3; i++) {
@@ -947,12 +907,8 @@
       T updateDate = times.get(ranIndx);
       Double newValue = _random.nextDouble();
       currentTimeSeriesMap.put(updateDate, newValue);
-<<<<<<< HEAD
-      DataPointDocument dataPointDocument = new DataPointDocument();
-=======
       //_tsMaster.updateDataPoint(identifier, BBG_DATA_SOURCE, CMPL_DATA_PROVIDER, CLOSE_DATA_FIELD, LCLOSE_OBSERVATION_TIME, updateDate, newValue);
       DataPointDocument<T> dataPointDocument = new DataPointDocument<T>();
->>>>>>> 5791534e
       dataPointDocument.setTimeSeriesId(tsDocument.getUniqueIdentifier());
       dataPointDocument.setDate(updateDate);
       dataPointDocument.setValue(newValue);
@@ -961,13 +917,9 @@
       assertNotNull(tsDocument);
       timeSeries = getTimeSeries(new ArrayList<T>(currentTimeSeriesMap.keySet()), new ArrayList<Double>(currentTimeSeriesMap.values()));
       assertEquals(timeSeries, tsDocument.getTimeSeries()); 
-<<<<<<< HEAD
-      timeStampTSMap.put(ZonedDateTime.nowSystemClock(), timeSeries);
-=======
       
       Thread.sleep(50); // assume system clock resolution < 50ms
       timeStampTSMap.put(Clock.system(javax.time.calendar.TimeZone.UTC).zonedDateTime(), timeSeries);
->>>>>>> 5791534e
     }
     
     //delete a datapoint
@@ -981,12 +933,8 @@
     assertNotNull(tsDocument);
     timeSeries = getTimeSeries(new ArrayList<T>(currentTimeSeriesMap.keySet()), new ArrayList<Double>(currentTimeSeriesMap.values()));
     assertEquals(timeSeries, tsDocument.getTimeSeries()); 
-<<<<<<< HEAD
-    timeStampTSMap.put(ZonedDateTime.nowSystemClock(), timeSeries);
-=======
     Thread.sleep(50); // assume system clock resolution < 50ms
     timeStampTSMap.put(Clock.system(javax.time.calendar.TimeZone.UTC).zonedDateTime(), timeSeries);
->>>>>>> 5791534e
     
     //delete all datapoints
     tsDocument.setTimeSeries(getEmptyTimeSeries());
@@ -995,26 +943,18 @@
     assertNotNull(tsDocument);
     timeSeries = getEmptyTimeSeries();
     assertEquals(timeSeries, tsDocument.getTimeSeries()); 
-<<<<<<< HEAD
-    timeStampTSMap.put(ZonedDateTime.nowSystemClock(), timeSeries);
-=======
     Thread.sleep(50); // assume system clock resolution < 50ms
     timeStampTSMap.put(Clock.system(javax.time.calendar.TimeZone.UTC).zonedDateTime(), timeSeries);
->>>>>>> 5791534e
     
     //add new datapoints
-    timeSeries = makeRandomTimeSeries(5);
+    timeSeries = makeRandomTimeSeries(DEFAULT_START, 7);
     tsDocument.setTimeSeries(timeSeries);
     _tsMaster.updateTimeSeries(tsDocument);
     tsDocument = _tsMaster.getTimeSeries(tsDocument.getUniqueIdentifier());
     assertNotNull(tsDocument);
     assertEquals(timeSeries, tsDocument.getTimeSeries());
-<<<<<<< HEAD
-    timeStampTSMap.put(ZonedDateTime.nowSystemClock(), timeSeries);
-=======
     Thread.sleep(50); // assume system clock resolution < 50ms
     timeStampTSMap.put(Clock.system(javax.time.calendar.TimeZone.UTC).zonedDateTime(), timeSeries);
->>>>>>> 5791534e
     
     //assert datasnapshots
     for (Entry<ZonedDateTime, DoubleTimeSeries<T>> entry : timeStampTSMap.entrySet()) {
@@ -1069,14 +1009,9 @@
     assertEquals(expectedDoc.getObservationTime(), actualDoc.getObservationTime());
   }
   
-<<<<<<< HEAD
-  public static LocalDateDoubleTimeSeries makeRandomTimeSeries(int numDays) {
-    return makeRandomTimeSeries(DEFAULT_START, numDays);
-=======
   public DoubleTimeSeries<T> makeRandomTimeSeries(int numDays) {
     LocalDate previousWeekDay = DateUtil.previousWeekDay();
     return makeRandomTimeSeries(previousWeekDay, numDays);
->>>>>>> 5791534e
   }
   
   public static MapLocalDateDoubleTimeSeries makeRandomTimeSeriesStatic(int numDays) {
@@ -1105,59 +1040,5 @@
   private static boolean isWeekday(LocalDate day) {
     return (day.getDayOfWeek() != DayOfWeek.SATURDAY && day.getDayOfWeek() != DayOfWeek.SUNDAY);
   }
-  
-  @Test
-  public void getTimeSeriesWithDateRange() throws Exception {
-    List<TimeSeriesDocument> tsList = addAndTestTimeSeries();
-    for (TimeSeriesDocument tsDoc : tsList) {
-      LocalDateDoubleTimeSeries timeSeries = tsDoc.getTimeSeries();
-      
-      TimeSeriesDocument searchDoc = getHistoricalTimeSeries(tsDoc.getIdentifiers(),  tsDoc.getDataSource(), tsDoc.getDataProvider(), tsDoc.getDataField(), null, null);
-      assertNotNull(searchDoc);
-      assertEquals(tsDoc.getUniqueIdentifier(), searchDoc.getUniqueIdentifier());
-      assertEquals(timeSeries, searchDoc.getTimeSeries());
-      
-      // test end dates
-      LocalDate earliestDate = timeSeries.getEarliestTime();
-      LocalDate latestDate = timeSeries.getLatestTime();
-      
-      searchDoc = getHistoricalTimeSeries(tsDoc.getIdentifiers(),  tsDoc.getDataSource(), tsDoc.getDataProvider(), tsDoc.getDataField(), earliestDate, latestDate);
-      assertNotNull(searchDoc);
-      assertEquals(tsDoc.getUniqueIdentifier(), searchDoc.getUniqueIdentifier());
-      assertEquals(timeSeries, searchDoc.getTimeSeries());
-
-      // test subSeries
-      LocalDate start = earliestDate.plusDays(1);
-      LocalDate end = latestDate.minusDays(1);
-      if (start.isBefore(end) || start.equals(end)) {
-        searchDoc = getHistoricalTimeSeries(tsDoc.getIdentifiers(),  tsDoc.getDataSource(), tsDoc.getDataProvider(), tsDoc.getDataField(), start, end);
-        assertNotNull(searchDoc);
-        assertEquals(tsDoc.getUniqueIdentifier(), searchDoc.getUniqueIdentifier());
-        assertEquals(start, searchDoc.getTimeSeries().getEarliestTime());
-        assertEquals(end, searchDoc.getTimeSeries().getLatestTime());
-      }
-    }
-  }
-
-  /**
-   * @param identifierBundle
-   * @param earliestDate
-   * @param latestDate
-   * @return
-   */
-  private TimeSeriesDocument getHistoricalTimeSeries(IdentifierBundle identifierBundle, String dataSource, String dataProvider, String dataField, LocalDate earliestDate, LocalDate latestDate) {
-    TimeSeriesSearchRequest request = new TimeSeriesSearchRequest();
-    request.getIdentifiers().addAll(identifierBundle.getIdentifiers());
-    request.setDataSource(dataSource);
-    request.setDataProvider(dataProvider);
-    request.setDataField(dataField);
-    request.setStart(earliestDate);
-    request.setEnd(latestDate);
-    request.setLoadTimeSeries(true);
-    
-    TimeSeriesSearchResult searchResult = _tsMaster.searchTimeSeries(request);
-    TimeSeriesDocument loadedDoc = searchResult.getDocuments().get(0);
-    return loadedDoc;
-  }
 
 }