--- conflicted
+++ resolved
@@ -117,13 +117,7 @@
     exchange.setUniqueId(uniqueId);
     document.setUniqueId(uniqueId);
     final Instant now = Instant.now();
-<<<<<<< HEAD
-    final ExchangeDocument doc = new ExchangeDocument();
-    doc.setObject(exchange);
-    doc.setUniqueId(uniqueId);
-=======
     final ExchangeDocument doc = new ExchangeDocument(exchange);
->>>>>>> beab27de
     doc.setVersionFromInstant(now);
     doc.setCorrectionFromInstant(now);
     _store.put(objectId, doc);
