--- conflicted
+++ resolved
@@ -29,15 +29,9 @@
 public class MasterSnapshotSource extends AbstractMasterSource<MarketDataSnapshotDocument, MarketDataSnapshotMaster>
     implements MarketDataSnapshotSource {
 
-<<<<<<< HEAD
-  private final ConcurrentHashMap<Pair<UniqueId, MarketDataSnapshotChangeListener>, MasterChangeListener> _registeredListeners =
-      new ConcurrentHashMap<Pair<UniqueId, MarketDataSnapshotChangeListener>, MasterChangeListener>();
-
-=======
-  private final ConcurrentHashMap<Pair<UniqueIdentifier, MarketDataSnapshotChangeListener>, ChangeListener> _registeredListeners = 
-    new  ConcurrentHashMap<Pair<UniqueIdentifier, MarketDataSnapshotChangeListener>, ChangeListener>();
+  private final ConcurrentHashMap<Pair<UniqueId, MarketDataSnapshotChangeListener>, ChangeListener> _registeredListeners = 
+    new  ConcurrentHashMap<Pair<UniqueId, MarketDataSnapshotChangeListener>, ChangeListener>();
   
->>>>>>> 412e2163
   /**
    * Creates an instance with an underlying master which does not override versions.
    * 
@@ -53,23 +47,13 @@
   }
 
   @Override
-<<<<<<< HEAD
   public void addChangeListener(final UniqueId uniqueId, final MarketDataSnapshotChangeListener listener) {
-    MasterChangeListener masterListener = new MasterChangeListener() {
-
-      @Override
-      public void masterChanged(MasterChanged event) {
-        UniqueId changedId = event.getAfterId();
-        if (changedId != null && changedId.getScheme().equals(uniqueId.getScheme()) && changedId.getValue().equals(uniqueId.getValue())) {
-=======
-  public void addChangeListener(final UniqueIdentifier uid, final MarketDataSnapshotChangeListener listener) {
     ChangeListener changeListener = new ChangeListener() {
 
       @Override
       public void entityChanged(ChangeEvent event) {
-        UniqueIdentifier changedId = event.getAfterId();
-        if (changedId != null && changedId.getScheme().equals(uid.getScheme()) && changedId.getValue().equals(uid.getValue())) {
->>>>>>> 412e2163
+        UniqueId changedId = event.getAfterId();
+        if (changedId != null && changedId.getScheme().equals(uniqueId.getScheme()) && changedId.getValue().equals(uniqueId.getValue())) {
           //TODO This is over cautious in the case of corrections to non latest versions
           if (uniqueId.getVersion() == null || changedId.getVersion().equals(uniqueId.getVersion())) {
             listener.snapshotChanged(uniqueId);
@@ -77,25 +61,14 @@
         }
       }
     };
-<<<<<<< HEAD
-    _registeredListeners.put(Pair.of(uniqueId, listener), masterListener);
-    getMaster().changeManager().addChangeListener(masterListener);
-  }
-
-  @Override
-  public void removeChangeListener(UniqueId uniqueId, MarketDataSnapshotChangeListener listener) {
-    MasterChangeListener masterListener = _registeredListeners.remove(Pair.of(uniqueId, listener));
-    getMaster().changeManager().removeChangeListener(masterListener);
-=======
-    _registeredListeners.put(Pair.of(uid, listener), changeListener);
+    _registeredListeners.put(Pair.of(uniqueId, listener), changeListener);
     getMaster().changeManager().addChangeListener(changeListener);
   }
 
   @Override
-  public void removeChangeListener(UniqueIdentifier uid, MarketDataSnapshotChangeListener listener) {
+  public void removeChangeListener(UniqueId uid, MarketDataSnapshotChangeListener listener) {
     ChangeListener changeListener = _registeredListeners.remove(Pair.of(uid, listener));
     getMaster().changeManager().removeChangeListener(changeListener);
->>>>>>> 412e2163
   }
 
 }