--- conflicted
+++ resolved
@@ -4,8 +4,6 @@
  * Please see distribution for license.
  */
 package com.opengamma.financial.equity.varswap.pricing;
-
-import org.apache.commons.lang.Validate;
 
 import com.opengamma.financial.equity.varswap.derivative.VarianceSwap;
 import com.opengamma.financial.model.volatility.BlackFormula;
@@ -14,6 +12,8 @@
 import com.opengamma.math.integration.Integrator1D;
 import com.opengamma.math.integration.RungeKuttaIntegrator1D;
 import com.opengamma.util.tuple.DoublesPair;
+
+import org.apache.commons.lang.Validate;
 
 /**
  * We construct a model independent method to price variance as a static replication
@@ -76,7 +76,6 @@
     Validate.notNull(deriv, "VarianceSwap deriv");
     Validate.notNull(market, "VarianceSwapDataBundle market");
 
-<<<<<<< HEAD
     if (deriv.getTimeToSettlement() < 0) {
       return 0.0; // All payments have been settled
     }
@@ -98,13 +97,6 @@
 
     double totalVar = realizedVar * (nObsActual / nObsExpected) + remainingVar * (nObsExpected - nObsActual - nObsDisrupted) / nObsExpected;
     double finalPayment = deriv.getVarNotional() * (totalVar - deriv.getVarStrike());
-=======
-    // TODO Can we assert that we are double counting days?
-    final double realizedVar = new RealizedVariance().evaluate(deriv); // Realized variance of log returns already observed
-    final double remainingVar = impliedVariance(deriv, market); // Remaining variance implied by option prices
-    final double finalPayment = deriv.getVarNotional() * (realizedVar + remainingVar - deriv.getVarStrike());
-    // FIXME Case !!! Confirm relative scaling of past vs future var, and annualization
->>>>>>> 88b6596e
 
     final double df = market.getDiscountCurve().getDiscountFactor(deriv.getTimeToSettlement());
     return df * finalPayment;
@@ -194,7 +186,6 @@
     };
 
     // 4. Compute variance hedge by integrating positions over all strikes
-<<<<<<< HEAD
     double variance = _integrator.integrate(otmOptionAndWeight, _lowerBound, _upperBound);
     return variance / expiry;
   }
@@ -210,9 +201,5 @@
   public double impliedVolatility(final VarianceSwap deriv, final VarianceSwapDataBundle market) {
     final double sigmaSquared = impliedVariance(deriv, market);
     return Math.sqrt(sigmaSquared);
-=======
-    final double variance = _integrator.integrate(otmOptionAndWeight, _lowerBound, _upperBound);
-    return variance;
->>>>>>> 88b6596e
   }
 }