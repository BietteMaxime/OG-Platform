/**
 * Copyright (C) 2011 - present by OpenGamma Inc. and the OpenGamma group of companies
 * 
 * Please see distribution for license.
 */
package com.opengamma.financial.instrument.annuity;

import java.util.ArrayList;
import java.util.List;

import javax.time.calendar.Period;
import javax.time.calendar.ZonedDateTime;

import org.apache.commons.lang.Validate;

import com.opengamma.financial.instrument.index.IborIndex;
import com.opengamma.financial.instrument.payment.CouponFixedDefinition;
import com.opengamma.financial.instrument.payment.CouponIborDefinition;
import com.opengamma.financial.interestrate.annuity.definition.GenericAnnuity;
import com.opengamma.financial.interestrate.payments.Coupon;
import com.opengamma.financial.schedule.ScheduleCalculator;
import com.opengamma.util.timeseries.DoubleTimeSeries;

/**
 * A wrapper class for a AnnuityDefinition containing CouponIborDefinition.
 */
public class AnnuityCouponIborDefinition extends AnnuityDefinition<CouponIborDefinition> {
  /** Empty array for array conversion of list */
  protected static final Coupon[] EMPTY_ARRAY_COUPON = new Coupon[0];

  /**
   * Constructor from a list of Ibor-like coupons.
   * @param payments The Ibor coupons.
   */
  public AnnuityCouponIborDefinition(final CouponIborDefinition[] payments) {
    super(payments);
  }

  /**
   * Annuity builder from the conventions and common characteristics.
   * @param settlementDate The settlement date.
   * @param tenor The tenor.
   * @param notional The notional.
   * @param index The Ibor index.
   * @param isPayer The payer flag.
   * @return The Ibor annuity.
   */
  public static AnnuityCouponIborDefinition from(final ZonedDateTime settlementDate, final Period tenor, final double notional, final IborIndex index, final boolean isPayer) {
    Validate.notNull(settlementDate, "settlement date");
    Validate.notNull(index, "index");
    Validate.notNull(tenor, "tenor");
    Validate.isTrue(notional > 0, "notional <= 0");
<<<<<<< HEAD
    final ZonedDateTime maturityDate = settlementDate.plus(tenor);
    //      ScheduleCalculator.getAdjustedDate(settlementDate, index.getBusinessDayConvention(), index.getCalendar(), index.isEndOfMonth(), tenor); Review 9-Nov - MH
=======
    final ZonedDateTime maturityDate = ScheduleCalculator.getAdjustedDate(settlementDate, tenor, index.getBusinessDayConvention(), index.getCalendar(), index.isEndOfMonth());
>>>>>>> 53f23cbc
    return from(settlementDate, maturityDate, notional, index, isPayer);
  }

  /**
   * Annuity builder from the conventions and common characteristics.
   * @param settlementDate The settlement date.
   * @param maturityDate The annuity maturity date.
   * @param notional The notional.
   * @param index The Ibor index.
   * @param isPayer The payer flag.
   * @return The Ibor annuity.
   */
  public static AnnuityCouponIborDefinition from(final ZonedDateTime settlementDate, final ZonedDateTime maturityDate, final double notional, final IborIndex index, final boolean isPayer) {
    Validate.notNull(settlementDate, "settlement date");
    Validate.notNull(maturityDate, "maturity date");
    Validate.notNull(index, "index");
    Validate.isTrue(notional > 0, "notional <= 0");
    //    final ZonedDateTime[] paymentDatesUnadjusted = ScheduleCalculator.getUnadjustedDateSchedule(settlementDate, maturityDate, index.getTenor()); // Review 9-Nov - MH
    //    final ZonedDateTime[] paymentDates = ScheduleCalculator.getAdjustedDateSchedule(paymentDatesUnadjusted, index.getBusinessDayConvention(), index.getCalendar()); // Review 9-Nov - MH
    final ZonedDateTime[] paymentDates = ScheduleCalculator.getAdjustedDateSchedule(settlementDate, maturityDate, index.getTenor(), index.getBusinessDayConvention(), index.getCalendar(),
        index.isEndOfMonth(), true); // Review 9-Nov - MH
    final double sign = isPayer ? -1.0 : 1.0;
    final CouponIborDefinition[] coupons = new CouponIborDefinition[paymentDates.length];
    //First coupon uses settlement date
    CouponFixedDefinition coupon = new CouponFixedDefinition(index.getCurrency(), paymentDates[0], settlementDate, paymentDates[0], index.getDayCount().getDayCountFraction(settlementDate,
        paymentDates[0]), sign * notional, 0.0);
    ZonedDateTime fixingDate = ScheduleCalculator.getAdjustedDate(settlementDate, -index.getSpotLag(), index.getCalendar());
    coupons[0] = CouponIborDefinition.from(coupon, fixingDate, index);
    for (int loopcpn = 1; loopcpn < paymentDates.length; loopcpn++) {
      coupon = new CouponFixedDefinition(index.getCurrency(), paymentDates[loopcpn], paymentDates[loopcpn - 1], paymentDates[loopcpn], index.getDayCount().getDayCountFraction(
          paymentDates[loopcpn - 1], paymentDates[loopcpn]), sign * notional, 0.0);
      fixingDate = ScheduleCalculator.getAdjustedDate(paymentDates[loopcpn - 1], -index.getSpotLag(), index.getCalendar());
      coupons[loopcpn] = CouponIborDefinition.from(coupon, fixingDate, index);
    }
    return new AnnuityCouponIborDefinition(coupons);
  }

  /**
   * Annuity builder from the conventions and common characteristics. The accrual dates are unadjusted. Often used for bonds.
   * @param settlementDate The settlement date.
   * @param maturityDate The annuity maturity date.
   * @param notional The notional.
   * @param index The Ibor index.
   * @param isPayer The payer flag.
   * @return The Ibor annuity.
   */
  public static AnnuityCouponIborDefinition fromAccrualUnadjusted(final ZonedDateTime settlementDate, final ZonedDateTime maturityDate, final double notional, final IborIndex index,
      final boolean isPayer) {
    Validate.notNull(settlementDate, "settlement date");
    Validate.notNull(maturityDate, "maturity date");
    Validate.notNull(index, "index");
    Validate.isTrue(notional > 0, "notional <= 0");
    final ZonedDateTime[] paymentDatesUnadjusted = ScheduleCalculator.getUnadjustedDateSchedule(settlementDate, maturityDate, index.getTenor());
    final ZonedDateTime[] paymentDates = ScheduleCalculator.getAdjustedDateSchedule(paymentDatesUnadjusted, index.getBusinessDayConvention(), index.getCalendar());
    final double sign = isPayer ? -1.0 : 1.0;
    final CouponIborDefinition[] coupons = new CouponIborDefinition[paymentDates.length];
    //First coupon uses settlement date
    CouponFixedDefinition coupon = new CouponFixedDefinition(index.getCurrency(), paymentDates[0], settlementDate, paymentDatesUnadjusted[0], index.getDayCount().getDayCountFraction(settlementDate,
        paymentDatesUnadjusted[0]), sign * notional, 0.0);
    ZonedDateTime fixingDate = ScheduleCalculator.getAdjustedDate(settlementDate,  -index.getSpotLag(), index.getCalendar());
//    ZonedDateTime fixingDate = ScheduleCalculator.getAdjustedDate(settlementDate, index.getBusinessDayConvention(), index.getCalendar(), -index.getSpotLag());
    coupons[0] = CouponIborDefinition.from(coupon, fixingDate, index);
    for (int loopcpn = 1; loopcpn < paymentDates.length; loopcpn++) {
      coupon = new CouponFixedDefinition(index.getCurrency(), paymentDates[loopcpn], paymentDatesUnadjusted[loopcpn - 1], paymentDatesUnadjusted[loopcpn], index.getDayCount().getDayCountFraction(
          paymentDatesUnadjusted[loopcpn - 1], paymentDatesUnadjusted[loopcpn]), sign * notional, 0.0);
      fixingDate = ScheduleCalculator.getAdjustedDate(paymentDatesUnadjusted[loopcpn - 1], -index.getSpotLag(), index.getCalendar());
//      fixingDate = ScheduleCalculator.getAdjustedDate(paymentDatesUnadjusted[loopcpn - 1], index.getBusinessDayConvention(), index.getCalendar(), -index.getSpotLag());
      coupons[loopcpn] = CouponIborDefinition.from(coupon, fixingDate, index);
    }
    return new AnnuityCouponIborDefinition(coupons);
  }

  /**
   * Builder from an Ibor annuity with spread. Ignores the spread.
   * @param annuity The Ibor annuity zith spread. 
   * @return The annuity.
   */
  public static AnnuityCouponIborDefinition from(final AnnuityCouponIborSpreadDefinition annuity) {
    Validate.notNull(annuity, "annuity");
    final CouponIborDefinition[] coupons = new CouponIborDefinition[annuity.getPayments().length];
    for (int loopcpn = 0; loopcpn < annuity.getPayments().length; loopcpn++) {
      coupons[loopcpn] = CouponIborDefinition.from(annuity.getNthPayment(loopcpn));
    }
    return new AnnuityCouponIborDefinition(coupons);
  }

  /**
   * Creates a new annuity containing the coupons with start accrual date strictly before the given date.
   * @param trimDate The date.
   * @return The trimmed annuity.
   */
  public AnnuityCouponIborDefinition trimStart(ZonedDateTime trimDate) {
    List<CouponIborDefinition> list = new ArrayList<CouponIborDefinition>();
    for (CouponIborDefinition payment : getPayments()) {
      if (!payment.getAccrualStartDate().isBefore(trimDate)) {
        list.add(payment);
      }
    }
    return new AnnuityCouponIborDefinition(list.toArray(new CouponIborDefinition[0]));
  }

  @Override
  public GenericAnnuity<? extends Coupon> toDerivative(final ZonedDateTime date, final DoubleTimeSeries<ZonedDateTime> indexFixingTS, final String... yieldCurveNames) {
    Validate.notNull(date, "date");
    final List<Coupon> resultList = new ArrayList<Coupon>();
    final CouponIborDefinition[] payments = getPayments();
    for (int loopcoupon = 0; loopcoupon < payments.length; loopcoupon++) {
      if (!date.isAfter(payments[loopcoupon].getPaymentDate())) {
        resultList.add(payments[loopcoupon].toDerivative(date, indexFixingTS, yieldCurveNames));
      }
    }
    return new GenericAnnuity<Coupon>(resultList.toArray(EMPTY_ARRAY_COUPON));
  }

  @Override
  public GenericAnnuity<? extends Coupon> toDerivative(final ZonedDateTime date, final String... yieldCurveNames) {
    Validate.notNull(date, "date");
    final List<Coupon> resultList = new ArrayList<Coupon>();
    for (int loopcoupon = 0; loopcoupon < getPayments().length; loopcoupon++) {
      if (!date.isAfter(getPayments()[loopcoupon].getPaymentDate())) {
        resultList.add(getPayments()[loopcoupon].toDerivative(date, yieldCurveNames));
      }
    }
    return new GenericAnnuity<Coupon>(resultList.toArray(EMPTY_ARRAY_COUPON));
  }

}<|MERGE_RESOLUTION|>--- conflicted
+++ resolved
@@ -50,12 +50,7 @@
     Validate.notNull(index, "index");
     Validate.notNull(tenor, "tenor");
     Validate.isTrue(notional > 0, "notional <= 0");
-<<<<<<< HEAD
-    final ZonedDateTime maturityDate = settlementDate.plus(tenor);
-    //      ScheduleCalculator.getAdjustedDate(settlementDate, index.getBusinessDayConvention(), index.getCalendar(), index.isEndOfMonth(), tenor); Review 9-Nov - MH
-=======
     final ZonedDateTime maturityDate = ScheduleCalculator.getAdjustedDate(settlementDate, tenor, index.getBusinessDayConvention(), index.getCalendar(), index.isEndOfMonth());
->>>>>>> 53f23cbc
     return from(settlementDate, maturityDate, notional, index, isPayer);
   }
 
