--- conflicted
+++ resolved
@@ -119,15 +119,6 @@
   }
 
   @Override
-<<<<<<< HEAD
-  public <U, V> V accept(final FixedIncomeInstrumentDefinitionVisitor<U, V> visitor, final U data) {
-    return visitor.visitSwaptionPhysicalFixedIborDefinition(this, data);
-  }
-
-  @Override
-  public <V> V accept(final FixedIncomeInstrumentDefinitionVisitor<?, V> visitor) {
-    return visitor.visitSwaptionPhysicalFixedIborDefinition(this);
-=======
   public int hashCode() {
     final int prime = 31;
     int result = 1;
@@ -138,7 +129,7 @@
   }
 
   @Override
-  public boolean equals(Object obj) {
+  public boolean equals(final Object obj) {
     if (this == obj) {
       return true;
     }
@@ -148,7 +139,7 @@
     if (getClass() != obj.getClass()) {
       return false;
     }
-    SwaptionPhysicalFixedIborDefinition other = (SwaptionPhysicalFixedIborDefinition) obj;
+    final SwaptionPhysicalFixedIborDefinition other = (SwaptionPhysicalFixedIborDefinition) obj;
     if (!ObjectUtils.equals(_expiry, other._expiry)) {
       return false;
     }
@@ -159,7 +150,6 @@
       return false;
     }
     return true;
->>>>>>> 61a887d9
   }
 
 }