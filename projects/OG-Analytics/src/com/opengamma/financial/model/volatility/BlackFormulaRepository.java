/**
 * Copyright (C) 2011 - present by OpenGamma Inc. and the OpenGamma group of companies
 * 
 * Please see distribution for license.
 */
package com.opengamma.financial.model.volatility;

import org.apache.commons.lang.Validate;

import com.opengamma.lang.annotation.ExternalFunction;
import com.opengamma.math.MathException;
import com.opengamma.math.function.Function1D;
import com.opengamma.math.rootfinding.BisectionSingleRootFinder;
import com.opengamma.math.rootfinding.BracketRoot;
import com.opengamma.math.statistics.distribution.NormalDistribution;
import com.opengamma.math.statistics.distribution.ProbabilityDistribution;
import com.opengamma.util.ArgumentChecker;
<<<<<<< HEAD
=======
import com.opengamma.util.CompareUtils;
>>>>>>> 7ab94e81

/**
 * This <b>SHOULD</b> be the repository for Black formulas - i.e. the price, common greeks (delta, gamma, vega) and implied volatility. Other
 * classes that have higher level abstractions (e.g. option data bundles) should call these functions.
 * As the numeraire (e.g. the zero bond p(0,T) in the T-forward measure) in the Black formula is just a multiplication factor,  all prices,
 * input/output, are <b>forward</b> prices, i.e. (spot price)/numeraire
 */
public abstract class BlackFormulaRepository {

  private static final double EPS = 1e-15;
  private static final ProbabilityDistribution<Double> NORMAL = new NormalDistribution(0, 1);
  private static final double SMALL = 1.0E-12;
  private static final int MAX_ITERATIONS = 15; //something's wrong if Newton-Raphson taking longer than this
  private static final double VOL_TOL = 1e-9; // 1 part in 100,000 basis points will do for implied vol

  /**
   * The <b>forward</b> price of an option using the Black formula
   * @param forward The forward value of the underlying
   * @param strike The Strike
   * @param timeToExpiry The time-to-expiry
   * @param lognormalVol The log-normal volatility
   * @param isCall True for calls, false for puts
   * @return The <b>forward</b> price
   */
  @ExternalFunction
  public static double price(final double forward, final double strike, final double timeToExpiry, final double lognormalVol, final boolean isCall) {
    ArgumentChecker.isTrue(lognormalVol >= 0.0, "negative volatility; have {}", lognormalVol);
    if (strike < SMALL) {
      return isCall ? forward : 0.0;
    }
    final int sign = isCall ? 1 : -1;
    final double sigmaRootT = lognormalVol * Math.sqrt(timeToExpiry);
    if (Math.abs(forward - strike) < SMALL) {
      return forward * (2 * NORMAL.getCDF(sigmaRootT / 2) - 1);
    }
    if (sigmaRootT < SMALL) {
      return Math.max(sign * (forward - strike), 0.0);
    }

    final double d1 = Math.log(forward / strike) / sigmaRootT + 0.5 * sigmaRootT;
    final double d2 = d1 - sigmaRootT;
    return sign * (forward * NORMAL.getCDF(sign * d1) - strike * NORMAL.getCDF(sign * d2));

  }

  public static double price(final SimpleOptionData data, final double lognormalVol) {
    return data.getDiscountFactor() * price(data.getForward(), data.getStrike(), data.getTimeToExpiry(), lognormalVol, data.isCall());
  }

  /**
   * The forward (i.e. driftless) delta
   * @param forward The forward value of the underlying
   * @param strike The Strike
   * @param timeToExpiry The time-to-expiry
   * @param lognormalVol The log-normal volatility
   * @param isCall true for call
   * @return The forward delta
   */
  @ExternalFunction
  public static double delta(final double forward, final double strike, final double timeToExpiry, final double lognormalVol, final boolean isCall) {
    Validate.isTrue(lognormalVol >= 0.0, "negative vol");
    if (strike < SMALL) {
      return isCall ? 1.0 : 0.0;
    }
    final int sign = isCall ? 1 : -1;
    final double sigmaRootT = lognormalVol * Math.sqrt(timeToExpiry);

    if (sigmaRootT < SMALL) {
      return (isCall ? (forward > strike ? 1.0 : 0.0) : (forward > strike ? 0.0 : -1.0));
    }

    final double d1 = Math.log(forward / strike) / sigmaRootT + 0.5 * sigmaRootT;

    return sign * NORMAL.getCDF(sign * d1);
  }

  public static double strikeForDelta(final double forward, final double forwardDelta, final double timeToExpiry, final double lognormalVol, final boolean isCall) {
    Validate.isTrue((isCall && forwardDelta > 0 && forwardDelta < 1) || (!isCall && forwardDelta > -1 && forwardDelta < 0), "delta out of range");

    final int sign = isCall ? 1 : -1;
    final double d1 = sign * NORMAL.getInverseCDF(sign * forwardDelta);
    return forward * Math.exp(-d1 * lognormalVol * Math.sqrt(timeToExpiry) + 0.5 * lognormalVol * lognormalVol * timeToExpiry);
  }

  /**
   * The driftless dual delta (first derivative of option price with respect to strike)
   * @param forward The forward value of the underlying
   * @param strike The Strike
   * @param timeToExpiry The time-to-expiry
   * @param lognormalVol The log-normal volatility
   * @param isCall true for call
   * @return The dual delta
   */
  @ExternalFunction
  public static double dualDelta(final double forward, final double strike, final double timeToExpiry, final double lognormalVol, final boolean isCall) {
    Validate.isTrue(lognormalVol >= 0.0, "negative vol");

    final int sign = isCall ? 1 : -1;
    final double sigmaRootT = lognormalVol * Math.sqrt(timeToExpiry);

    final double d2 = Math.log(forward / strike) / sigmaRootT - 0.5 * sigmaRootT;

    return -sign * NORMAL.getCDF(sign * d2);
  }

  /**
   * The simple delta
   * @param forward The forward value of the underlying
   * @param strike The Strike
   * @param timeToExpiry The time-to-expiry
   * @param lognormalVol The log-normal volatility
   * @param isCall true for call
   * @return The forward delta
   */
  @ExternalFunction
  public static double simpleDelta(final double forward, final double strike, final double timeToExpiry, final double lognormalVol, final boolean isCall) {
    Validate.isTrue(lognormalVol >= 0.0, "negative vol");
    if (strike < SMALL) {
      return isCall ? 1.0 : 0.0;
    }
    final int sign = isCall ? 1 : -1;
    final double sigmaRootT = lognormalVol * Math.sqrt(timeToExpiry);

    if (sigmaRootT < SMALL) {
      return (isCall ? (forward > strike ? 1.0 : 0.0) : (forward > strike ? 0.0 : -1.0));
    }

    final double d = Math.log(forward / strike) / sigmaRootT;

    return sign * NORMAL.getCDF(sign * d);
  }

  /**
   * The forward (i.e. driftless) gamma
   * @param forward The forward value of the underlying
   * @param strike The Strike
   * @param timeToExpiry The time-to-expiry
   * @param lognormalVol The log-normal volatility
   * @return The forward gamma
   */
  @ExternalFunction
  public static double gamma(final double forward, final double strike, final double timeToExpiry, final double lognormalVol) {
    Validate.isTrue(lognormalVol >= 0.0, "negative vol");
    if (forward == 0 || strike == 0.0) {
      return 0.0;
    }
    final double sigmaRootT = lognormalVol * Math.sqrt(timeToExpiry);
    if (sigmaRootT == 0.0) {
      if (forward != strike) {
        return 0.0;
      }
      //The gamma is infinite in this case
      return Double.POSITIVE_INFINITY;
    }
    final double d1 = Math.log(forward / strike) / sigmaRootT + 0.5 * sigmaRootT;

    return NORMAL.getPDF(d1) / forward / sigmaRootT;
  }

  /**
   * The driftless dual gamma
   * @param forward The forward value of the underlying
   * @param strike The Strike
   * @param timeToExpiry The time-to-expiry
   * @param lognormalVol The log-normal volatility
   * @return The dual gamma
   */
  @ExternalFunction
  public static double dualGamma(final double forward, final double strike, final double timeToExpiry, final double lognormalVol) {
    Validate.isTrue(lognormalVol >= 0.0, "negative vol");
    if (strike == 0) {
      return 0.0;
    }
    final double sigmaRootT = lognormalVol * Math.sqrt(timeToExpiry);
    final double d2 = Math.log(forward / strike) / sigmaRootT - 0.5 * sigmaRootT;

    return NORMAL.getPDF(d2) / strike / sigmaRootT;
  }

  /**
   * The forward vega of an option, i.e. the sensitivity of the option's forward price wrt the implied volatility (which is just the the spot vega
   * divide by the the numeraire)
   * @param forward The forward value of the underlying
   * @param strike The Strike
   * @param timeToExpiry The time-to-expiry
   * @param lognormalVol The log-normal volatility
   * @return The forward vega
   */
  @ExternalFunction
  public static double vega(final double forward, final double strike, final double timeToExpiry, final double lognormalVol) {
    final double rootT = Math.sqrt(timeToExpiry);
    final double sigmaRootT = lognormalVol * rootT;

    if (Math.abs(forward - strike) < SMALL) {
      return forward * rootT * NORMAL.getPDF(sigmaRootT / 2);
    }

    if (sigmaRootT < SMALL || strike < SMALL) {
      return 0.0;
    }

    final double d1 = Math.log(forward / strike) / lognormalVol / rootT + 0.5 * lognormalVol * rootT;
    return forward * rootT * NORMAL.getPDF(d1);
  }

  @ExternalFunction
  public static double vega(final SimpleOptionData data, final double lognormalVol) {
    return data.getDiscountFactor() * vega(data.getForward(), data.getStrike(), data.getTimeToExpiry(), lognormalVol);
  }

  /**
   * The driftless vanna of an option, i.e. second order derivative of the option value, once to the underlying spot price and once to volatility.
   * @param forward The forward value of the underlying
   * @param strike The Strike
   * @param timeToExpiry The time-to-expiry
   * @param lognormalVol The log-normal volatility
   * @return The forward vanna
   */
  @ExternalFunction
  public static double vanna(final double forward, final double strike, final double timeToExpiry, final double lognormalVol) {
    if (forward == 0.0 || strike == 0.0) {
      return 0.0;
    }
    final double rootT = Math.sqrt(timeToExpiry);
    final double sigmaRootT = lognormalVol * rootT;

    if (sigmaRootT < SMALL || strike < SMALL) {
      return 0.0;
    }

    final double d1 = Math.log(forward / strike) / sigmaRootT + 0.5 * sigmaRootT;
    final double d2 = d1 - sigmaRootT;
    return -NORMAL.getPDF(d1) * d2 / lognormalVol;
  }

  /**
   * The driftless vomma of an option, i.e. second order derivative of the option forward price with respect to the implied volatility.
   * @param forward The forward value of the underlying
   * @param strike The Strike
   * @param timeToExpiry The time-to-expiry
   * @param lognormalVol The log-normal volatility
   * @return The forward vomma
   */
  @ExternalFunction
  public static double vomma(final double forward, final double strike, final double timeToExpiry, final double lognormalVol) {
    if (forward == 0.0 || strike == 0.0) {
      return 0.0;
    }
    final double rootT = Math.sqrt(timeToExpiry);
    final double sigmaRootT = lognormalVol * rootT;

    if (sigmaRootT < SMALL || strike < SMALL) {
      return 0.0;
    }

    final double d1 = Math.log(forward / strike) / sigmaRootT + 0.5 * sigmaRootT;
    final double d2 = d1 - sigmaRootT;
    return forward * NORMAL.getPDF(d1) * rootT * d1 * d2 / lognormalVol;
  }

  /**
   * Get the log-normal (Black) implied volatility of a European option
   * @param price The <b>forward</b> price - i.e. the market price divided by the numeraire (i.e. the zero bond p(0,T) for the T-forward measure)
   * @param forward The forward value of the underlying
   * @param strike The Strike
   * @param timeToExpiry The time-to-expiry
   * @param isCall  True for calls, false for puts
   * @return log-normal (Black) implied volatility
   */
  @ExternalFunction
  public static double impliedVolatility(final double price, final double forward, final double strike, final double timeToExpiry, final boolean isCall) {
    final double intrinsicPrice = Math.max(0, (isCall ? 1 : -1) * (forward - strike));
    Validate.isTrue(strike > 0, "Cannot find an implied volatility when strike is zero as there is no optionality");
    //    if (!CompareUtils.closeEquals(price, intrinsicPrice, 1e-12)) {
    //      Validate.isTrue(price >= intrinsicPrice, "option price (" + price + ") less than intrinsic value (" + intrinsicPrice + ")");
    //    }
    if (price == intrinsicPrice) {
      return 0.0;
    }
    ArgumentChecker.isTrue(price >= intrinsicPrice, "option price ({}) less than intrinsic value ({})", price, intrinsicPrice);
    if (isCall) {
      Validate.isTrue(price < forward, "call price must be less than forward");
    } else {
      Validate.isTrue(price < strike, "put price must be less than strike");
    }

    double sigma = 0.3;
    double lowerSigma;
    double upperSigma;

    try {
      final double[] temp = bracketRoot(price, forward, strike, timeToExpiry, isCall, sigma, 0.1);
      lowerSigma = temp[0];
      upperSigma = temp[1];
    } catch (final MathException e) {
      throw new IllegalArgumentException(e.toString() + " No implied Volatility for this price. [price: " + price + ", forward: " + forward + ", strike: " +
          strike + ", timeToExpiry: " + timeToExpiry + ", " + (isCall ? "Call" : "put"));
    }

    final double maxChange = 0.5;

    double[] pnv = priceAndVega(forward, strike, timeToExpiry, sigma, isCall);
    //TODO check if this is ever called
    if (pnv[1] == 0 || Double.isNaN(pnv[1])) {
      return solveByBisection(price, forward, strike, timeToExpiry, isCall, lowerSigma, upperSigma);
    }
    double diff = pnv[0] - price;
    boolean above = diff > 0;
    if (above) {
      upperSigma = sigma;
    } else {
      lowerSigma = sigma;
    }

    double trialChange = -diff / pnv[1];
    double actChange;
    if (trialChange > 0.0) {
      actChange = Math.min(maxChange, Math.min(trialChange, upperSigma - sigma));
    } else {
      actChange = Math.max(-maxChange, Math.max(trialChange, lowerSigma - sigma));
    }
    //
    //    double sign = Math.signum(trialChange);
    //    trialChange = sign * Math.min(maxChange, Math.abs(trialChange));
    //    if (trialChange > 0 && trialChange > sigma) {
    //      trialChange = sigma;
    //    }
    int count = 0;
    while (Math.abs(actChange) > VOL_TOL) {
      sigma += actChange;

      pnv = priceAndVega(forward, strike, timeToExpiry, sigma, isCall);

      if (pnv[1] == 0 || Double.isNaN(pnv[1])) {
        return solveByBisection(price, forward, strike, timeToExpiry, isCall, lowerSigma, upperSigma);
      }

      diff = pnv[0] - price;
      above = diff > 0;
      if (above) {
        upperSigma = sigma;
      } else {
        lowerSigma = sigma;
      }

      trialChange = -diff / pnv[1];
      if (trialChange > 0.0) {
        actChange = Math.min(maxChange, Math.min(trialChange, upperSigma - sigma));
      } else {
        actChange = Math.max(-maxChange, Math.max(trialChange, lowerSigma - sigma));
      }

      //      sign = Math.signum(trialChange);
      //      trialChange = sign * Math.min(maxChange, Math.abs(trialChange));
      //      if (trialChange > 0 && trialChange > sigma) {
      //        trialChange = sigma;
      //      }
      if (count++ > MAX_ITERATIONS) {
        return solveByBisection(price, forward, strike, timeToExpiry, isCall, lowerSigma, upperSigma);
      }
    }
    return sigma;
  }

  public static double impliedVolatility(final SimpleOptionData data, final double price) {
    return impliedVolatility(price / data.getDiscountFactor(), data.getForward(), data.getStrike(), data.getTimeToExpiry(), data.isCall());
  }

  public static double impliedVolatility(final SimpleOptionData[] data, final double price) {
    Validate.notEmpty(data, "no option data given");
    double intrinsicPrice = 0.0;
    for (final SimpleOptionData option : data) {
      intrinsicPrice += Math.max(0, (option.isCall() ? 1 : -1) * option.getDiscountFactor() * (option.getForward() - option.getStrike()));
    }
    Validate.isTrue(price >= intrinsicPrice, "option price (" + price + ") less than intrinsic value (" + intrinsicPrice
        + ")");

    if (price == intrinsicPrice) {
      return 0.0;
    }
    double sigma = 0.3;

    final double maxChange = 0.5;

    double modelPrice = 0.0;
    double vega = 0.0;
    for (final SimpleOptionData option : data) {
      modelPrice += price(option, sigma);
      vega += vega(option, sigma);
    }

    if (vega == 0 || Double.isNaN(vega)) {
      return solveByBisection(data, price, sigma, 0.1);
    }
    double change = (modelPrice - price) / vega;
    double previousChange = 0.0;

    double sign = Math.signum(change);
    change = sign * Math.min(maxChange, Math.abs(change));
    if (change > 0 && change > sigma) {
      change = sigma;
    }
    int count = 0;
    while (Math.abs(change) > VOL_TOL) {
      sigma -= change;

      modelPrice = 0.0;
      vega = 0.0;
      for (final SimpleOptionData option : data) {
        modelPrice += price(option, sigma);
        vega += vega(option, sigma);
      }

      if (vega == 0 || Double.isNaN(vega)) {
        return solveByBisection(data, price, sigma, 0.1);
      }
      change = (modelPrice - price) / vega;
      sign = Math.signum(change);
      change = sign * Math.min(maxChange, Math.abs(change));
      if (change > 0 && change > sigma) {
        change = sigma;
      }

      //detect oscillation around the solution
      if (count > 5 && Math.abs(previousChange + change) < VOL_TOL) {
        change /= 2.0;
      }
      previousChange = change;

      if (count++ > MAX_ITERATIONS) {
        return solveByBisection(data, price, sigma, change);
      }
    }
    return sigma;
  }

  /**
   * Computes the implied strike from delta and volatility in the Black formula.
   * @param delta The option delta
   * @param isCall The call (true) / put (false) flag.
   * @param forward The forward.
   * @param time The time to expiration.
   * @param volatility The volatility.
   * @return The strike.
   */
  @ExternalFunction
  public static double impliedStrike(final double delta, final boolean isCall, final double forward, final double time, final double volatility) {
    Validate.isTrue(delta > -1 && delta < 1, "Delta out of range");
    Validate.isTrue(isCall ^ (delta < 0), "Delta incompatible with call/put: " + isCall + ", " + delta);
    Validate.isTrue(forward > 0, "Forward negative");
    final double omega = (isCall ? 1.0 : -1.0);
    final double strike = forward * Math.exp(-volatility * Math.sqrt(time) * omega * NORMAL.getInverseCDF(omega * delta) + volatility * volatility * time / 2);
    return strike;
  }

  private static double[] priceAndVega(final double forward, final double strike, final double timeToExpiry, final double lognormalVol, final boolean isCall) {

    final double rootT = Math.sqrt(timeToExpiry);
    final double sigmaRootT = lognormalVol * rootT;
    final double[] res = new double[2];

    if (Math.abs(forward - strike) < SMALL) {
      res[0] = forward * (2 * NORMAL.getCDF(sigmaRootT / 2) - 1);
      res[1] = forward * rootT * NORMAL.getPDF(sigmaRootT / 2);
      return res;
    }

    final int sign = isCall ? 1 : -1;

    if (sigmaRootT < SMALL || strike < SMALL) {
      res[0] = Math.max(sign * (forward - strike), 0.0);
      res[1] = 0.0;
      return res;
    }

    final double d1 = Math.log(forward / strike) / sigmaRootT + 0.5 * sigmaRootT;
    final double d2 = d1 - sigmaRootT;
    res[0] = sign * (forward * NORMAL.getCDF(sign * d1) - strike * NORMAL.getCDF(sign * d2));
    res[1] = forward * rootT * NORMAL.getPDF(d1);
    return res;
  }

  private static double[] bracketRoot(final double forwardPrice, final double forward, final double strike, final double expiry, final boolean isCall, final double sigma, final double change) {
    final BracketRoot bracketer = new BracketRoot();
    final Function1D<Double, Double> func = new Function1D<Double, Double>() {

      @Override
      public Double evaluate(final Double volatility) {
        return price(forward, strike, expiry, volatility, isCall) - forwardPrice;
      }
    };
    return bracketer.getBracketedPoints(func, sigma - Math.abs(change), sigma + Math.abs(change), 0, Double.POSITIVE_INFINITY);
  }

  private static double solveByBisection(final double forwardPrice, final double forward, final double strike, final double expiry, final boolean isCall, final double lowerSigma,
      final double upperSigma) {
    //    final BracketRoot bracketer = new BracketRoot();
    final BisectionSingleRootFinder rootFinder = new BisectionSingleRootFinder(1e-6); //0.01bps accuracy
    final Function1D<Double, Double> func = new Function1D<Double, Double>() {

      @Override
      public Double evaluate(final Double volatility) {
        return price(forward, strike, expiry, volatility, isCall) - forwardPrice;
      }
    };
    // final double[] range = bracketer.getBracketedPoints(func, sigma - Math.abs(change), sigma + Math.abs(change));
    //  try {
    return rootFinder.getRoot(func, lowerSigma, upperSigma);
    //    } catch (Exception e) {
    //
    //      final double[] temp = bracketRoot(forwardPrice, forward, strike, expiry, isCall, 0.3, 0.1);
    //      return 0.0;
    //    }
  }

  private static double solveByBisection(final SimpleOptionData[] data, final double price, final double sigma, final double change) {
    final BracketRoot bracketer = new BracketRoot();
    final BisectionSingleRootFinder rootFinder = new BisectionSingleRootFinder(EPS);
    final int n = data.length;
    final Function1D<Double, Double> func = new Function1D<Double, Double>() {

      @Override
      public Double evaluate(final Double volatility) {
        double sum = 0.0;
        for (int i = 0; i < n; i++) {
          sum += price(data[i], volatility);
        }
        return sum - price;
      }
    };
    final double[] range = bracketer.getBracketedPoints(func, sigma - Math.abs(change), sigma + Math.abs(change));
    return rootFinder.getRoot(func, range[0], range[1]);
  }

}<|MERGE_RESOLUTION|>--- conflicted
+++ resolved
@@ -15,10 +15,6 @@
 import com.opengamma.math.statistics.distribution.NormalDistribution;
 import com.opengamma.math.statistics.distribution.ProbabilityDistribution;
 import com.opengamma.util.ArgumentChecker;
-<<<<<<< HEAD
-=======
-import com.opengamma.util.CompareUtils;
->>>>>>> 7ab94e81
 
 /**
  * This <b>SHOULD</b> be the repository for Black formulas - i.e. the price, common greeks (delta, gamma, vega) and implied volatility. Other
@@ -292,13 +288,7 @@
   public static double impliedVolatility(final double price, final double forward, final double strike, final double timeToExpiry, final boolean isCall) {
     final double intrinsicPrice = Math.max(0, (isCall ? 1 : -1) * (forward - strike));
     Validate.isTrue(strike > 0, "Cannot find an implied volatility when strike is zero as there is no optionality");
-    //    if (!CompareUtils.closeEquals(price, intrinsicPrice, 1e-12)) {
-    //      Validate.isTrue(price >= intrinsicPrice, "option price (" + price + ") less than intrinsic value (" + intrinsicPrice + ")");
-    //    }
-    if (price == intrinsicPrice) {
-      return 0.0;
-    }
-    ArgumentChecker.isTrue(price >= intrinsicPrice, "option price ({}) less than intrinsic value ({})", price, intrinsicPrice);
+    }
     if (isCall) {
       Validate.isTrue(price < forward, "call price must be less than forward");
     } else {
