--- conflicted
+++ resolved
@@ -20,21 +20,11 @@
 /**
  * Pricing function in the SABR model with Hagan et al. volatility function and controlled extrapolation for large strikes by extrapolation on call prices.
  * The form of the extrapolation as a function of the strike is
-<<<<<<< HEAD
- * {@latex.ilb %preamble{\\usepackage{amsmath}}
- * \\begin{equation*}
- * f(K) = K^{-\\mu} \\exp\\left( a + \\frac{b}{K} + \\frac{c}{K^2} \\right).
- * \\end{equation*}
- * }
- * <P>Reference: Benaim, S., Dodgson, M., and Kainth, D. (2008). An arbitrage-free method for smile extrapolation. Technical report, Royal Bank of Scotland.
- * <P>OpenGamma implementation note: Smile extrapolation, version 1.2, May 2011.
-=======
  * \begin{equation*}
  * f(K) = K^{-\mu} \exp\left( a + \frac{b}{K} + \frac{c}{K^2} \right).
  * \end{equation*}
- * Reference: Benaim, S., Dodgson, M., and Kainth, D. (2008). An arbitrage-free method for smile extrapolation. Technical report, Royal Bank of Scotland.
- * OpenGamma implementation note: Smile extrapolation, version 1.2, May 2011.
->>>>>>> a93cdddc
+ * <P>Reference: Benaim, S., Dodgson, M., and Kainth, D. (2008). An arbitrage-free method for smile extrapolation. Technical report, Royal Bank of Scotland.
+ * <P>OpenGamma implementation note: Smile extrapolation, version 1.2, May 2011.
  */
 public class SABRExtrapolationRightFunction {
 
