--- conflicted
+++ resolved
@@ -23,11 +23,7 @@
   }
 
   @Override
-<<<<<<< HEAD
   public double getAccruedInterest(final ZonedDateTime previousCouponDate, final ZonedDateTime date, final ZonedDateTime nextCouponDate, final double coupon, final double paymentsPerYear) {
-=======
-  public double getAccruedInterest(final ZonedDateTime previousCouponDate, final ZonedDateTime date, final ZonedDateTime nextCouponDate, final double coupon, final int paymentsPerYear) {
->>>>>>> c0fe8b23
     return 0;
   }
 
