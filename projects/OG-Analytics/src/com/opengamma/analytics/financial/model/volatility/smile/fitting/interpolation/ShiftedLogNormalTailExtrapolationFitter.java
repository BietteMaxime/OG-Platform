--- conflicted
+++ resolved
@@ -5,8 +5,6 @@
  */
 package com.opengamma.analytics.financial.model.volatility.smile.fitting.interpolation;
 
-<<<<<<< HEAD
-=======
 import java.util.ArrayList;
 import java.util.Arrays;
 import java.util.BitSet;
@@ -14,7 +12,6 @@
 import org.slf4j.Logger;
 import org.slf4j.LoggerFactory;
 
->>>>>>> 206be9bf
 import com.opengamma.analytics.financial.model.volatility.BlackFormulaRepository;
 import com.opengamma.analytics.math.differentiation.ScalarFirstOrderDifferentiator;
 import com.opengamma.analytics.math.differentiation.VectorFieldFirstOrderDifferentiator;
@@ -34,13 +31,6 @@
 import com.opengamma.analytics.math.rootfinding.newton.NewtonVectorRootFinder;
 import com.opengamma.util.ArgumentChecker;
 
-import java.util.ArrayList;
-import java.util.Arrays;
-import java.util.BitSet;
-
-import org.slf4j.Logger;
-import org.slf4j.LoggerFactory;
-
 /**
  * Fit a shifted log-normal model to two pieces of information from the tail of the smile (i.e. two prices/vols or a price and gradient) 
  */
@@ -56,7 +46,7 @@
   static {
     final ParameterLimitsTransform a = new NullTransform();
     final ParameterLimitsTransform b = new SingleRangeLimitTransform(0.0, LimitType.GREATER_THAN);
-    TRANSFORMS = new UncoupledParameterTransforms(new DoubleMatrix1D(0.0, 1.0), new ParameterLimitsTransform[] {a, b}, new BitSet());
+    TRANSFORMS = new UncoupledParameterTransforms(new DoubleMatrix1D(0.0, 1.0), new ParameterLimitsTransform[] {a, b }, new BitSet());
   }
 
   /**
@@ -175,18 +165,6 @@
     final double blackDD = BlackFormulaRepository.dualDelta(forward, strike, timeToExpiry, vol, isCall);
     final double blackVega = BlackFormulaRepository.vega(forward, strike, timeToExpiry, vol);
     final double dd = blackDD + blackVega * volGrad;
-<<<<<<< HEAD
-    if (isCall && dd >= 0.0) {
-      final double maxVolGrad = -blackDD / blackVega;
-      throw new IllegalArgumentException("At T = " + timeToExpiry + ", volatility smile is too steep - implies call prices that are not decreasing with strike. The maximum slope is " + maxVolGrad +
-          " but value given is " + volGrad);
-    }
-    if (!isCall && dd <= 0.0) {
-      final double minVolGrad = -blackDD / blackVega;
-      throw new IllegalArgumentException("At Expiry = " + timeToExpiry + ", Volatility smile slopes downward too quickly - implies put not increasing with strike. The minimum slope is  " +
-          minVolGrad +
-          " but value given is " + volGrad);
-=======
 
     final double minGrad = (isCall ? -(1 + blackDD) : -blackDD) / blackVega;
     final double maxGrad = (isCall ? -blackDD : 1 - blackDD) / blackVega;
@@ -209,7 +187,6 @@
       System.out.println("failed on vol/volGrad - trying price/priceGrad");
       final double price = BlackFormulaRepository.price(forward, strike, timeToExpiry, vol, isCall);
       return fitPriceAndGrad(forward, strike, price, dd, timeToExpiry, isCall);
->>>>>>> 206be9bf
     }
   }
 
@@ -330,7 +307,7 @@
         double j21 = BlackFormulaRepository.delta(fStar, strike[1], timeToExpiry, theta, isCall) * fStar / prices[1];
         double j22 = BlackFormulaRepository.vega(fStar, strike[1], timeToExpiry, theta) / prices[1];
 
-        DoubleMatrix2D modelParmJac = new DoubleMatrix2D(new double[][] { {j11, j12}, {j21, j22}});
+        DoubleMatrix2D modelParmJac = new DoubleMatrix2D(new double[][] { {j11, j12 }, {j21, j22 } });
         return modelParmJac;
         //        DoubleMatrix2D tranInvJac = TRANSFORMS.inverseJacobian(x);
         //
@@ -381,7 +358,7 @@
         double j21 = BlackFormulaRepository.delta(fStar, strike[1], timeToExpiry, theta, isCall) * fStar / vega2;
         double j22 = BlackFormulaRepository.vega(fStar, strike[1], timeToExpiry, theta) / vega2;
 
-        return new DoubleMatrix2D(new double[][] { {j11, j12}, {j21, j22}});
+        return new DoubleMatrix2D(new double[][] { {j11, j12 }, {j21, j22 } });
       }
     };
   }
@@ -421,7 +398,7 @@
         double j21 = scale2 * BlackFormulaRepository.crossGamma(fStar, strike, expiry, theta) * fStar;
         double j22 = scale2 * BlackFormulaRepository.dualVanna(fStar, strike, expiry, theta);
 
-        return new DoubleMatrix2D(new double[][] { {j11, j12}, {j21, j22}});
+        return new DoubleMatrix2D(new double[][] { {j11, j12 }, {j21, j22 } });
       }
     };
 
