--- conflicted
+++ resolved
@@ -4,96 +4,6 @@
  * Please see distribution for license.
  */
 package com.opengamma.analytics.financial.curve;
-
-<<<<<<< HEAD
-=======
-import static org.testng.AssertJUnit.assertEquals;
-import static org.threeten.bp.temporal.ChronoUnit.DAYS;
-import static org.threeten.bp.temporal.ChronoUnit.MONTHS;
-import static org.threeten.bp.temporal.ChronoUnit.YEARS;
-
-import java.util.ArrayList;
-import java.util.Arrays;
-import java.util.HashMap;
-import java.util.HashSet;
-import java.util.LinkedHashMap;
-import java.util.List;
-
-import org.apache.commons.lang.ArrayUtils;
-import org.testng.annotations.BeforeSuite;
-import org.testng.annotations.Test;
-import org.threeten.bp.Period;
-import org.threeten.bp.ZonedDateTime;
-
-import com.opengamma.analytics.financial.calculator.MarketQuoteSensitivityBlockCalculator;
-import com.opengamma.analytics.financial.calculator.PresentValueConvertedCalculator;
-import com.opengamma.analytics.financial.calculator.PresentValueCurveSensitivityConvertedCalculator;
-import com.opengamma.analytics.financial.calculator.PresentValueCurveSensitivityMCSCalculator;
-import com.opengamma.analytics.financial.calculator.PresentValueMCACalculator;
-import com.opengamma.analytics.financial.curve.building.CurveBuildingBlock;
-import com.opengamma.analytics.financial.curve.building.CurveBuildingBlockBundle;
-import com.opengamma.analytics.financial.curve.building.MultipleYieldCurveFinderGeneratorDataBundle;
-import com.opengamma.analytics.financial.curve.building.MultipleYieldCurveFinderGeneratorFunction;
-import com.opengamma.analytics.financial.curve.building.MultipleYieldCurveFinderGeneratorJacobian;
-import com.opengamma.analytics.financial.curve.generator.GeneratorCurveYieldInterpolated;
-import com.opengamma.analytics.financial.curve.generator.GeneratorYDCurve;
-import com.opengamma.analytics.financial.curve.sensitivity.ParameterSensitivity;
-import com.opengamma.analytics.financial.curve.sensitivity.ParameterSensitivityBlockCalculator;
-import com.opengamma.analytics.financial.curve.sensitivity.ParameterSensitivityCalculator;
-import com.opengamma.analytics.financial.forex.definition.ForexSwapDefinition;
-import com.opengamma.analytics.financial.forex.method.FXMatrix;
-import com.opengamma.analytics.financial.instrument.InstrumentDefinition;
-import com.opengamma.analytics.financial.instrument.cash.CashDefinition;
-import com.opengamma.analytics.financial.instrument.fra.ForwardRateAgreementDefinition;
-import com.opengamma.analytics.financial.instrument.index.GeneratorDeposit;
-import com.opengamma.analytics.financial.instrument.index.GeneratorDepositON;
-import com.opengamma.analytics.financial.instrument.index.GeneratorForexSwap;
-import com.opengamma.analytics.financial.instrument.index.GeneratorInstrument;
-import com.opengamma.analytics.financial.instrument.index.GeneratorSwapFixedIbor;
-import com.opengamma.analytics.financial.instrument.index.GeneratorSwapFixedIborMaster;
-import com.opengamma.analytics.financial.instrument.index.GeneratorSwapFixedON;
-import com.opengamma.analytics.financial.instrument.index.GeneratorSwapIborIbor;
-import com.opengamma.analytics.financial.instrument.index.GeneratorSwapXCcyIborIbor;
-import com.opengamma.analytics.financial.instrument.index.IborIndex;
-import com.opengamma.analytics.financial.instrument.index.IndexIborMaster;
-import com.opengamma.analytics.financial.instrument.index.IndexON;
-import com.opengamma.analytics.financial.instrument.swap.SwapFixedIborDefinition;
-import com.opengamma.analytics.financial.instrument.swap.SwapFixedONDefinition;
-import com.opengamma.analytics.financial.instrument.swap.SwapIborIborDefinition;
-import com.opengamma.analytics.financial.instrument.swap.SwapXCcyIborIborDefinition;
-import com.opengamma.analytics.financial.interestrate.InstrumentDerivative;
-import com.opengamma.analytics.financial.interestrate.InstrumentDerivativeVisitor;
-import com.opengamma.analytics.financial.interestrate.InterestRateCurveSensitivity;
-import com.opengamma.analytics.financial.interestrate.LastTimeCalculator;
-import com.opengamma.analytics.financial.interestrate.ParSpreadMarketQuoteCalculator;
-import com.opengamma.analytics.financial.interestrate.ParSpreadMarketQuoteCurveSensitivityCalculator;
-import com.opengamma.analytics.financial.interestrate.YieldCurveBundle;
-import com.opengamma.analytics.financial.interestrate.payments.derivative.Payment;
-import com.opengamma.analytics.financial.interestrate.swap.derivative.Swap;
-import com.opengamma.analytics.financial.schedule.ScheduleCalculator;
-import com.opengamma.analytics.math.function.Function1D;
-import com.opengamma.analytics.math.interpolation.CombinedInterpolatorExtrapolatorFactory;
-import com.opengamma.analytics.math.interpolation.Interpolator1D;
-import com.opengamma.analytics.math.interpolation.Interpolator1DFactory;
-import com.opengamma.analytics.math.linearalgebra.DecompositionFactory;
-import com.opengamma.analytics.math.matrix.CommonsMatrixAlgebra;
-import com.opengamma.analytics.math.matrix.DoubleMatrix1D;
-import com.opengamma.analytics.math.matrix.DoubleMatrix2D;
-import com.opengamma.analytics.math.matrix.MatrixAlgebra;
-import com.opengamma.analytics.math.rootfinding.newton.BroydenVectorRootFinder;
-import com.opengamma.financial.convention.businessday.BusinessDayConvention;
-import com.opengamma.financial.convention.businessday.BusinessDayConventionFactory;
-import com.opengamma.financial.convention.calendar.Calendar;
-import com.opengamma.financial.convention.calendar.MondayToFridayCalendar;
-import com.opengamma.financial.convention.daycount.DayCount;
-import com.opengamma.financial.convention.daycount.DayCountFactory;
-import com.opengamma.util.money.Currency;
-import com.opengamma.util.time.DateUtils;
-import com.opengamma.util.timeseries.DoubleTimeSeries;
-import com.opengamma.util.timeseries.zoneddatetime.ArrayZonedDateTimeDoubleTimeSeries;
-import com.opengamma.util.tuple.ObjectsPair;
-import com.opengamma.util.tuple.Pair;
->>>>>>> 0e4f380c
 
 /**
  * Build of curve in several currencies in several blocks with relevant Jacobian matrices.
@@ -102,7 +12,6 @@
  */
 public class CurveConstructionXCcyTest {
 
-<<<<<<< HEAD
   //  //  private static final Interpolator1D INTERPOLATOR = CombinedInterpolatorExtrapolatorFactory.getInterpolator(Interpolator1DFactory.DOUBLE_QUADRATIC,
   //  //      Interpolator1DFactory.LINEAR_EXTRAPOLATOR, Interpolator1DFactory.FLAT_EXTRAPOLATOR);
   //  private static final Interpolator1D INTERPOLATOR = CombinedInterpolatorExtrapolatorFactory.getInterpolator(Interpolator1DFactory.LINEAR, Interpolator1DFactory.LINEAR_EXTRAPOLATOR,
@@ -828,735 +737,5 @@
   //        throw new IllegalArgumentException(unit.toString());
   //    }
   //  }
-=======
-  //  private static final Interpolator1D INTERPOLATOR = CombinedInterpolatorExtrapolatorFactory.getInterpolator(Interpolator1DFactory.DOUBLE_QUADRATIC,
-  //      Interpolator1DFactory.LINEAR_EXTRAPOLATOR, Interpolator1DFactory.FLAT_EXTRAPOLATOR);
-  private static final Interpolator1D INTERPOLATOR = CombinedInterpolatorExtrapolatorFactory.getInterpolator(Interpolator1DFactory.LINEAR, Interpolator1DFactory.LINEAR_EXTRAPOLATOR,
-      Interpolator1DFactory.FLAT_EXTRAPOLATOR);
-  private static final MatrixAlgebra MATRIX_ALGEBRA = new CommonsMatrixAlgebra();
-
-  private static final LastTimeCalculator MATURITY_CALCULATOR = LastTimeCalculator.getInstance();
-  private static final double TOLERANCE_ROOT = 1.0E-10;
-  private static final BroydenVectorRootFinder ROOT_FINDER = new BroydenVectorRootFinder(TOLERANCE_ROOT, TOLERANCE_ROOT, 10000,
-      DecompositionFactory.getDecomposition(DecompositionFactory.SV_COLT_NAME));
-  private static final Currency CCY_USD = Currency.USD;
-  private static final Currency CCY_EUR = Currency.EUR;
-  private static final Currency CCY_JPY = Currency.JPY;
-  private static final double FX_EURUSD = 1.40;
-  private static final double FX_USDJPY = 80.0;
-  private static final FXMatrix FX_MATRIX = new FXMatrix(CCY_USD);
-  private static final Calendar CALENDAR = new MondayToFridayCalendar("CAL");
-  private static final int SPOT_LAG = 2;
-  private static final DayCount DAY_COUNT_CASH = DayCountFactory.INSTANCE.getDayCount("Actual/360");
-  private static final DayCount DAY_COUNT_CASH_3 = DayCountFactory.INSTANCE.getDayCount("Actual/365");
-  private static final double NOTIONAL = 1.0;
-  private static final BusinessDayConvention BDC = BusinessDayConventionFactory.INSTANCE.getBusinessDayConvention("Modified Following");
-  private static final IndexON INDEX_ON_1 = new IndexON("Fed Fund", CCY_USD, DAY_COUNT_CASH, 1, CALENDAR);
-  private static final GeneratorDepositON GENERATOR_DEPOSIT_ON_1 = new GeneratorDepositON("USD Deposit ON", CCY_USD, CALENDAR, DAY_COUNT_CASH);
-  private static final GeneratorDepositON GENERATOR_DEPOSIT_ON_2 = new GeneratorDepositON("EUR Deposit ON", CCY_EUR, CALENDAR, DAY_COUNT_CASH);
-  private static final GeneratorDepositON GENERATOR_DEPOSIT_ON_3 = new GeneratorDepositON("JPY Deposit ON", CCY_JPY, CALENDAR, DAY_COUNT_CASH_3);
-  private static final GeneratorSwapFixedON GENERATOR_OIS_1 = new GeneratorSwapFixedON("USD1YFEDFUND", INDEX_ON_1, Period.of(12, MONTHS), DAY_COUNT_CASH, BDC, true, SPOT_LAG, SPOT_LAG);
-  private static final GeneratorForexSwap GENERATOR_FX_EURUSD = new GeneratorForexSwap("EURUSD", CCY_EUR, CCY_USD, CALENDAR, SPOT_LAG, BDC, true);
-  private static final GeneratorForexSwap GENERATOR_FX_USDJPY = new GeneratorForexSwap("USDJPY", CCY_USD, CCY_JPY, CALENDAR, SPOT_LAG, BDC, true);
-  private static final GeneratorDeposit GENERATOR_DEPOSIT_USD = new GeneratorDeposit("USD Deposit", CCY_USD, CALENDAR, SPOT_LAG, DAY_COUNT_CASH, BDC, true);
-  private static final GeneratorDeposit GENERATOR_DEPOSIT_EUR = new GeneratorDeposit("EUR Deposit", CCY_EUR, CALENDAR, SPOT_LAG, DAY_COUNT_CASH, BDC, true);
-  private static final GeneratorDeposit GENERATOR_DEPOSIT_JPY = new GeneratorDeposit("JPY Deposit", CCY_JPY, CALENDAR, SPOT_LAG, DAY_COUNT_CASH, BDC, true);
-  private static final GeneratorSwapFixedIborMaster GENERATOR_SWAP_MASTER = GeneratorSwapFixedIborMaster.getInstance();
-  private static final GeneratorSwapFixedIbor USD6MLIBOR3M = GENERATOR_SWAP_MASTER.getGenerator("USD6MLIBOR3M", CALENDAR);
-  private static final GeneratorSwapFixedIbor EUR1YEURIBOR3M = GENERATOR_SWAP_MASTER.getGenerator("EUR1YEURIBOR3M", CALENDAR);
-  private static final GeneratorSwapFixedIbor JPY6MLIBOR6M = GENERATOR_SWAP_MASTER.getGenerator("JPY6MLIBOR6M", CALENDAR);
-  private static final IborIndex USDLIBOR3M = USD6MLIBOR3M.getIborIndex();
-  private static final IborIndex EURIBOR3M = EUR1YEURIBOR3M.getIborIndex();
-  private static final IborIndex JPYLIBOR6M = JPY6MLIBOR6M.getIborIndex();
-  private static final IborIndex JPYLIBOR3M = IndexIborMaster.getInstance().getIndex("JPYLIBOR3M", CALENDAR);
-  private static final GeneratorSwapXCcyIborIbor EURIBOR3MUSDLIBOR3M = new GeneratorSwapXCcyIborIbor("EURIBOR3MUSDLIBOR3M", EURIBOR3M, USDLIBOR3M); // Spread on EUR leg
-  private static final GeneratorSwapXCcyIborIbor JPYLIBOR3MUSDLIBOR3M = new GeneratorSwapXCcyIborIbor("JPYLIBOR3MUSDLIBOR3M", JPYLIBOR3M, USDLIBOR3M); // Spread on JPY leg
-  private static final GeneratorSwapXCcyIborIbor JPYLIBOR3MEURIBOR3M = new GeneratorSwapXCcyIborIbor("JPYLIBOR3MEURIBOR3M", JPYLIBOR3M, EURIBOR3M); // Spread on JPY leg
-  private static final GeneratorSwapIborIbor JPYLIBOR6MLIBOR3M = new GeneratorSwapIborIbor("JPYLIBOR6MLIBOR3M", JPYLIBOR3M, JPYLIBOR6M);
-
-  private static final ZonedDateTime NOW = DateUtils.getUTCDate(2011, 9, 28);
-
-  private static final ArrayZonedDateTimeDoubleTimeSeries TS_EMPTY = new ArrayZonedDateTimeDoubleTimeSeries();
-  private static final ArrayZonedDateTimeDoubleTimeSeries TS_ON_USD_WITH_TODAY = new ArrayZonedDateTimeDoubleTimeSeries(new ZonedDateTime[] {DateUtils.getUTCDate(2011, 9, 27),
-      DateUtils.getUTCDate(2011, 9, 28) }, new double[] {0.07, 0.08 });
-  private static final ArrayZonedDateTimeDoubleTimeSeries TS_ON_USD_WITHOUT_TODAY = new ArrayZonedDateTimeDoubleTimeSeries(new ZonedDateTime[] {DateUtils.getUTCDate(2011, 9, 27),
-      DateUtils.getUTCDate(2011, 9, 28) }, new double[] {0.07, 0.08 });
-  @SuppressWarnings("rawtypes")
-  private static final DoubleTimeSeries[] TS_FIXED_OIS_USD_WITH_TODAY = new DoubleTimeSeries[] {TS_EMPTY, TS_ON_USD_WITH_TODAY };
-  @SuppressWarnings("rawtypes")
-  private static final DoubleTimeSeries[] TS_FIXED_OIS_USD_WITHOUT_TODAY = new DoubleTimeSeries[] {TS_EMPTY, TS_ON_USD_WITHOUT_TODAY };
-
-  private static final ArrayZonedDateTimeDoubleTimeSeries TS_IBOR_USD3M_WITH_TODAY = new ArrayZonedDateTimeDoubleTimeSeries(new ZonedDateTime[] {DateUtils.getUTCDate(2011, 9, 27),
-      DateUtils.getUTCDate(2011, 9, 28) }, new double[] {0.0035, 0.0036 });
-  private static final ArrayZonedDateTimeDoubleTimeSeries TS_IBOR_USD3M_WITHOUT_TODAY = new ArrayZonedDateTimeDoubleTimeSeries(new ZonedDateTime[] {DateUtils.getUTCDate(2011, 9, 27) },
-      new double[] {0.0035 });
-
-  private static final ArrayZonedDateTimeDoubleTimeSeries TS_IBOR_EUR3M_WITH_TODAY = new ArrayZonedDateTimeDoubleTimeSeries(new ZonedDateTime[] {DateUtils.getUTCDate(2011, 9, 27),
-      DateUtils.getUTCDate(2011, 9, 28) }, new double[] {0.0060, 0.0061 });
-  private static final ArrayZonedDateTimeDoubleTimeSeries TS_IBOR_EUR3M_WITHOUT_TODAY = new ArrayZonedDateTimeDoubleTimeSeries(new ZonedDateTime[] {DateUtils.getUTCDate(2011, 9, 27) },
-      new double[] {0.0060 });
-
-  private static final ArrayZonedDateTimeDoubleTimeSeries TS_IBOR_JPY3M_WITH_TODAY = new ArrayZonedDateTimeDoubleTimeSeries(new ZonedDateTime[] {DateUtils.getUTCDate(2011, 9, 27),
-      DateUtils.getUTCDate(2011, 9, 28) }, new double[] {0.0060, 0.0061 });
-  private static final ArrayZonedDateTimeDoubleTimeSeries TS_IBOR_JPY3M_WITHOUT_TODAY = new ArrayZonedDateTimeDoubleTimeSeries(new ZonedDateTime[] {DateUtils.getUTCDate(2011, 9, 27) },
-      new double[] {0.0060 });
-  private static final ArrayZonedDateTimeDoubleTimeSeries TS_IBOR_JPY6M_WITH_TODAY = new ArrayZonedDateTimeDoubleTimeSeries(new ZonedDateTime[] {DateUtils.getUTCDate(2011, 9, 27),
-      DateUtils.getUTCDate(2011, 9, 28) }, new double[] {0.0060, 0.0061 });
-  private static final ArrayZonedDateTimeDoubleTimeSeries TS_IBOR_JPY6M_WITHOUT_TODAY = new ArrayZonedDateTimeDoubleTimeSeries(new ZonedDateTime[] {DateUtils.getUTCDate(2011, 9, 27) },
-      new double[] {0.0060 });
-  @SuppressWarnings("rawtypes")
-  private static final DoubleTimeSeries[] TS_FIXED_IBOR_USD3M_WITH_TODAY = new DoubleTimeSeries[] {TS_IBOR_USD3M_WITH_TODAY };
-  @SuppressWarnings("rawtypes")
-  private static final DoubleTimeSeries[] TS_FIXED_IBOR_USD3M_WITHOUT_TODAY = new DoubleTimeSeries[] {TS_IBOR_USD3M_WITHOUT_TODAY };
-  @SuppressWarnings("rawtypes")
-  private static final DoubleTimeSeries[] TS_FIXED_IBOR_EUR3M_WITH_TODAY = new DoubleTimeSeries[] {TS_IBOR_EUR3M_WITH_TODAY };
-  @SuppressWarnings("rawtypes")
-  private static final DoubleTimeSeries[] TS_FIXED_IBOR_EUR3M_WITHOUT_TODAY = new DoubleTimeSeries[] {TS_IBOR_EUR3M_WITHOUT_TODAY };
-  @SuppressWarnings("rawtypes")
-  private static final DoubleTimeSeries[] TS_FIXED_IBOR_EURUSD3M_WITH_TODAY = new DoubleTimeSeries[] {TS_IBOR_EUR3M_WITH_TODAY, TS_IBOR_USD3M_WITH_TODAY };
-  @SuppressWarnings("rawtypes")
-  private static final DoubleTimeSeries[] TS_FIXED_IBOR_EURUSD3M_WITHOUT_TODAY = new DoubleTimeSeries[] {TS_IBOR_EUR3M_WITHOUT_TODAY, TS_IBOR_USD3M_WITHOUT_TODAY };
-  @SuppressWarnings("rawtypes")
-  private static final DoubleTimeSeries[] TS_FIXED_IBOR_JPY3MJPY6M_WITH_TODAY = new DoubleTimeSeries[] {TS_IBOR_JPY3M_WITH_TODAY, TS_IBOR_JPY6M_WITH_TODAY };
-  @SuppressWarnings("rawtypes")
-  private static final DoubleTimeSeries[] TS_FIXED_IBOR_JPY3MJPY6M_WITHOUT_TODAY = new DoubleTimeSeries[] {TS_IBOR_JPY3M_WITHOUT_TODAY, TS_IBOR_JPY6M_WITHOUT_TODAY };
-
-  private static final String CURVE_NAME_DSC_USD = "USD Dsc";
-  private static final String CURVE_NAME_FWD3_USD = "USD Fwd 3M";
-  private static final String CURVE_NAME_DSC_EUR = "EUR Dsc";
-  private static final String CURVE_NAME_FWD3_EUR = "EUR Fwd 3M";
-  private static final String CURVE_NAME_DSC_JPY = "JPY Dsc";
-  private static final String CURVE_NAME_FWD3_JPY = "JPY Fwd 3M";
-  private static final String CURVE_NAME_FWD6_JPY = "JPY Fwd 6M";
-  private static final HashMap<String, Currency> CCY_MAP = new HashMap<String, Currency>();
-  static {
-    CCY_MAP.put(CURVE_NAME_DSC_USD, CCY_USD);
-    CCY_MAP.put(CURVE_NAME_FWD3_USD, CCY_USD);
-    CCY_MAP.put(CURVE_NAME_DSC_EUR, CCY_EUR);
-    CCY_MAP.put(CURVE_NAME_FWD3_EUR, CCY_EUR);
-    CCY_MAP.put(CURVE_NAME_DSC_JPY, CCY_JPY);
-    CCY_MAP.put(CURVE_NAME_FWD3_JPY, CCY_JPY);
-    CCY_MAP.put(CURVE_NAME_FWD6_JPY, CCY_JPY);
-    FX_MATRIX.addCurrency(CCY_EUR, CCY_USD, FX_EURUSD);
-    FX_MATRIX.addCurrency(CCY_JPY, CCY_USD, 1 / FX_USDJPY);
-  }
-
-  /** Market values for the dsc USD curve */
-  public static final double[] DSC_1_MARKET_QUOTES = new double[] {0.0010, 0.0010, 0.0010, 0.0010, 0.0010, 0.0010, 0.0010, 0.0010, 0.0015, 0.0020, 0.0035, 0.0050, 0.0130 };
-  /** Generators for the dsc USD curve */
-  public static final GeneratorInstrument[] DSC_1_GENERATORS = new GeneratorInstrument[] {GENERATOR_DEPOSIT_ON_1, GENERATOR_DEPOSIT_ON_1, GENERATOR_OIS_1, GENERATOR_OIS_1, GENERATOR_OIS_1,
-      GENERATOR_OIS_1,
-      GENERATOR_OIS_1, GENERATOR_OIS_1, GENERATOR_OIS_1, GENERATOR_OIS_1, GENERATOR_OIS_1, GENERATOR_OIS_1, GENERATOR_OIS_1 };
-  /** Tenors for the dsc USD curve */
-  public static final Period[] DSC_1_TENOR = new Period[] {Period.of(0, DAYS), Period.of(1, DAYS), Period.of(1, MONTHS), Period.of(2, MONTHS), Period.of(3, MONTHS), Period.of(6, MONTHS), Period.of(9, MONTHS),
-      Period.of(1, YEARS), Period.of(2, YEARS), Period.of(3, YEARS), Period.of(4, YEARS), Period.of(5, YEARS), Period.of(10, YEARS) };
-
-  /** Market values for the Fwd 3M USD curve */
-  public static final double[] FWD_1_MARKET_QUOTES = new double[] {0.0045, 0.0045, 0.0045, 0.0045, 0.0060, 0.0070, 0.0080, 0.0160 };
-  /** Generators for the Fwd 3M USD curve */
-  public static final GeneratorInstrument[] FWD_1_GENERATORS = new GeneratorInstrument[] {GENERATOR_DEPOSIT_USD, USD6MLIBOR3M, USD6MLIBOR3M, USD6MLIBOR3M, USD6MLIBOR3M, USD6MLIBOR3M, USD6MLIBOR3M,
-      USD6MLIBOR3M };
-  /** Tenors for the Fwd 3M USD curve */
-  public static final Period[] FWD_1_TENOR = new Period[] {Period.of(3, MONTHS), Period.of(6, MONTHS), Period.of(1, YEARS), Period.of(2, YEARS), Period.of(3, YEARS), Period.of(4, YEARS), Period.of(5, YEARS),
-      Period.of(10, YEARS) };
-
-  /** Market values for the dsc EUR curve */
-  public static final double[] DSC_EUR_MARKET_QUOTES = new double[] {0.0010, 0.0010, 0.0004, 0.0009, 0.0015, 0.0035, 0.0050, 0.0060, -0.0050, -0.0050, -0.0050, -0.0045, -0.0040 };
-  //  public static final double[] DSC_EUR_MARKET_QUOTES = new double[] {0.0010, 0.0010, 0.0004 * FX_EURUSD, 0.0009 * FX_EURUSD, 0.0015 * FX_EURUSD, 0.0035 * FX_EURUSD, 0.0050 * FX_EURUSD,
-  //    0.0060 * FX_EURUSD, -0.0050, -0.0050, -0.0050, -0.0045, -0.0040};
-  /** Generators for the dsc EUR curve */
-  public static final GeneratorInstrument[] DSC_EUR_GENERATORS = new GeneratorInstrument[] {GENERATOR_DEPOSIT_ON_2, GENERATOR_DEPOSIT_ON_2, GENERATOR_FX_EURUSD, GENERATOR_FX_EURUSD,
-      GENERATOR_FX_EURUSD,
-      GENERATOR_FX_EURUSD, GENERATOR_FX_EURUSD, GENERATOR_FX_EURUSD, EURIBOR3MUSDLIBOR3M, EURIBOR3MUSDLIBOR3M, EURIBOR3MUSDLIBOR3M, EURIBOR3MUSDLIBOR3M, EURIBOR3MUSDLIBOR3M };
-  /** Tenors for the dsc EUR curve */
-  public static final Period[] DSC_EUR_TENOR = new Period[] {Period.of(0, DAYS), Period.of(1, DAYS), Period.of(1, MONTHS), Period.of(2, MONTHS), Period.of(3, MONTHS), Period.of(6, MONTHS), Period.of(9, MONTHS),
-      Period.of(1, YEARS), Period.of(2, YEARS), Period.of(3, YEARS), Period.of(4, YEARS), Period.of(5, YEARS), Period.of(10, YEARS) };
-  //  /** FX rqtes for the dsc EUR curve */
-  //  public static final Double[] DSC_EUR_FX_RATE = new Double[] {FX_EURUSD, FX_EURUSD, FX_EURUSD, FX_EURUSD, FX_EURUSD, FX_EURUSD, FX_EURUSD, FX_EURUSD, FX_EURUSD, FX_EURUSD, FX_EURUSD, FX_EURUSD,
-  //      FX_EURUSD};
-
-  /** Market values for the Fwd 3M EUR curve */
-  public static final double[] FWD_EUR_MARKET_QUOTES = new double[] {0.0045, 0.0045, 0.0045, 0.0045, 0.0050, 0.0060, 0.0085, 0.0160 };
-  /** Generators for the Fwd 3M USD curve */
-  public static final GeneratorInstrument[] FWD_EUR_GENERATORS = new GeneratorInstrument[] {GENERATOR_DEPOSIT_EUR, EUR1YEURIBOR3M, EUR1YEURIBOR3M, EUR1YEURIBOR3M, EUR1YEURIBOR3M, EUR1YEURIBOR3M,
-      EUR1YEURIBOR3M,
-      EUR1YEURIBOR3M };
-  /** Tenors for the Fwd 3M USD curve */
-  public static final Period[] FWD_EUR_TENOR = new Period[] {Period.of(3, MONTHS), Period.of(6, MONTHS), Period.of(1, YEARS), Period.of(2, YEARS), Period.of(3, YEARS), Period.of(4, YEARS), Period.of(5, YEARS),
-      Period.of(10, YEARS) };
-
-  /** Market values for the dsc JPY curve */
-  public static final double[] DSC_JPY_MARKET_QUOTES = new double[] {0.0005, 0.0005, -0.0004, -0.0008, -0.0012, -0.0024, -0.0036, -0.0048, -0.0030, -0.0040, -0.0040, -0.0045, -0.0050 };
-  /** Generators for the dsc EUR curve */
-  public static final GeneratorInstrument[] DSC_JPY_GENERATORS = new GeneratorInstrument[] {GENERATOR_DEPOSIT_ON_3, GENERATOR_DEPOSIT_ON_3, GENERATOR_FX_USDJPY, GENERATOR_FX_USDJPY,
-      GENERATOR_FX_USDJPY,
-      GENERATOR_FX_USDJPY, GENERATOR_FX_USDJPY, GENERATOR_FX_USDJPY, JPYLIBOR3MUSDLIBOR3M, JPYLIBOR3MUSDLIBOR3M, JPYLIBOR3MUSDLIBOR3M, JPYLIBOR3MUSDLIBOR3M, JPYLIBOR3MUSDLIBOR3M };
-  /** Tenors for the dsc EUR curve */
-  public static final Period[] DSC_JPY_TENOR = new Period[] {Period.of(0, DAYS), Period.of(1, DAYS), Period.of(1, MONTHS), Period.of(2, MONTHS), Period.of(3, MONTHS), Period.of(6, MONTHS), Period.of(9, MONTHS),
-      Period.of(1, YEARS), Period.of(2, YEARS), Period.of(3, YEARS), Period.of(4, YEARS), Period.of(5, YEARS), Period.of(10, YEARS) };
-  //  /** FX rqtes for the dsc EUR curve */
-  //  public static final Double[] DSC_JPY_FX_RATE = new Double[] {FX_USDJPY, FX_USDJPY, FX_USDJPY, FX_USDJPY, FX_USDJPY, FX_USDJPY, FX_USDJPY, FX_USDJPY, FX_USDJPY, FX_USDJPY, FX_USDJPY, FX_USDJPY,
-  //      FX_USDJPY};
-
-  /** Market values for the Fwd 3M JPY curve */
-  public static final double[] FWD3_JPY_MARKET_QUOTES = new double[] {0.0020, 0.0010, 0.0010, 0.0010, 0.0010, 0.0015, 0.0015, 0.0015 };
-  /** Generators for the Fwd 3M JPY curve */
-  public static final GeneratorInstrument[] FWD3_JPY_GENERATORS = new GeneratorInstrument[] {GENERATOR_DEPOSIT_JPY, JPYLIBOR6MLIBOR3M, JPYLIBOR6MLIBOR3M, JPYLIBOR6MLIBOR3M, JPYLIBOR6MLIBOR3M,
-      JPYLIBOR6MLIBOR3M,
-      JPYLIBOR6MLIBOR3M, JPYLIBOR6MLIBOR3M };
-  /** Tenors for the Fwd 3M JPY curve */
-  public static final Period[] FWD3_JPY_TENOR = new Period[] {Period.of(3, MONTHS), Period.of(6, MONTHS), Period.of(1, YEARS), Period.of(2, YEARS), Period.of(3, YEARS), Period.of(4, YEARS), Period.of(5, YEARS),
-      Period.of(10, YEARS) };
-
-  /** Market values for the Fwd 6M JPY curve */
-  public static final double[] FWD6_JPY_MARKET_QUOTES = new double[] {0.0035, 0.0035, 0.0035, 0.0040, 0.0040, 0.0040, 0.0075 };
-  /** Generators for the Fwd 6M JPY curve */
-  public static final GeneratorInstrument[] FWD6_JPY_GENERATORS = new GeneratorInstrument[] {GENERATOR_DEPOSIT_JPY, JPY6MLIBOR6M, JPY6MLIBOR6M, JPY6MLIBOR6M, JPY6MLIBOR6M, JPY6MLIBOR6M, JPY6MLIBOR6M };
-  /** Tenors for the Fwd 6M JPY curve */
-  public static final Period[] FWD6_JPY_TENOR = new Period[] {Period.of(6, MONTHS), Period.of(1, YEARS), Period.of(2, YEARS), Period.of(3, YEARS), Period.of(4, YEARS), Period.of(5, YEARS), Period.of(10, YEARS) };
-
-  /** Standard USD discounting curve instrument definitions */
-  public static final InstrumentDefinition<?>[] DEFINITIONS_DSC_USD;
-  /** Standard USD Forward 3M curve instrument definitions */
-  public static final InstrumentDefinition<?>[] DEFINITIONS_FWD3_USD;
-  /** Standard EUR discounting curve instrument definitions */
-  public static final InstrumentDefinition<?>[] DEFINITIONS_DSC_EUR;
-  /** Standard EUR Forward 3M curve instrument definitions */
-  public static final InstrumentDefinition<?>[] DEFINITIONS_FWD3_EUR;
-  /** Standard JPY discounting curve instrument definitions */
-  public static final InstrumentDefinition<?>[] DEFINITIONS_DSC_JPY;
-  /** Standard JPY Forward 3M curve instrument definitions */
-  public static final InstrumentDefinition<?>[] DEFINITIONS_FWD3_JPY;
-  /** Standard JPY Forward 6M curve instrument definitions */
-  public static final InstrumentDefinition<?>[] DEFINITIONS_FWD6_JPY;
-  /** Units of curves */
-  public static final int[] NB_UNITS = new int[] {3, 3, 1 };
-  public static final int NB_BLOCKS = NB_UNITS.length;
-  public static final InstrumentDefinition<?>[][][][] DEFINITIONS_UNITS = new InstrumentDefinition<?>[NB_BLOCKS][][][];
-  public static final GeneratorYDCurve[][][] GENERATORS_UNITS = new GeneratorYDCurve[NB_BLOCKS][][];
-  public static final String[][][] NAMES_UNITS = new String[NB_BLOCKS][][];
-  public static final YieldCurveBundle KNOWN_DATA = new YieldCurveBundle(FX_MATRIX, CCY_MAP);
-
-  static {
-    DEFINITIONS_DSC_USD = getDefinitions(DSC_1_MARKET_QUOTES, DSC_1_GENERATORS, DSC_1_TENOR);
-    DEFINITIONS_FWD3_USD = getDefinitions(FWD_1_MARKET_QUOTES, FWD_1_GENERATORS, FWD_1_TENOR);
-    DEFINITIONS_DSC_EUR = getDefinitions(DSC_EUR_MARKET_QUOTES, DSC_EUR_GENERATORS, DSC_EUR_TENOR);
-    DEFINITIONS_FWD3_EUR = getDefinitions(FWD_EUR_MARKET_QUOTES, FWD_EUR_GENERATORS, FWD_EUR_TENOR);
-    DEFINITIONS_DSC_JPY = getDefinitions(DSC_JPY_MARKET_QUOTES, DSC_JPY_GENERATORS, DSC_JPY_TENOR);
-    DEFINITIONS_FWD3_JPY = getDefinitions(FWD3_JPY_MARKET_QUOTES, FWD3_JPY_GENERATORS, FWD3_JPY_TENOR);
-    DEFINITIONS_FWD6_JPY = getDefinitions(FWD6_JPY_MARKET_QUOTES, FWD6_JPY_GENERATORS, FWD6_JPY_TENOR);
-    DEFINITIONS_UNITS[0] = new InstrumentDefinition<?>[NB_UNITS[0]][][];
-    DEFINITIONS_UNITS[1] = new InstrumentDefinition<?>[NB_UNITS[1]][][];
-    DEFINITIONS_UNITS[2] = new InstrumentDefinition<?>[NB_UNITS[2]][][];
-    DEFINITIONS_UNITS[0][0] = new InstrumentDefinition<?>[][] {DEFINITIONS_DSC_USD };
-    DEFINITIONS_UNITS[0][1] = new InstrumentDefinition<?>[][] {DEFINITIONS_FWD3_USD };
-    DEFINITIONS_UNITS[0][2] = new InstrumentDefinition<?>[][] {DEFINITIONS_DSC_EUR, DEFINITIONS_FWD3_EUR };
-    DEFINITIONS_UNITS[1][0] = new InstrumentDefinition<?>[][] {DEFINITIONS_DSC_USD };
-    DEFINITIONS_UNITS[1][1] = new InstrumentDefinition<?>[][] {DEFINITIONS_FWD3_USD };
-    DEFINITIONS_UNITS[1][2] = new InstrumentDefinition<?>[][] {DEFINITIONS_DSC_JPY, DEFINITIONS_FWD3_JPY, DEFINITIONS_FWD6_JPY };
-    DEFINITIONS_UNITS[2][0] = new InstrumentDefinition<?>[][] {DEFINITIONS_DSC_USD, DEFINITIONS_FWD3_USD, DEFINITIONS_DSC_JPY, DEFINITIONS_FWD3_JPY, DEFINITIONS_FWD6_JPY };
-    final GeneratorYDCurve genInt = new GeneratorCurveYieldInterpolated(MATURITY_CALCULATOR, INTERPOLATOR);
-    GENERATORS_UNITS[0] = new GeneratorYDCurve[NB_UNITS[0]][];
-    GENERATORS_UNITS[1] = new GeneratorYDCurve[NB_UNITS[1]][];
-    GENERATORS_UNITS[2] = new GeneratorYDCurve[NB_UNITS[2]][];
-    GENERATORS_UNITS[0][0] = new GeneratorYDCurve[] {genInt };
-    GENERATORS_UNITS[0][1] = new GeneratorYDCurve[] {genInt };
-    GENERATORS_UNITS[0][2] = new GeneratorYDCurve[] {genInt, genInt };
-    GENERATORS_UNITS[1][0] = new GeneratorYDCurve[] {genInt };
-    GENERATORS_UNITS[1][1] = new GeneratorYDCurve[] {genInt };
-    GENERATORS_UNITS[1][2] = new GeneratorYDCurve[] {genInt, genInt, genInt };
-    GENERATORS_UNITS[2][0] = new GeneratorYDCurve[] {genInt, genInt, genInt, genInt, genInt };
-    NAMES_UNITS[0] = new String[NB_UNITS[0]][];
-    NAMES_UNITS[1] = new String[NB_UNITS[1]][];
-    NAMES_UNITS[2] = new String[NB_UNITS[2]][];
-    NAMES_UNITS[0][0] = new String[] {CURVE_NAME_DSC_USD };
-    NAMES_UNITS[0][1] = new String[] {CURVE_NAME_FWD3_USD };
-    NAMES_UNITS[0][2] = new String[] {CURVE_NAME_DSC_EUR, CURVE_NAME_FWD3_EUR };
-    NAMES_UNITS[1][0] = new String[] {CURVE_NAME_DSC_USD };
-    NAMES_UNITS[1][1] = new String[] {CURVE_NAME_FWD3_USD };
-    NAMES_UNITS[1][2] = new String[] {CURVE_NAME_DSC_JPY, CURVE_NAME_FWD3_JPY, CURVE_NAME_FWD6_JPY };
-    NAMES_UNITS[2][0] = new String[] {CURVE_NAME_DSC_USD, CURVE_NAME_FWD3_USD, CURVE_NAME_DSC_JPY, CURVE_NAME_FWD3_JPY, CURVE_NAME_FWD6_JPY };
-  }
-
-  // Present Value
-  private static final PresentValueMCACalculator PV_CALCULATOR = PresentValueMCACalculator.getInstance();
-  private static final PresentValueCurveSensitivityMCSCalculator PVCS_CALCULATOR = PresentValueCurveSensitivityMCSCalculator.getInstance();
-  private static final Currency CCY_PV = CCY_USD;
-  private static final PresentValueConvertedCalculator PV_CONVERTED_CALCULATOR = new PresentValueConvertedCalculator(CCY_PV, PV_CALCULATOR);
-  private static final PresentValueCurveSensitivityConvertedCalculator PVCS_CONVERTED_CALCULATOR = new PresentValueCurveSensitivityConvertedCalculator(CCY_PV, PVCS_CALCULATOR);
-  // Par spread market quote
-  private static final ParSpreadMarketQuoteCalculator PSMQ_CALCULATOR = ParSpreadMarketQuoteCalculator.getInstance();
-  private static final ParSpreadMarketQuoteCurveSensitivityCalculator PSMQCS_CALCULATOR = ParSpreadMarketQuoteCurveSensitivityCalculator.getInstance();
-
-  private static Pair<YieldCurveBundle, CurveBuildingBlockBundle> CURVES_PRESENT_VALUE_WITH_TODAY_BLOCK0;
-  private static Pair<YieldCurveBundle, CurveBuildingBlockBundle> CURVES_PAR_SPREAD_MQ_WITH_TODAY_BLOCK0;
-  private static Pair<YieldCurveBundle, CurveBuildingBlockBundle> CURVES_PRESENT_VALUE_WITHOUT_TODAY_BLOCK0;
-  private static Pair<YieldCurveBundle, CurveBuildingBlockBundle> CURVES_PAR_SPREAD_MQ_WITHOUT_TODAY_BLOCK0;
-  private static Pair<YieldCurveBundle, CurveBuildingBlockBundle> CURVES_PAR_SPREAD_MQ_WITHOUT_TODAY_BLOCK1;
-  private static Pair<YieldCurveBundle, CurveBuildingBlockBundle> CURVES_PAR_SPREAD_MQ_WITHOUT_TODAY_BLOCK2;
-  private static Pair<YieldCurveBundle, CurveBuildingBlockBundle> CURVES_PAR_SPREAD_MQ_WITHOUT_TODAY_TOTAL;
-
-  private static final double TOLERANCE_PV = 1.0E-10;
-
-  @BeforeSuite
-  static void initClass() {
-    CURVES_PRESENT_VALUE_WITH_TODAY_BLOCK0 = makeCurves(DEFINITIONS_UNITS[0], GENERATORS_UNITS[0], NAMES_UNITS[0], KNOWN_DATA, PV_CONVERTED_CALCULATOR, PVCS_CONVERTED_CALCULATOR, true, 0);
-    CURVES_PAR_SPREAD_MQ_WITH_TODAY_BLOCK0 = makeCurves(DEFINITIONS_UNITS[0], GENERATORS_UNITS[0], NAMES_UNITS[0], KNOWN_DATA, PSMQ_CALCULATOR, PSMQCS_CALCULATOR, true, 0);
-    CURVES_PRESENT_VALUE_WITHOUT_TODAY_BLOCK0 = makeCurves(DEFINITIONS_UNITS[0], GENERATORS_UNITS[0], NAMES_UNITS[0], KNOWN_DATA, PV_CONVERTED_CALCULATOR, PVCS_CONVERTED_CALCULATOR, false, 0);
-    CURVES_PAR_SPREAD_MQ_WITHOUT_TODAY_BLOCK0 = makeCurves(DEFINITIONS_UNITS[0], GENERATORS_UNITS[0], NAMES_UNITS[0], KNOWN_DATA, PSMQ_CALCULATOR, PSMQCS_CALCULATOR, false, 0);
-    CURVES_PAR_SPREAD_MQ_WITHOUT_TODAY_BLOCK1 = makeCurves(DEFINITIONS_UNITS[1], GENERATORS_UNITS[1], NAMES_UNITS[1], KNOWN_DATA, PSMQ_CALCULATOR, PSMQCS_CALCULATOR, false, 1);
-    CURVES_PAR_SPREAD_MQ_WITHOUT_TODAY_BLOCK2 = makeCurves(DEFINITIONS_UNITS[2], GENERATORS_UNITS[2], NAMES_UNITS[2], KNOWN_DATA, PSMQ_CALCULATOR, PSMQCS_CALCULATOR, false, 2);
-    final YieldCurveBundle ycbTotal = CURVES_PAR_SPREAD_MQ_WITHOUT_TODAY_BLOCK0.getFirst().copy();
-    ycbTotal.addAll(CURVES_PAR_SPREAD_MQ_WITHOUT_TODAY_BLOCK1.getFirst());
-    final CurveBuildingBlockBundle cubTotal = new CurveBuildingBlockBundle();
-    cubTotal.addAll(CURVES_PAR_SPREAD_MQ_WITHOUT_TODAY_BLOCK0.getSecond());
-    cubTotal.addAll(CURVES_PAR_SPREAD_MQ_WITHOUT_TODAY_BLOCK1.getSecond());
-    CURVES_PAR_SPREAD_MQ_WITHOUT_TODAY_TOTAL = new ObjectsPair<YieldCurveBundle, CurveBuildingBlockBundle>(ycbTotal, cubTotal);
-  }
-
-  @Test
-  public void curveConstructionGeneratorBlock0() {
-    // Curve constructed with present value and today fixing
-    curveConstructionTest(NAMES_UNITS[0], DEFINITIONS_UNITS[0], CURVES_PRESENT_VALUE_WITH_TODAY_BLOCK0.getFirst(), true, 0);
-    // Curve constructed with par spread (market quote) and  today fixing
-    curveConstructionTest(NAMES_UNITS[0], DEFINITIONS_UNITS[0], CURVES_PAR_SPREAD_MQ_WITH_TODAY_BLOCK0.getFirst(), true, 0);
-    // Curve constructed with present value and no today fixing
-    curveConstructionTest(NAMES_UNITS[0], DEFINITIONS_UNITS[0], CURVES_PRESENT_VALUE_WITHOUT_TODAY_BLOCK0.getFirst(), false, 0);
-    // Curve constructed with par spread (market quote) and no today fixing
-    curveConstructionTest(NAMES_UNITS[0], DEFINITIONS_UNITS[0], CURVES_PAR_SPREAD_MQ_WITHOUT_TODAY_BLOCK0.getFirst(), false, 0);
-  }
-
-  @Test
-  public void curveConstructionGeneratorAllBlocks() {
-    // Curve constructed with par spread (market quote) and  today fixing
-    curveConstructionTest(NAMES_UNITS[0], DEFINITIONS_UNITS[0], CURVES_PAR_SPREAD_MQ_WITHOUT_TODAY_TOTAL.getFirst(), false, 0);
-    curveConstructionTest(NAMES_UNITS[1], DEFINITIONS_UNITS[1], CURVES_PAR_SPREAD_MQ_WITHOUT_TODAY_TOTAL.getFirst(), false, 1);
-    curveConstructionTest(NAMES_UNITS[2], DEFINITIONS_UNITS[2], CURVES_PAR_SPREAD_MQ_WITHOUT_TODAY_BLOCK2.getFirst(), false, 2);
-  }
-
-  @Test(enabled = true)
-  public void curveSensitivity() {
-    final ZonedDateTime settleDate = ScheduleCalculator.getAdjustedDate(NOW, Period.of(6, MONTHS), GENERATOR_DEPOSIT_JPY);
-    final SwapXCcyIborIborDefinition swapJpyEurDefinition = SwapXCcyIborIborDefinition.from(settleDate, Period.of(5, YEARS), JPYLIBOR3MEURIBOR3M, 1000000000, 10000000, -0.0020, true);
-    final Swap<Payment, Payment> swapJpyEur = swapJpyEurDefinition.toDerivative(NOW, new String[] {CURVE_NAME_DSC_JPY, CURVE_NAME_FWD3_JPY, CURVE_NAME_DSC_EUR, CURVE_NAME_FWD3_EUR });
-    final ParameterSensitivityBlockCalculator psc = new ParameterSensitivityBlockCalculator(PVCS_CALCULATOR);
-    @SuppressWarnings("unused")
-    final ParameterSensitivity ps = psc.calculateSensitivity(swapJpyEur, new HashSet<String>(), CURVES_PAR_SPREAD_MQ_WITHOUT_TODAY_TOTAL.getFirst());
-    final MarketQuoteSensitivityBlockCalculator mqsc = new MarketQuoteSensitivityBlockCalculator(psc);
-    @SuppressWarnings("unused")
-    final ParameterSensitivity mqs = mqsc.fromInstrument(swapJpyEur, new HashSet<String>(), CURVES_PAR_SPREAD_MQ_WITHOUT_TODAY_TOTAL.getFirst(), CURVES_PAR_SPREAD_MQ_WITHOUT_TODAY_TOTAL.getSecond());
-    int t = 0;
-    t++;
-  }
-
-  public void curveConstructionTest(final String[][] curveNames, final InstrumentDefinition<?>[][][] definitions, final YieldCurveBundle curves, final boolean withToday, final int block) {
-    final int nbBlocks = definitions.length;
-    for (int loopblock = 0; loopblock < nbBlocks; loopblock++) {
-      final InstrumentDerivative[] instruments = convert(curveNames, definitions[loopblock], loopblock, withToday, block);
-      final double[] pv = new double[instruments.length];
-      for (int loopins = 0; loopins < instruments.length; loopins++) {
-        pv[loopins] = curves.getFxRates().convert(instruments[loopins].accept(PV_CALCULATOR, curves), CCY_USD).getAmount();
-        assertEquals("Curve construction: node block " + loopblock + " - instrument " + loopins, 0, pv[loopins], TOLERANCE_PV);
-      }
-    }
-  }
-
-  @Test(enabled = false)
-  public void performance() {
-    long startTime, endTime;
-    final int nbTest = 10;
-    @SuppressWarnings("unused")
-    Pair<YieldCurveBundle, CurveBuildingBlockBundle> curvePresentValue;
-    Pair<YieldCurveBundle, CurveBuildingBlockBundle> curveParSpreadMQ0;
-    Pair<YieldCurveBundle, CurveBuildingBlockBundle> curveParSpreadMQ1;
-    @SuppressWarnings("unused")
-    Pair<YieldCurveBundle, CurveBuildingBlockBundle> curveParSpreadMQ2;
-    @SuppressWarnings("unused")
-    Pair<YieldCurveBundle, CurveBuildingBlockBundle> curveParSpreadMQT;
-    final int nbIns0 = DEFINITIONS_DSC_USD.length + DEFINITIONS_FWD3_USD.length + DEFINITIONS_DSC_EUR.length + DEFINITIONS_FWD3_EUR.length;
-    final int nbIns1 = DEFINITIONS_DSC_USD.length + DEFINITIONS_FWD3_USD.length + DEFINITIONS_DSC_JPY.length + DEFINITIONS_FWD3_JPY.length + DEFINITIONS_FWD6_JPY.length;
-    final int nbInsT = DEFINITIONS_DSC_USD.length + DEFINITIONS_FWD3_USD.length + DEFINITIONS_DSC_EUR.length + DEFINITIONS_FWD3_EUR.length + DEFINITIONS_DSC_JPY.length + DEFINITIONS_FWD3_JPY.length
-        + DEFINITIONS_FWD6_JPY.length;
-
-    startTime = System.currentTimeMillis();
-    for (int looptest = 0; looptest < nbTest; looptest++) {
-      curvePresentValue = makeCurves(DEFINITIONS_UNITS[0], GENERATORS_UNITS[0], NAMES_UNITS[0], KNOWN_DATA, PV_CONVERTED_CALCULATOR, PVCS_CONVERTED_CALCULATOR, true, 0);
-    }
-    endTime = System.currentTimeMillis();
-    System.out.println(nbTest + " curve construction Full (4 curves, 2 ccy and " + nbIns0 + " instruments in 3 units) - with present value: " + (endTime - startTime) + " ms");
-    // Performance note: curve construction (with present value, 4 curves - 2 ccy and 42 instruments by units): 23-Jul-2012: On Mac Pro 3.2 GHz Quad-Core Intel Xeon: xx ms for 100 bundles.
-
-    startTime = System.currentTimeMillis();
-    for (int looptest = 0; looptest < nbTest; looptest++) {
-      curveParSpreadMQ0 = makeCurves(DEFINITIONS_UNITS[0], GENERATORS_UNITS[0], NAMES_UNITS[0], KNOWN_DATA, PSMQ_CALCULATOR, PSMQCS_CALCULATOR, true, 0);
-    }
-    endTime = System.currentTimeMillis();
-    System.out.println(nbTest + " curve construction Full (4 curves, 2 ccy and " + nbIns0 + " instruments in 3 units)- with par spread-market quote: " + (endTime - startTime) + " ms");
-    // Performance note: curve construction (with par spread/market quote), 4 curves - 2 ccy and 49 instruments by units): 23-Jul-2012: On Mac Pro 3.2 GHz Quad-Core Intel Xeon: x ms for 100 bundles.
-
-    startTime = System.currentTimeMillis();
-    for (int looptest = 0; looptest < nbTest; looptest++) {
-      curveParSpreadMQ1 = makeCurves(DEFINITIONS_UNITS[1], GENERATORS_UNITS[1], NAMES_UNITS[1], KNOWN_DATA, PSMQ_CALCULATOR, PSMQCS_CALCULATOR, true, 1);
-    }
-    endTime = System.currentTimeMillis();
-    System.out.println(nbTest + " curve construction Full (5 curves, 2 ccy and " + nbIns1 + " instruments in 3 units) - with par spread-market quote: " + (endTime - startTime) + " ms");
-    // Performance note: curve construction (with par spread/market quote), 4 curves - 2 ccy and 49 instruments by units): 23-Jul-2012: On Mac Pro 3.2 GHz Quad-Core Intel Xeon: x ms for 100 bundles.
-
-    startTime = System.currentTimeMillis();
-    for (int looptest = 0; looptest < nbTest; looptest++) {
-      curveParSpreadMQ2 = makeCurves(DEFINITIONS_UNITS[2], GENERATORS_UNITS[2], NAMES_UNITS[2], KNOWN_DATA, PSMQ_CALCULATOR, PSMQCS_CALCULATOR, true, 2);
-    }
-    endTime = System.currentTimeMillis();
-    System.out.println(nbTest + " curve construction Full (5 curves, 2 ccy and " + nbIns1 + " instruments in 1 units) - with par spread-market quote: " + (endTime - startTime) + " ms");
-    // Performance note: curve construction (with par spread/market quote), 4 curves - 2 ccy and 49 instruments by units): 23-Jul-2012: On Mac Pro 3.2 GHz Quad-Core Intel Xeon: x ms for 100 bundles.
-
-    startTime = System.currentTimeMillis();
-    for (int looptest = 0; looptest < nbTest; looptest++) {
-      curveParSpreadMQ0 = makeCurves(DEFINITIONS_UNITS[0], GENERATORS_UNITS[0], NAMES_UNITS[0], KNOWN_DATA, PSMQ_CALCULATOR, PSMQCS_CALCULATOR, true, 0);
-      curveParSpreadMQ1 = makeCurves(DEFINITIONS_UNITS[1], GENERATORS_UNITS[1], NAMES_UNITS[1], KNOWN_DATA, PSMQ_CALCULATOR, PSMQCS_CALCULATOR, true, 1);
-      final YieldCurveBundle ycbTotal = curveParSpreadMQ0.getFirst().copy();
-      ycbTotal.addAll(curveParSpreadMQ0.getFirst());
-      final CurveBuildingBlockBundle cubTotal = new CurveBuildingBlockBundle();
-      cubTotal.addAll(curveParSpreadMQ1.getSecond());
-      cubTotal.addAll(curveParSpreadMQ1.getSecond());
-      curveParSpreadMQT = new ObjectsPair<YieldCurveBundle, CurveBuildingBlockBundle>(ycbTotal, cubTotal);
-    }
-    endTime = System.currentTimeMillis();
-    System.out.println(nbTest + " curve construction Full (7 curves, 3 ccy and " + nbInsT + " instruments in 4 units) - with par spread-market quote: " + (endTime - startTime) + " ms");
-    // Performance note: curve construction (with par spread/market quote), 7 curves - 3 ccy and 70 instruments by units): 23-Jul-2012: On Mac Pro 3.2 GHz Quad-Core Intel Xeon: x ms for 100 bundles.
-
-    startTime = System.currentTimeMillis();
-    for (int looptest = 0; looptest < nbTest; looptest++) {
-      curvePresentValue = makeCurves(DEFINITIONS_UNITS[0], GENERATORS_UNITS[0], NAMES_UNITS[0], KNOWN_DATA, PV_CONVERTED_CALCULATOR, PVCS_CONVERTED_CALCULATOR, true, 0);
-    }
-    endTime = System.currentTimeMillis();
-    System.out.println(nbTest + " curve construction Full (4 curves, 2 ccy and " + nbIns0 + " instruments in 3 units) - with present value: " + (endTime - startTime) + " ms");
-    // Performance note: curve construction (with present value, 4 curves - 2 ccy and 42 instruments by units): 23-Jul-2012: On Mac Pro 3.2 GHz Quad-Core Intel Xeon: xx ms for 100 bundles.
-
-    startTime = System.currentTimeMillis();
-    for (int looptest = 0; looptest < nbTest; looptest++) {
-      curveParSpreadMQ0 = makeCurves(DEFINITIONS_UNITS[0], GENERATORS_UNITS[0], NAMES_UNITS[0], KNOWN_DATA, PSMQ_CALCULATOR, PSMQCS_CALCULATOR, true, 0);
-    }
-    endTime = System.currentTimeMillis();
-    System.out.println(nbTest + " curve construction Full (4 curves, 2 ccy and " + nbIns0 + " instruments in 3 units)- with par spread-market quote: " + (endTime - startTime) + " ms");
-    // Performance note: curve construction (with par spread/market quote), 4 curves - 2 ccy and 49 instruments by units): 23-Jul-2012: On Mac Pro 3.2 GHz Quad-Core Intel Xeon: x ms for 100 bundles.
-
-    startTime = System.currentTimeMillis();
-    for (int looptest = 0; looptest < nbTest; looptest++) {
-      curveParSpreadMQ1 = makeCurves(DEFINITIONS_UNITS[1], GENERATORS_UNITS[1], NAMES_UNITS[1], KNOWN_DATA, PSMQ_CALCULATOR, PSMQCS_CALCULATOR, true, 1);
-    }
-    endTime = System.currentTimeMillis();
-    System.out.println(nbTest + " curve construction Full (5 curves, 2 ccy and " + nbIns1 + " instruments in 3 units) - with par spread-market quote: " + (endTime - startTime) + " ms");
-    // Performance note: curve construction (with par spread/market quote), 4 curves - 2 ccy and 49 instruments by units): 23-Jul-2012: On Mac Pro 3.2 GHz Quad-Core Intel Xeon: x ms for 100 bundles.
-
-    startTime = System.currentTimeMillis();
-    for (int looptest = 0; looptest < nbTest; looptest++) {
-      curveParSpreadMQ2 = makeCurves(DEFINITIONS_UNITS[2], GENERATORS_UNITS[2], NAMES_UNITS[2], KNOWN_DATA, PSMQ_CALCULATOR, PSMQCS_CALCULATOR, true, 2);
-    }
-    endTime = System.currentTimeMillis();
-    System.out.println(nbTest + " curve construction Full (5 curves, 2 ccy and " + nbIns1 + " instruments in 1 units) - with par spread-market quote: " + (endTime - startTime) + " ms");
-    // Performance note: curve construction (with par spread/market quote), 4 curves - 2 ccy and 49 instruments by units): 23-Jul-2012: On Mac Pro 3.2 GHz Quad-Core Intel Xeon: x ms for 100 bundles.
-
-    startTime = System.currentTimeMillis();
-    for (int looptest = 0; looptest < nbTest; looptest++) {
-      curveParSpreadMQ0 = makeCurves(DEFINITIONS_UNITS[0], GENERATORS_UNITS[0], NAMES_UNITS[0], KNOWN_DATA, PSMQ_CALCULATOR, PSMQCS_CALCULATOR, true, 0);
-      curveParSpreadMQ1 = makeCurves(DEFINITIONS_UNITS[1], GENERATORS_UNITS[1], NAMES_UNITS[1], KNOWN_DATA, PSMQ_CALCULATOR, PSMQCS_CALCULATOR, true, 1);
-      final YieldCurveBundle ycbTotal = curveParSpreadMQ0.getFirst().copy();
-      ycbTotal.addAll(curveParSpreadMQ0.getFirst());
-      final CurveBuildingBlockBundle cubTotal = new CurveBuildingBlockBundle();
-      cubTotal.addAll(curveParSpreadMQ1.getSecond());
-      cubTotal.addAll(curveParSpreadMQ1.getSecond());
-      curveParSpreadMQT = new ObjectsPair<YieldCurveBundle, CurveBuildingBlockBundle>(ycbTotal, cubTotal);
-    }
-    endTime = System.currentTimeMillis();
-    System.out.println(nbTest + " curve construction Full (7 curves, 3 ccy and " + nbIns1 + " instruments in 4 units) - with par spread-market quote: " + (endTime - startTime) + " ms");
-    // Performance note: curve construction (with par spread/market quote), 7 curves - 3 ccy and 70 instruments by units): 23-Jul-2012: On Mac Pro 3.2 GHz Quad-Core Intel Xeon: x ms for 100 bundles.
-
-  }
-
-  public static InstrumentDefinition<?>[] getDefinitions(final double[] marketQuotes, final GeneratorInstrument[] generators, final Period[] tenors) {
-    final InstrumentDefinition<?>[] definitions = new InstrumentDefinition<?>[marketQuotes.length];
-    for (int loopmv = 0; loopmv < marketQuotes.length; loopmv++) {
-      definitions[loopmv] = generators[loopmv].generateInstrument(NOW, tenors[loopmv], marketQuotes[loopmv], NOTIONAL, FX_MATRIX);
-    }
-    return definitions;
-  }
-
-  private static Pair<YieldCurveBundle, Double[]> makeUnit(final InstrumentDerivative[] instruments, final double[] initGuess, final LinkedHashMap<String, GeneratorYDCurve> curveGenerators,
-      final YieldCurveBundle knownData,
-      final InstrumentDerivativeVisitor<YieldCurveBundle, Double> calculator, final InstrumentDerivativeVisitor<YieldCurveBundle, InterestRateCurveSensitivity> sensitivityCalculator) {
-    final MultipleYieldCurveFinderGeneratorDataBundle data = new MultipleYieldCurveFinderGeneratorDataBundle(instruments, knownData, curveGenerators);
-    final Function1D<DoubleMatrix1D, DoubleMatrix1D> curveCalculator = new MultipleYieldCurveFinderGeneratorFunction(calculator, data);
-    final Function1D<DoubleMatrix1D, DoubleMatrix2D> jacobianCalculator = new MultipleYieldCurveFinderGeneratorJacobian(new ParameterSensitivityCalculator(sensitivityCalculator), data);
-    final double[] parameters = ROOT_FINDER.getRoot(curveCalculator, jacobianCalculator, new DoubleMatrix1D(initGuess)).getData();
-    final YieldCurveBundle newCurves = data.getBuildingFunction().evaluate(new DoubleMatrix1D(parameters));
-    return new ObjectsPair<YieldCurveBundle, Double[]>(newCurves, ArrayUtils.toObject(parameters));
-  }
-
-  private static DoubleMatrix2D[] makeCurveMatrix(final InstrumentDerivative[] instrumentsTotal, final LinkedHashMap<String, GeneratorYDCurve> curveGeneratorsTotal, final int startBlock,
-      final int[] nbParameters,
-      final Double[] parametersTotal, final YieldCurveBundle knownData, final InstrumentDerivativeVisitor<YieldCurveBundle, InterestRateCurveSensitivity> sensitivityCalculator) {
-    final MultipleYieldCurveFinderGeneratorDataBundle data = new MultipleYieldCurveFinderGeneratorDataBundle(instrumentsTotal, knownData, curveGeneratorsTotal);
-    final Function1D<DoubleMatrix1D, DoubleMatrix2D> jacobianCalculator = new MultipleYieldCurveFinderGeneratorJacobian(new ParameterSensitivityCalculator(sensitivityCalculator), data);
-    final DoubleMatrix2D jacobian = jacobianCalculator.evaluate(new DoubleMatrix1D(parametersTotal));
-    final DoubleMatrix2D inverseJacobian = MATRIX_ALGEBRA.getInverse(jacobian);
-    final double[][] matrixTotal = inverseJacobian.getData();
-    final DoubleMatrix2D[] result = new DoubleMatrix2D[nbParameters.length];
-    int startCurve = 0;
-    for (int loopmat = 0; loopmat < nbParameters.length; loopmat++) {
-      final double[][] matrixCurve = new double[nbParameters[loopmat]][matrixTotal.length];
-      for (int loopparam = 0; loopparam < nbParameters[loopmat]; loopparam++) {
-        matrixCurve[loopparam] = matrixTotal[startBlock + startCurve + loopparam].clone();
-      }
-      result[loopmat] = new DoubleMatrix2D(matrixCurve);
-      startCurve += nbParameters[loopmat];
-    }
-    return result;
-  }
-
-  private static Pair<YieldCurveBundle, CurveBuildingBlockBundle> makeCurves(final InstrumentDefinition<?>[][][] definitions, final GeneratorYDCurve[][] curveGenerators, final String[][] curveNames,
-      final YieldCurveBundle knownData, final InstrumentDerivativeVisitor<YieldCurveBundle, Double> calculator,
-      final InstrumentDerivativeVisitor<YieldCurveBundle, InterestRateCurveSensitivity> sensitivityCalculator, final boolean withToday, final int block) {
-    final int nbBlocks = curveGenerators.length;
-    final YieldCurveBundle knownSoFarData = knownData.copy();
-    final List<InstrumentDerivative> instrumentsSoFar = new ArrayList<InstrumentDerivative>();
-    final LinkedHashMap<String, GeneratorYDCurve> generatorsSoFar = new LinkedHashMap<String, GeneratorYDCurve>();
-    final LinkedHashMap<String, Pair<CurveBuildingBlock, DoubleMatrix2D>> unitBundleSoFar = new LinkedHashMap<String, Pair<CurveBuildingBlock, DoubleMatrix2D>>();
-    final List<Double> parametersSoFar = new ArrayList<Double>();
-    final LinkedHashMap<String, Pair<Integer, Integer>> unitMap = new LinkedHashMap<String, Pair<Integer, Integer>>();
-    int start = 0;
-    for (int loopunit = 0; loopunit < nbBlocks; loopunit++) {
-      int startBlock = 0;
-      final InstrumentDerivative[] instruments = convert(curveNames, definitions[loopunit], loopunit, withToday, block);
-      instrumentsSoFar.addAll(Arrays.asList(instruments));
-      final InstrumentDerivative[] instrumentsSoFarArray = instrumentsSoFar.toArray(new InstrumentDerivative[0]);
-      final double[] initGuess = initialGuess(definitions[loopunit]);
-      final LinkedHashMap<String, GeneratorYDCurve> gen = new LinkedHashMap<String, GeneratorYDCurve>();
-      final int[] nbIns = new int[curveGenerators[loopunit].length];
-      for (int loopcurve = 0; loopcurve < curveGenerators[loopunit].length; loopcurve++) {
-        nbIns[loopcurve] = definitions[loopunit][loopcurve].length;
-        final InstrumentDerivative[] insCurve = new InstrumentDerivative[nbIns[loopcurve]];
-        System.arraycopy(instruments, startBlock, insCurve, 0, nbIns[loopcurve]);
-        final GeneratorYDCurve tmp = curveGenerators[loopunit][loopcurve].finalGenerator(insCurve);
-        gen.put(curveNames[loopunit][loopcurve], tmp);
-        generatorsSoFar.put(curveNames[loopunit][loopcurve], tmp);
-        unitMap.put(curveNames[loopunit][loopcurve], new ObjectsPair<Integer, Integer>(start + startBlock, nbIns[loopcurve]));
-        startBlock += nbIns[loopcurve];
-      }
-      final Pair<YieldCurveBundle, Double[]> unitCal = makeUnit(instruments, initGuess, gen, knownSoFarData, calculator, sensitivityCalculator);
-      parametersSoFar.addAll(Arrays.asList(unitCal.getSecond()));
-      final DoubleMatrix2D[] mat = makeCurveMatrix(instrumentsSoFarArray, generatorsSoFar, start, nbIns, parametersSoFar.toArray(new Double[0]), knownData, sensitivityCalculator);
-      for (int loopcurve = 0; loopcurve < curveGenerators[loopunit].length; loopcurve++) {
-        unitBundleSoFar.put(curveNames[loopunit][loopcurve], new ObjectsPair<CurveBuildingBlock, DoubleMatrix2D>(new CurveBuildingBlock(unitMap), mat[loopcurve]));
-      }
-      knownSoFarData.addAll(unitCal.getFirst());
-      start = start + startBlock;
-    }
-    return new ObjectsPair<YieldCurveBundle, CurveBuildingBlockBundle>(knownSoFarData, new CurveBuildingBlockBundle(unitBundleSoFar));
-  }
-
-  @SuppressWarnings("unchecked")
-  private static InstrumentDerivative[] convert(final String[][] curveNames, final InstrumentDefinition<?>[][] definitions, final int unit, final boolean withToday, final int block) {
-    int nbDef = 0;
-    for (final InstrumentDefinition<?>[] definition : definitions) {
-      nbDef += definition.length;
-    }
-    final InstrumentDerivative[] instruments = new InstrumentDerivative[nbDef];
-    int loopins = 0;
-    for (int loopcurve = 0; loopcurve < definitions.length; loopcurve++) {
-      for (final InstrumentDefinition<?> instrument : definitions[loopcurve]) {
-        InstrumentDerivative ird;
-        if (instrument instanceof SwapFixedONDefinition) {
-          final String[] names = getCurvesNameSwapFixedON(curveNames, unit);
-          ird = ((SwapFixedONDefinition) instrument).toDerivative(NOW, getTSSwapFixedON(withToday, unit), names);
-        } else {
-          if (instrument instanceof SwapFixedIborDefinition) {
-            final String[] names = getCurvesNameSwapFixedIbor(curveNames, unit, loopcurve, block);
-            ird = ((SwapFixedIborDefinition) instrument).toDerivative(NOW, getTSSwapFixedIbor(withToday, unit), names);
-          } else {
-            if (instrument instanceof SwapXCcyIborIborDefinition) {
-              final String[] names = getCurvesNameSwapXCcyIborIbor(curveNames, block);
-              ird = ((SwapXCcyIborIborDefinition) instrument).toDerivative(NOW, getTSSwapXCcyIborIbor(withToday, unit), names);
-            } else {
-              if (instrument instanceof SwapIborIborDefinition) {
-                final String[] names = getCurvesNameSwapIborIbor(curveNames, unit, block);
-                ird = ((SwapIborIborDefinition) instrument).toDerivative(NOW, getTSSwapIborIbor(withToday, unit), names);
-              } else {
-                final String[] names;
-                if (instrument instanceof ForexSwapDefinition) {
-                  names = getCurvesNameFXSwap(curveNames, block);
-                } else {
-                  // Cash
-                  names = getCurvesNameCash(curveNames, unit, loopcurve, block);
-                }
-                ird = instrument.toDerivative(NOW, names);
-              }
-            }
-          }
-        }
-        instruments[loopins++] = ird;
-      }
-    }
-    return instruments;
-  }
-
-  private static double initialGuess(final InstrumentDefinition<?> instrument) {
-    if (instrument instanceof SwapFixedONDefinition) {
-      return ((SwapFixedONDefinition) instrument).getFixedLeg().getNthPayment(0).getRate();
-    }
-    if (instrument instanceof SwapFixedIborDefinition) {
-      return ((SwapFixedIborDefinition) instrument).getFixedLeg().getNthPayment(0).getRate();
-    }
-    if (instrument instanceof ForwardRateAgreementDefinition) {
-      return ((ForwardRateAgreementDefinition) instrument).getRate();
-    }
-    if (instrument instanceof CashDefinition) {
-      return ((CashDefinition) instrument).getRate();
-    }
-    return 0.01;
-  }
-
-  private static double[] initialGuess(final InstrumentDefinition<?>[][] definitions) {
-    int nbDef = 0;
-    for (final InstrumentDefinition<?>[] definition : definitions) {
-      nbDef += definition.length;
-    }
-    final double[] result = new double[nbDef];
-    int loopr = 0;
-    for (final InstrumentDefinition<?>[] definition : definitions) {
-      for (final InstrumentDefinition<?> element : definition) {
-        result[loopr++] = initialGuess(element);
-      }
-    }
-    return result;
-  }
-
-  private static String[] getCurvesNameSwapFixedON(final String[][] curveNames, final Integer unit) {
-    switch (unit) {
-      case 0:
-        return new String[] {curveNames[0][0], curveNames[0][0] };
-      case 2:
-        return new String[] {curveNames[2][0], curveNames[2][0] };
-      default:
-        throw new IllegalArgumentException(unit.toString());
-    }
-  }
-
-  private static String[] getCurvesNameSwapFixedIbor(final String[][] curveNames, final Integer unit, final Integer curve, final int block) {
-    if (block != 2) {
-      switch (unit) {
-        case 1:
-          return new String[] {curveNames[0][0], curveNames[1][0] };
-        case 2:
-          return new String[] {curveNames[2][0], curveNames[2][1] };
-        default:
-          throw new IllegalArgumentException(unit.toString());
-      }
-    }
-    switch (curve) {
-      case 1:
-        return new String[] {curveNames[0][0], curveNames[0][1] };
-      case 4:
-        return new String[] {curveNames[0][2], curveNames[0][4] };
-      default:
-        throw new IllegalArgumentException(unit.toString());
-    }
-  }
-
-  private static String[] getCurvesNameSwapXCcyIborIbor(final String[][] curveNames, final int block) {
-    switch (block) {
-      case 2:
-        return new String[] {curveNames[0][2], curveNames[0][3], curveNames[0][0], curveNames[0][1] };
-      default:
-        return new String[] {curveNames[2][0], curveNames[2][1], curveNames[0][0], curveNames[1][0] };
-    }
-  }
-
-  private static String[] getCurvesNameSwapIborIbor(final String[][] curveNames, final Integer unit, final int block) {
-    if (block != 2) {
-      switch (unit) {
-        case 2:
-          return new String[] {curveNames[2][0], curveNames[2][1], curveNames[2][2] };
-        default:
-          throw new IllegalArgumentException(unit.toString());
-      }
-    }
-    return new String[] {curveNames[0][2], curveNames[0][3], curveNames[0][4] };
-  }
-
-  private static String[] getCurvesNameCash(final String[][] curveNames, final Integer unit, final Integer curve, final int block) {
-    if (block != 2) {
-      switch (unit) {
-        case 0:
-          return new String[] {curveNames[0][0] };
-        case 1:
-          return new String[] {curveNames[1][0] };
-        case 2:
-          return new String[] {curveNames[2][curve] };
-        default:
-          throw new IllegalArgumentException(unit.toString());
-      }
-    }
-    return new String[] {curveNames[0][curve] };
-
-  }
-
-  private static String[] getCurvesNameFXSwap(final String[][] curveNames, final int block) {
-    switch (block) {
-      case 2:
-        return new String[] {curveNames[0][2], curveNames[0][0] };
-      default:
-        return new String[] {curveNames[2][0], curveNames[0][0] };
-    }
-  }
-
-  @SuppressWarnings("rawtypes")
-  private static DoubleTimeSeries[] getTSSwapFixedON(final Boolean withToday, final Integer unit) {
-    switch (unit) {
-      case 0:
-        return withToday ? TS_FIXED_OIS_USD_WITH_TODAY : TS_FIXED_OIS_USD_WITHOUT_TODAY;
-      default:
-        throw new IllegalArgumentException(unit.toString());
-    }
-  }
-
-  @SuppressWarnings("rawtypes")
-  private static DoubleTimeSeries[] getTSSwapFixedIbor(final Boolean withToday, final Integer unit) {
-    switch (unit) {
-      case 0:
-        return TS_FIXED_IBOR_USD3M_WITHOUT_TODAY;
-      case 1:
-        return withToday ? TS_FIXED_IBOR_USD3M_WITH_TODAY : TS_FIXED_IBOR_USD3M_WITHOUT_TODAY;
-      case 2:
-        return withToday ? TS_FIXED_IBOR_EUR3M_WITH_TODAY : TS_FIXED_IBOR_EUR3M_WITHOUT_TODAY;
-      default:
-        throw new IllegalArgumentException(unit.toString());
-    }
-  }
-
-  @SuppressWarnings("rawtypes")
-  private static DoubleTimeSeries[] getTSSwapXCcyIborIbor(final Boolean withToday, final Integer unit) {
-    switch (unit) {
-      case 0:
-        return TS_FIXED_IBOR_EURUSD3M_WITHOUT_TODAY;
-      case 2:
-        return withToday ? TS_FIXED_IBOR_EURUSD3M_WITH_TODAY : TS_FIXED_IBOR_EURUSD3M_WITHOUT_TODAY;
-      default:
-        throw new IllegalArgumentException(unit.toString());
-    }
-  }
-
-  @SuppressWarnings("rawtypes")
-  private static DoubleTimeSeries[] getTSSwapIborIbor(final Boolean withToday, final Integer unit) {
-    switch (unit) {
-      case 0:
-        return TS_FIXED_IBOR_JPY3MJPY6M_WITHOUT_TODAY;
-      case 2:
-        return withToday ? TS_FIXED_IBOR_JPY3MJPY6M_WITH_TODAY : TS_FIXED_IBOR_JPY3MJPY6M_WITHOUT_TODAY;
-      default:
-        throw new IllegalArgumentException(unit.toString());
-    }
-  }
->>>>>>> 0e4f380c
 
 }