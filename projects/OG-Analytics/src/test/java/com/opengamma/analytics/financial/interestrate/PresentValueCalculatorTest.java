/**
 * Copyright (C) 2009 - present by OpenGamma Inc. and the OpenGamma group of companies
 * 
 * Please see distribution for license.
 */
package com.opengamma.analytics.financial.interestrate;

import static org.testng.AssertJUnit.assertEquals;

import java.util.ArrayList;
import java.util.List;

import javax.time.calendar.Period;

import org.testng.annotations.Test;

import com.opengamma.analytics.financial.instrument.index.IborIndex;
import com.opengamma.analytics.financial.interestrate.annuity.derivative.Annuity;
import com.opengamma.analytics.financial.interestrate.annuity.derivative.AnnuityCouponFixed;
import com.opengamma.analytics.financial.interestrate.annuity.derivative.AnnuityPaymentFixed;
import com.opengamma.analytics.financial.interestrate.bond.definition.BondFixedSecurity;
import com.opengamma.analytics.financial.interestrate.cash.derivative.Cash;
import com.opengamma.analytics.financial.interestrate.fra.derivative.ForwardRateAgreement;
import com.opengamma.analytics.financial.interestrate.future.derivative.InterestRateFuture;
import com.opengamma.analytics.financial.interestrate.payments.derivative.CouponFixed;
import com.opengamma.analytics.financial.interestrate.payments.derivative.CouponIborSpread;
import com.opengamma.analytics.financial.interestrate.payments.derivative.Payment;
import com.opengamma.analytics.financial.interestrate.payments.derivative.PaymentFixed;
import com.opengamma.analytics.financial.model.interestrate.curve.YieldAndDiscountCurve;
import com.opengamma.analytics.financial.model.interestrate.curve.YieldCurve;
import com.opengamma.analytics.math.curve.ConstantDoublesCurve;
import com.opengamma.financial.convention.businessday.BusinessDayConvention;
import com.opengamma.financial.convention.businessday.BusinessDayConventionFactory;
import com.opengamma.financial.convention.calendar.Calendar;
import com.opengamma.financial.convention.calendar.MondayToFridayCalendar;
import com.opengamma.financial.convention.daycount.DayCount;
import com.opengamma.financial.convention.daycount.DayCountFactory;
import com.opengamma.financial.convention.yield.SimpleYieldConvention;
import com.opengamma.util.money.Currency;

/**
 * 
 */
public class PresentValueCalculatorTest {

  private static final PresentValueCalculator PVC = PresentValueCalculator.getInstance();
  private static final String FIVE_PC_CURVE_NAME = "5%";
  private static final String FOUR_PC_CURVE_NAME = "4%";
  private static final String ZERO_PC_CURVE_NAME = "0%";
  private static final YieldCurveBundle CURVES;
  private static final Currency CUR = Currency.EUR;

  private static final Period TENOR = Period.ofMonths(6);
  private static final int SETTLEMENT_DAYS = 2;
  private static final Calendar CALENDAR = new MondayToFridayCalendar("A");
  private static final DayCount DAY_COUNT_INDEX = DayCountFactory.INSTANCE.getDayCount("Actual/360");
  private static final BusinessDayConvention BUSINESS_DAY = BusinessDayConventionFactory.INSTANCE.getBusinessDayConvention("Modified Following");
  private static final boolean IS_EOM = true;
  private static final IborIndex INDEX = new IborIndex(CUR, TENOR, SETTLEMENT_DAYS, CALENDAR, DAY_COUNT_INDEX, BUSINESS_DAY, IS_EOM);

  static {
    YieldAndDiscountCurve curve = YieldCurve.from(ConstantDoublesCurve.from(0.05));
    CURVES = new YieldCurveBundle();
    CURVES.setCurve(FIVE_PC_CURVE_NAME, curve);
    curve = YieldCurve.from(ConstantDoublesCurve.from(0.04));
    CURVES.setCurve(FOUR_PC_CURVE_NAME, curve);
    curve = YieldCurve.from(ConstantDoublesCurve.from(0.0));
    CURVES.setCurve(ZERO_PC_CURVE_NAME, curve);
  }

  @Test
  public void testCash() {
    final double t = 7 / 365.0;
    final YieldAndDiscountCurve curve = CURVES.getCurve(FIVE_PC_CURVE_NAME);
    double r = 1 / t * (1 / curve.getDiscountFactor(t) - 1);
    Cash cash = new Cash(CUR, 0, t, 1, r, t, FIVE_PC_CURVE_NAME);
    double pv = cash.accept(PVC, CURVES);
    assertEquals(0.0, pv, 1e-12);

    final double tradeTime = 2.0 / 365.0;
    final double yearFrac = 5.0 / 360.0;
    r = 1 / yearFrac * (curve.getDiscountFactor(tradeTime) / curve.getDiscountFactor(t) - 1);
    cash = new Cash(CUR, tradeTime, t, 1, r, yearFrac, FIVE_PC_CURVE_NAME);
    pv = cash.accept(PVC, CURVES);
    assertEquals(0.0, pv, 1e-12);
  }

  @Test
  public void testFRA() {
    final double paymentTime = 0.5;
    final double fixingPeriodEnd = 7. / 12.;
    String fundingCurveName = ZERO_PC_CURVE_NAME;
    final String forwardCurveName = FIVE_PC_CURVE_NAME;
    double paymentYearFraction = fixingPeriodEnd - paymentTime;
    final double notional = 1;
    final IborIndex index = new IborIndex(CUR, Period.ofMonths(1), 2, new MondayToFridayCalendar("A"), DayCountFactory.INSTANCE.getDayCount("Actual/365"),
        BusinessDayConventionFactory.INSTANCE.getBusinessDayConvention("Following"), true);
    double fixingTime = paymentTime;
    final double fixingPeriodStart = paymentTime;
    double fixingYearFraction = paymentYearFraction;
    final YieldAndDiscountCurve forwardCurve = CURVES.getCurve(FIVE_PC_CURVE_NAME);
    final double rate = (forwardCurve.getDiscountFactor(paymentTime) / forwardCurve.getDiscountFactor(fixingPeriodEnd) - 1.0) * 12.0;
    ForwardRateAgreement fra = new ForwardRateAgreement(CUR, paymentTime, fundingCurveName, paymentYearFraction, notional, index, fixingTime, fixingPeriodStart, fixingPeriodEnd, fixingYearFraction,
        rate, forwardCurveName);
    double pv = fra.accept(PVC, CURVES);
    assertEquals(0.0, pv, 1e-12);

    fixingTime = paymentTime - 2. / 365.;
    fixingYearFraction = 31. / 365;
    paymentYearFraction = 30. / 360;
    fundingCurveName = FIVE_PC_CURVE_NAME;
    final double forwardRate = (forwardCurve.getDiscountFactor(fixingPeriodStart) / forwardCurve.getDiscountFactor(fixingPeriodEnd) - 1) / fixingYearFraction;
    final double fv = (forwardRate - rate) * paymentYearFraction / (1 + forwardRate * paymentYearFraction);
    final double pv2 = fv * forwardCurve.getDiscountFactor(paymentTime);
    fra = new ForwardRateAgreement(CUR, paymentTime, fundingCurveName, paymentYearFraction, notional, index, fixingTime, fixingPeriodStart, fixingPeriodEnd, fixingYearFraction, rate, forwardCurveName);
    pv = fra.accept(PVC, CURVES);
    assertEquals(pv, pv2, 1e-12);
  }

  @Test
  public void testFutures() {
    final IborIndex iborIndex = new IborIndex(CUR, Period.ofMonths(3), 2, new MondayToFridayCalendar("A"), DayCountFactory.INSTANCE.getDayCount("Actual/365"),
        BusinessDayConventionFactory.INSTANCE.getBusinessDayConvention("Following"), true);
    final double lastTradingTime = 1.473;
    final double fixingPeriodStartTime = 1.467;
    final double fixingPeriodEndTime = 1.75;
    final double fixingPeriodAccrualFactor = 0.267;
    final double paymentAccrualFactor = 0.25;
    final double referencePrice = 0.0; // TODO CASE - Future refactor - referencePrice = 0.0
    final YieldAndDiscountCurve curve = CURVES.getCurve(FIVE_PC_CURVE_NAME);
    final double rate = (curve.getDiscountFactor(fixingPeriodStartTime) / curve.getDiscountFactor(fixingPeriodEndTime) - 1.0) / fixingPeriodAccrualFactor;
    final double price = 1 - rate;
    final double notional = 1;
    final int quantity = 123;
    InterestRateFuture ir = new InterestRateFuture(lastTradingTime, iborIndex, fixingPeriodStartTime, fixingPeriodEndTime, fixingPeriodAccrualFactor, referencePrice, notional, paymentAccrualFactor,
        quantity, "A", FIVE_PC_CURVE_NAME, FIVE_PC_CURVE_NAME);
    double pv = ir.accept(PVC, CURVES);
    assertEquals(price * notional * paymentAccrualFactor * quantity, pv, 1e-12);
    final double deltaPrice = 0.01;
    ir = new InterestRateFuture(lastTradingTime, iborIndex, fixingPeriodStartTime, fixingPeriodEndTime, fixingPeriodAccrualFactor, deltaPrice, notional, paymentAccrualFactor, quantity, "A",
        FIVE_PC_CURVE_NAME, FIVE_PC_CURVE_NAME);
    pv = ir.accept(PVC, CURVES);
    assertEquals((price - deltaPrice) * notional * paymentAccrualFactor * quantity, pv, 1e-12);
  }

  @Test
  public void testFixedCouponAnnuity() {
    AnnuityCouponFixed annuityReceiver = new AnnuityCouponFixed(CUR, new double[] {1, 2, 3, 4, 5, 6, 7, 8, 9, 10 }, 1.0, ZERO_PC_CURVE_NAME, false);

    double pv = annuityReceiver.accept(PVC, CURVES);
    assertEquals(10.0, pv, 1e-12);
    final int n = 15;
    final double alpha = 0.49;
    final double yearFrac = 0.51;
    final double[] paymentTimes = new double[n];
    final double[] coupons = new double[n];
    final double[] yearFracs = new double[n];
    final YieldAndDiscountCurve curve = CURVES.getCurve(FIVE_PC_CURVE_NAME);
    final double rate = curve.getInterestRate(0.0);
    for (int i = 0; i < n; i++) {
      paymentTimes[i] = (i + 1) * alpha;
      coupons[i] = Math.exp((i + 1) * rate * alpha);
      yearFracs[i] = yearFrac;
    }
    annuityReceiver = new AnnuityCouponFixed(CUR, paymentTimes, Math.PI, rate, yearFracs, ZERO_PC_CURVE_NAME, false);
    pv = annuityReceiver.accept(PVC, CURVES);
    assertEquals(n * yearFrac * rate * Math.PI, pv, 1e-12);

    final AnnuityCouponFixed annuityPayer = new AnnuityCouponFixed(CUR, paymentTimes, Math.PI, rate, yearFracs, ZERO_PC_CURVE_NAME, true);
    assertEquals(pv, -annuityPayer.accept(PVC, CURVES), 1e-12);
  }

  @Test
<<<<<<< HEAD
=======
  public void testForwardLiborAnnuity() {
    final int n = 15;
    final double alpha = 0.245;
    final double yearFrac = 0.25;
    final double spread = 0.01;
    final double[] paymentTimes = new double[n];
    final double[] indexFixing = new double[n];
    final double[] indexMaturity = new double[n];
    final double[] paymentYearFracs = new double[n];
    final double[] forwardYearFracs = new double[n];
    final double[] spreads = new double[n];
    for (int i = 0; i < n; i++) {
      indexFixing[i] = i * alpha + 0.1;
      paymentTimes[i] = (i + 1) * alpha;
      indexMaturity[i] = paymentTimes[i] + 0.1;
      paymentYearFracs[i] = yearFrac;
      forwardYearFracs[i] = alpha;
      spreads[i] = spread;
    }
    AnnuityCouponIbor annuity = new AnnuityCouponIbor(CUR, paymentTimes, INDEX, FIVE_PC_CURVE_NAME, ZERO_PC_CURVE_NAME, true);
    double pv = annuity.accept(PVC, CURVES);
    assertEquals(0.0, pv, 1e-12);

    annuity = new AnnuityCouponIbor(CUR, paymentTimes, INDEX, ZERO_PC_CURVE_NAME, FIVE_PC_CURVE_NAME, false);
    double forward = 1 / alpha * (1 / CURVES.getCurve(FIVE_PC_CURVE_NAME).getDiscountFactor(alpha) - 1);
    pv = annuity.accept(PVC, CURVES);
    assertEquals(alpha * forward * n, pv, 1e-12);

    forward = 1 / alpha * (1 / CURVES.getCurve(FIVE_PC_CURVE_NAME).getDiscountFactor(alpha) - 1);
    final AnnuityCouponIborSpread annuitySpread = new AnnuityCouponIborSpread(CUR, paymentTimes, indexFixing, INDEX, indexFixing, indexMaturity, paymentYearFracs, forwardYearFracs, spreads, Math.E,
        ZERO_PC_CURVE_NAME, FIVE_PC_CURVE_NAME, false);
    pv = annuitySpread.accept(PVC, CURVES);
    assertEquals(yearFrac * (spread + forward) * n * Math.E, pv, 1e-12);
    final AnnuityCouponIborSpread annuityPayerSpread = new AnnuityCouponIborSpread(CUR, paymentTimes, indexFixing, INDEX, indexFixing, indexMaturity, paymentYearFracs, forwardYearFracs, spreads,
        Math.E, ZERO_PC_CURVE_NAME, FIVE_PC_CURVE_NAME, true);
    assertEquals(pv, -annuityPayerSpread.accept(PVC, CURVES), 1e-12);
  }

  @Test
>>>>>>> ea5732c5
  public void testBond() {
    final int n = 20;
    final double tau = 0.5;
    final double yearFrac = 180 / 365.0;
    final YieldAndDiscountCurve curve = CURVES.getCurve(FIVE_PC_CURVE_NAME);
    final double coupon = (1.0 / curve.getDiscountFactor(tau) - 1.0) / yearFrac;
    final CouponFixed[] coupons = new CouponFixed[n];
    for (int i = 0; i < n; i++) {
      coupons[i] = new CouponFixed(CUR, tau * (i + 1), FIVE_PC_CURVE_NAME, yearFrac, coupon);
    }
    final AnnuityPaymentFixed nominal = new AnnuityPaymentFixed(new PaymentFixed[] {new PaymentFixed(CUR, tau * n, 1, FIVE_PC_CURVE_NAME) });
    final BondFixedSecurity bond = new BondFixedSecurity(nominal, new AnnuityCouponFixed(coupons), 0, 0, 0.5, SimpleYieldConvention.TRUE, 2, FIVE_PC_CURVE_NAME, "S");
    final double pv = bond.accept(PVC, CURVES);
    assertEquals(1.0, pv, 1e-12);
  }

  @Test
<<<<<<< HEAD
=======
  public void testFixedFloatSwap() {
    final int n = 20;
    final double[] fixedPaymentTimes = new double[n];
    final double[] floatPaymentTimes = new double[2 * n];
    double sum = 0;
    final YieldAndDiscountCurve curve = CURVES.getCurve(FIVE_PC_CURVE_NAME);
    for (int i = 0; i < n * 2; i++) {
      if (i % 2 == 0) {
        fixedPaymentTimes[i / 2] = (i + 2) * 0.25;
        sum += curve.getDiscountFactor(fixedPaymentTimes[i / 2]);
      }
      floatPaymentTimes[i] = (i + 1) * 0.25;
    }
    final double swapRate = (1 - curve.getDiscountFactor(10.0)) / 0.5 / sum;

    final Swap<?, ?> swap = new FixedFloatSwap(CUR, fixedPaymentTimes, floatPaymentTimes, INDEX, swapRate, FIVE_PC_CURVE_NAME, FIVE_PC_CURVE_NAME, false);
    final double pv = swap.accept(PVC, CURVES);
    assertEquals(0.0, pv, 1e-12);

    final double swapRateNonATM = 0.05;
    final Swap<?, ?> swapPayer = new FixedFloatSwap(CUR, fixedPaymentTimes, floatPaymentTimes, INDEX, swapRateNonATM, FIVE_PC_CURVE_NAME, FIVE_PC_CURVE_NAME, true);
    final Swap<?, ?> swapReceiver = new FixedFloatSwap(CUR, fixedPaymentTimes, floatPaymentTimes, INDEX, swapRateNonATM, FIVE_PC_CURVE_NAME, FIVE_PC_CURVE_NAME, false);
    final double pvPayer = swapPayer.accept(PVC, CURVES);
    final double pvReceiver = swapReceiver.accept(PVC, CURVES);
    assertEquals(0.0, pvPayer + pvReceiver, 1e-12);

  }

  @Test
  public void testCrossCurrencySwap() {
    final double fxRate = 76.755;

    final CurrencyAmount usd = CurrencyAmount.of(CUR, 1e6);
    final CurrencyAmount jpy = CurrencyAmount.of(Currency.JPY, fxRate * 1e6);
    final SimpleFrequency dFq = SimpleFrequency.QUARTERLY;
    final SimpleFrequency fFq = SimpleFrequency.SEMI_ANNUAL;

    CrossCurrencySwap ccs = makeCrossCurrencySwap(usd, jpy, 15, dFq, fFq, FIVE_PC_CURVE_NAME, FIVE_PC_CURVE_NAME, FOUR_PC_CURVE_NAME, FOUR_PC_CURVE_NAME, 0.0);

    double pv = ccs.accept(PVC, CURVES);
    assertEquals(0.0, pv, 1e-9); //NB the notional is 1M

    final double tau = 0.5;
    final double spread = (Math.exp(0.04 * tau) - Math.exp(0.05 * tau)) / tau; //this is negative

    ccs = makeCrossCurrencySwap(usd, jpy, 10, dFq, fFq, FOUR_PC_CURVE_NAME, FOUR_PC_CURVE_NAME, FOUR_PC_CURVE_NAME, FIVE_PC_CURVE_NAME, spread);
    pv = ccs.accept(PVC, CURVES);
    assertEquals(0.0, pv, 1e-9); //NB the notional is 1M    
  }

  @Test
  public void testForexForward() {
    final double t = 3.0;
    final double spotFX = 1.5394;
    final double fwdFX = spotFX * Math.exp(0.01 * t);

    final CurrencyAmount dom = CurrencyAmount.of(Currency.GBP, 3.5e9);
    final CurrencyAmount frn = CurrencyAmount.of(Currency.USD, -fwdFX * 3.5e9);

    final ForexForward fxFwd = makeForexForward(dom, frn, 3.0, 1 / spotFX, FOUR_PC_CURVE_NAME, FIVE_PC_CURVE_NAME);

    final double pv = fxFwd.accept(PVC, CURVES);
    assertEquals(0.0, pv, 1e-9);
  }

  @Test
>>>>>>> ea5732c5
  public void testGenericAnnuity() {
    final double time = 3.4;
    final double amount = 34.3;
    final double coupon = 0.05;
    final double yearFrac = 0.5;
    final double resetTime = 2.9;
    final double notional = 56;

    final List<Payment> list = new ArrayList<Payment>();
    double expected = 0.0;
    Payment temp = new PaymentFixed(CUR, time, amount, FIVE_PC_CURVE_NAME);
    expected += amount * CURVES.getCurve(FIVE_PC_CURVE_NAME).getDiscountFactor(time);
    list.add(temp);
    temp = new CouponFixed(CUR, time, FIVE_PC_CURVE_NAME, yearFrac, notional, coupon);
    expected += notional * yearFrac * coupon * CURVES.getCurve(FIVE_PC_CURVE_NAME).getDiscountFactor(time);
    list.add(temp);
    temp = new CouponIborSpread(CUR, time, ZERO_PC_CURVE_NAME, yearFrac, notional, resetTime, INDEX, resetTime, time, yearFrac, 0.0, FIVE_PC_CURVE_NAME);
    expected += notional * (CURVES.getCurve(FIVE_PC_CURVE_NAME).getDiscountFactor(resetTime) / CURVES.getCurve(FIVE_PC_CURVE_NAME).getDiscountFactor(time) - 1);
    list.add(temp);

    final Annuity<Payment> annuity = new Annuity<Payment>(list, Payment.class, true);
    final double pv = annuity.accept(PVC, CURVES);
    assertEquals(expected, pv, 1e-12);
  }

  @Test
  public void testFixedPayment() {
    final double time = 1.23;
    final double amount = 4345.3;
    final PaymentFixed payment = new PaymentFixed(CUR, time, amount, FIVE_PC_CURVE_NAME);
    final double expected = amount * CURVES.getCurve(FIVE_PC_CURVE_NAME).getDiscountFactor(time);
    final double pv = payment.accept(PVC, CURVES);
    assertEquals(expected, pv, 1e-8);
  }

  @Test
  public void testFixedCouponPayment() {
    final double time = 1.23;
    final double yearFrac = 0.56;
    final double coupon = 0.07;
    final double notional = 1000;

    final CouponFixed payment = new CouponFixed(CUR, time, ZERO_PC_CURVE_NAME, yearFrac, notional, coupon);
    final double expected = notional * yearFrac * coupon;
    final double pv = payment.accept(PVC, CURVES);
    assertEquals(expected, pv, 1e-8);
  }

  @Test
  public void ForwardLiborPayment() {
    final double time = 2.45;
    final double resetTime = 2.0;
    final double maturity = 2.5;
    final double paymentYF = 0.48;
    final double forwardYF = 0.5;
    final double spread = 0.04;
    final double notional = 4.53;

    CouponIborSpread payment = new CouponIborSpread(CUR, time, FIVE_PC_CURVE_NAME, paymentYF, notional, resetTime, INDEX, resetTime, maturity, forwardYF, spread, ZERO_PC_CURVE_NAME);
    double expected = notional * paymentYF * spread * CURVES.getCurve(FIVE_PC_CURVE_NAME).getDiscountFactor(time);
    double pv = payment.accept(PVC, CURVES);
    assertEquals(expected, pv, 1e-8);

    payment = new CouponIborSpread(CUR, time, ZERO_PC_CURVE_NAME, paymentYF, 1.0, resetTime, INDEX, resetTime, maturity, forwardYF, spread, FIVE_PC_CURVE_NAME);
    final double forward = (Math.exp(0.05 * (maturity - resetTime)) - 1) / forwardYF;

    expected = paymentYF * (forward + spread);
    pv = payment.accept(PVC, CURVES);
    assertEquals(expected, pv, 1e-8);
  }

<<<<<<< HEAD
=======
  @Test
  /**
   * Tests CouponCMS pricing by simple discounting (no convexity adjustment).
   */
  public void testCouponCMS() {
    final String discountCurve = FOUR_PC_CURVE_NAME;
    final String forwardCurve = FIVE_PC_CURVE_NAME;
    // Swap: 5Y x 10Y semi/quarterly
    final int n = 20;
    final double settleTime = 5.0;
    final double[] fixedPaymentTimes = new double[n];
    final double[] floatPaymentTimes = new double[2 * n];
    for (int i = 0; i < n * 2; i++) {
      if (i % 2 == 0) {
        fixedPaymentTimes[i / 2] = (i + 2) * 0.25 + settleTime;
      }
      floatPaymentTimes[i] = (i + 1) * 0.25 + settleTime;
    }
    final SwapFixedCoupon<? extends Payment> swap = new FixedFloatSwap(CUR, fixedPaymentTimes, floatPaymentTimes, INDEX, 1.0, discountCurve, forwardCurve, true);
    // CMS coupon
    final double notional = 10000000.0; //10m
    final double paymentYearFraction = 0.51;
    final double cmsFixing = settleTime - 2.0 / 365.0;
    final double paymentTime = settleTime + 0.51;
    final CouponCMS payment = new CouponCMS(CUR, paymentTime, paymentYearFraction, notional, cmsFixing, swap, settleTime);
    // Pricing
    final ParRateCalculator parRateCalc = ParRateCalculator.getInstance();
    final double rate = swap.accept(parRateCalc, CURVES);
    final double df = CURVES.getCurve(discountCurve).getDiscountFactor(paymentTime);
    final double expected = notional * paymentYearFraction * rate * df;
    final double pv = payment.accept(PVC, CURVES);
    assertEquals(expected, pv, 1e-8);
  }

>>>>>>> ea5732c5
}<|MERGE_RESOLUTION|>--- conflicted
+++ resolved
@@ -171,48 +171,6 @@
   }
 
   @Test
-<<<<<<< HEAD
-=======
-  public void testForwardLiborAnnuity() {
-    final int n = 15;
-    final double alpha = 0.245;
-    final double yearFrac = 0.25;
-    final double spread = 0.01;
-    final double[] paymentTimes = new double[n];
-    final double[] indexFixing = new double[n];
-    final double[] indexMaturity = new double[n];
-    final double[] paymentYearFracs = new double[n];
-    final double[] forwardYearFracs = new double[n];
-    final double[] spreads = new double[n];
-    for (int i = 0; i < n; i++) {
-      indexFixing[i] = i * alpha + 0.1;
-      paymentTimes[i] = (i + 1) * alpha;
-      indexMaturity[i] = paymentTimes[i] + 0.1;
-      paymentYearFracs[i] = yearFrac;
-      forwardYearFracs[i] = alpha;
-      spreads[i] = spread;
-    }
-    AnnuityCouponIbor annuity = new AnnuityCouponIbor(CUR, paymentTimes, INDEX, FIVE_PC_CURVE_NAME, ZERO_PC_CURVE_NAME, true);
-    double pv = annuity.accept(PVC, CURVES);
-    assertEquals(0.0, pv, 1e-12);
-
-    annuity = new AnnuityCouponIbor(CUR, paymentTimes, INDEX, ZERO_PC_CURVE_NAME, FIVE_PC_CURVE_NAME, false);
-    double forward = 1 / alpha * (1 / CURVES.getCurve(FIVE_PC_CURVE_NAME).getDiscountFactor(alpha) - 1);
-    pv = annuity.accept(PVC, CURVES);
-    assertEquals(alpha * forward * n, pv, 1e-12);
-
-    forward = 1 / alpha * (1 / CURVES.getCurve(FIVE_PC_CURVE_NAME).getDiscountFactor(alpha) - 1);
-    final AnnuityCouponIborSpread annuitySpread = new AnnuityCouponIborSpread(CUR, paymentTimes, indexFixing, INDEX, indexFixing, indexMaturity, paymentYearFracs, forwardYearFracs, spreads, Math.E,
-        ZERO_PC_CURVE_NAME, FIVE_PC_CURVE_NAME, false);
-    pv = annuitySpread.accept(PVC, CURVES);
-    assertEquals(yearFrac * (spread + forward) * n * Math.E, pv, 1e-12);
-    final AnnuityCouponIborSpread annuityPayerSpread = new AnnuityCouponIborSpread(CUR, paymentTimes, indexFixing, INDEX, indexFixing, indexMaturity, paymentYearFracs, forwardYearFracs, spreads,
-        Math.E, ZERO_PC_CURVE_NAME, FIVE_PC_CURVE_NAME, true);
-    assertEquals(pv, -annuityPayerSpread.accept(PVC, CURVES), 1e-12);
-  }
-
-  @Test
->>>>>>> ea5732c5
   public void testBond() {
     final int n = 20;
     final double tau = 0.5;
@@ -230,75 +188,6 @@
   }
 
   @Test
-<<<<<<< HEAD
-=======
-  public void testFixedFloatSwap() {
-    final int n = 20;
-    final double[] fixedPaymentTimes = new double[n];
-    final double[] floatPaymentTimes = new double[2 * n];
-    double sum = 0;
-    final YieldAndDiscountCurve curve = CURVES.getCurve(FIVE_PC_CURVE_NAME);
-    for (int i = 0; i < n * 2; i++) {
-      if (i % 2 == 0) {
-        fixedPaymentTimes[i / 2] = (i + 2) * 0.25;
-        sum += curve.getDiscountFactor(fixedPaymentTimes[i / 2]);
-      }
-      floatPaymentTimes[i] = (i + 1) * 0.25;
-    }
-    final double swapRate = (1 - curve.getDiscountFactor(10.0)) / 0.5 / sum;
-
-    final Swap<?, ?> swap = new FixedFloatSwap(CUR, fixedPaymentTimes, floatPaymentTimes, INDEX, swapRate, FIVE_PC_CURVE_NAME, FIVE_PC_CURVE_NAME, false);
-    final double pv = swap.accept(PVC, CURVES);
-    assertEquals(0.0, pv, 1e-12);
-
-    final double swapRateNonATM = 0.05;
-    final Swap<?, ?> swapPayer = new FixedFloatSwap(CUR, fixedPaymentTimes, floatPaymentTimes, INDEX, swapRateNonATM, FIVE_PC_CURVE_NAME, FIVE_PC_CURVE_NAME, true);
-    final Swap<?, ?> swapReceiver = new FixedFloatSwap(CUR, fixedPaymentTimes, floatPaymentTimes, INDEX, swapRateNonATM, FIVE_PC_CURVE_NAME, FIVE_PC_CURVE_NAME, false);
-    final double pvPayer = swapPayer.accept(PVC, CURVES);
-    final double pvReceiver = swapReceiver.accept(PVC, CURVES);
-    assertEquals(0.0, pvPayer + pvReceiver, 1e-12);
-
-  }
-
-  @Test
-  public void testCrossCurrencySwap() {
-    final double fxRate = 76.755;
-
-    final CurrencyAmount usd = CurrencyAmount.of(CUR, 1e6);
-    final CurrencyAmount jpy = CurrencyAmount.of(Currency.JPY, fxRate * 1e6);
-    final SimpleFrequency dFq = SimpleFrequency.QUARTERLY;
-    final SimpleFrequency fFq = SimpleFrequency.SEMI_ANNUAL;
-
-    CrossCurrencySwap ccs = makeCrossCurrencySwap(usd, jpy, 15, dFq, fFq, FIVE_PC_CURVE_NAME, FIVE_PC_CURVE_NAME, FOUR_PC_CURVE_NAME, FOUR_PC_CURVE_NAME, 0.0);
-
-    double pv = ccs.accept(PVC, CURVES);
-    assertEquals(0.0, pv, 1e-9); //NB the notional is 1M
-
-    final double tau = 0.5;
-    final double spread = (Math.exp(0.04 * tau) - Math.exp(0.05 * tau)) / tau; //this is negative
-
-    ccs = makeCrossCurrencySwap(usd, jpy, 10, dFq, fFq, FOUR_PC_CURVE_NAME, FOUR_PC_CURVE_NAME, FOUR_PC_CURVE_NAME, FIVE_PC_CURVE_NAME, spread);
-    pv = ccs.accept(PVC, CURVES);
-    assertEquals(0.0, pv, 1e-9); //NB the notional is 1M    
-  }
-
-  @Test
-  public void testForexForward() {
-    final double t = 3.0;
-    final double spotFX = 1.5394;
-    final double fwdFX = spotFX * Math.exp(0.01 * t);
-
-    final CurrencyAmount dom = CurrencyAmount.of(Currency.GBP, 3.5e9);
-    final CurrencyAmount frn = CurrencyAmount.of(Currency.USD, -fwdFX * 3.5e9);
-
-    final ForexForward fxFwd = makeForexForward(dom, frn, 3.0, 1 / spotFX, FOUR_PC_CURVE_NAME, FIVE_PC_CURVE_NAME);
-
-    final double pv = fxFwd.accept(PVC, CURVES);
-    assertEquals(0.0, pv, 1e-9);
-  }
-
-  @Test
->>>>>>> ea5732c5
   public void testGenericAnnuity() {
     final double time = 3.4;
     final double amount = 34.3;
@@ -370,41 +259,4 @@
     assertEquals(expected, pv, 1e-8);
   }
 
-<<<<<<< HEAD
-=======
-  @Test
-  /**
-   * Tests CouponCMS pricing by simple discounting (no convexity adjustment).
-   */
-  public void testCouponCMS() {
-    final String discountCurve = FOUR_PC_CURVE_NAME;
-    final String forwardCurve = FIVE_PC_CURVE_NAME;
-    // Swap: 5Y x 10Y semi/quarterly
-    final int n = 20;
-    final double settleTime = 5.0;
-    final double[] fixedPaymentTimes = new double[n];
-    final double[] floatPaymentTimes = new double[2 * n];
-    for (int i = 0; i < n * 2; i++) {
-      if (i % 2 == 0) {
-        fixedPaymentTimes[i / 2] = (i + 2) * 0.25 + settleTime;
-      }
-      floatPaymentTimes[i] = (i + 1) * 0.25 + settleTime;
-    }
-    final SwapFixedCoupon<? extends Payment> swap = new FixedFloatSwap(CUR, fixedPaymentTimes, floatPaymentTimes, INDEX, 1.0, discountCurve, forwardCurve, true);
-    // CMS coupon
-    final double notional = 10000000.0; //10m
-    final double paymentYearFraction = 0.51;
-    final double cmsFixing = settleTime - 2.0 / 365.0;
-    final double paymentTime = settleTime + 0.51;
-    final CouponCMS payment = new CouponCMS(CUR, paymentTime, paymentYearFraction, notional, cmsFixing, swap, settleTime);
-    // Pricing
-    final ParRateCalculator parRateCalc = ParRateCalculator.getInstance();
-    final double rate = swap.accept(parRateCalc, CURVES);
-    final double df = CURVES.getCurve(discountCurve).getDiscountFactor(paymentTime);
-    final double expected = notional * paymentYearFraction * rate * df;
-    final double pv = payment.accept(PVC, CURVES);
-    assertEquals(expected, pv, 1e-8);
-  }
-
->>>>>>> ea5732c5
 }