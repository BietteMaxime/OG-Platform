--- conflicted
+++ resolved
@@ -149,71 +149,4 @@
     assertEquals(temp, bond.accept(PVCSC, CURVES), 1e-10);
   }
 
-<<<<<<< HEAD
-  //  @Test
-  //  public void testBasisSwap() {
-  //    final int n = 20;
-  //    final double tau = 0.25;
-  //    final double[] paymentTimes = new double[n];
-  //    final double[] spreads = new double[n];
-  //    final double[] spreadsUp = new double[n];
-  //    final double[] spreadsDown = new double[n];
-  //    final double[] yearFracs = new double[n];
-  //    final double[] indexFixing = new double[n];
-  //    final double[] indexMaturity = new double[n];
-  //    final double spread = 0.001;
-  //    for (int i = 0; i < n; i++) {
-  //      indexFixing[i] = i * tau;
-  //      paymentTimes[i] = (i + 1) * tau;
-  //      indexMaturity[i] = paymentTimes[i];
-  //      spreads[i] = spread;
-  //      spreadsUp[i] = spread + DELTA;
-  //      spreadsDown[i] = spread - DELTA;
-  //      yearFracs[i] = tau;
-  //    }
-  //
-  //    final GenericAnnuity<CouponIborSpread> payLeg = new AnnuityCouponIbor(CUR, paymentTimes, indexFixing, INDEX, indexMaturity, yearFracs, 1.0, FIVE_PC_CURVE_NAME, FIVE_PC_CURVE_NAME, true);
-  //    final GenericAnnuity<CouponIborSpread> receiveLeg = new AnnuityCouponIbor(CUR, paymentTimes, indexFixing, INDEX, indexFixing, indexMaturity, yearFracs, yearFracs, spreads, 1.0, FIVE_PC_CURVE_NAME,
-  //        ZERO_PC_CURVE_NAME, false);
-  //    final GenericAnnuity<CouponIborSpread> receiveLegUp = new AnnuityCouponIbor(CUR, paymentTimes, indexFixing, INDEX, indexFixing, indexMaturity, yearFracs, yearFracs, spreadsUp, 1.0, FIVE_PC_CURVE_NAME,
-  //        ZERO_PC_CURVE_NAME, false);
-  //    final GenericAnnuity<CouponIborSpread> receiveLegDown = new AnnuityCouponIbor(CUR, paymentTimes, indexFixing, INDEX, indexFixing, indexMaturity, yearFracs, yearFracs, spreadsDown, 1.0,
-  //        FIVE_PC_CURVE_NAME, ZERO_PC_CURVE_NAME, false);
-  //
-  //    final TenorSwap<?> swap = new TenorSwap<CouponIborSpread>(payLeg, receiveLeg);
-  //    final TenorSwap<?> swapUp = new TenorSwap<CouponIborSpread>(payLeg, receiveLegUp);
-  //    final TenorSwap<?> swapDown = new TenorSwap<CouponIborSpread>(payLeg, receiveLegDown);
-  //    final double pvUp = PVC.visit(swapUp, CURVES);
-  //    final double pvDown = PVC.visit(swapDown, CURVES);
-  //    final double temp = (pvUp - pvDown) / 2 / DELTA;
-  //
-  //    assertEquals(temp, PVCSC.visit(swap, CURVES), 1e-10);
-  //  }
-=======
-  @Test
-  public void testFixedFloatSwap() {
-    final int n = 20;
-    final double[] fixedPaymentTimes = new double[n];
-    final double[] floatPaymentTimes = new double[2 * n];
-
-    for (int i = 0; i < n * 2; i++) {
-      if (i % 2 == 0) {
-        fixedPaymentTimes[i / 2] = (i + 2) * 0.25;
-      }
-      floatPaymentTimes[i] = (i + 1) * 0.25;
-    }
-    final double swapRate = 0.04;
-
-    final FixedFloatSwap swap = new FixedFloatSwap(CUR, fixedPaymentTimes, floatPaymentTimes, INDEX, swapRate, FIVE_PC_CURVE_NAME, FIVE_PC_CURVE_NAME, true);
-    final FixedFloatSwap swapUp = new FixedFloatSwap(CUR, fixedPaymentTimes, floatPaymentTimes, INDEX, swapRate + DELTA, FIVE_PC_CURVE_NAME, FIVE_PC_CURVE_NAME, true);
-    final FixedFloatSwap swapDown = new FixedFloatSwap(CUR, fixedPaymentTimes, floatPaymentTimes, INDEX, swapRate - DELTA, FIVE_PC_CURVE_NAME, FIVE_PC_CURVE_NAME, true);
-
-    final double pvUp = swapUp.accept(PVC, CURVES);
-    final double pvDown = swapDown.accept(PVC, CURVES);
-    final double temp = (pvUp - pvDown) / 2 / DELTA;
-
-    assertEquals(temp, swap.accept(PVCSC, CURVES), 1e-10);
-  }
->>>>>>> ea5732c5
-
 }