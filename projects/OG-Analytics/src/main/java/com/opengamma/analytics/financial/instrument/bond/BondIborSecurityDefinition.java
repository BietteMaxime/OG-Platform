--- conflicted
+++ resolved
@@ -33,8 +33,8 @@
 /**
  * Describes a floating coupon bond (or Floating Rate Note) issue with Ibor-like coupon.
  */
-public class BondIborSecurityDefinition extends BondSecurityDefinition<PaymentFixedDefinition, CouponIborDefinition> 
-  implements InstrumentDefinitionWithData<BondSecurity<? extends Payment, ? extends Coupon>, DoubleTimeSeries<ZonedDateTime>> {
+public class BondIborSecurityDefinition extends BondSecurityDefinition<PaymentFixedDefinition, CouponIborDefinition>
+implements InstrumentDefinitionWithData<BondSecurity<? extends Payment, ? extends Coupon>, DoubleTimeSeries<ZonedDateTime>> {
 
   /**
    * The default notional for the security.
@@ -78,21 +78,12 @@
    * @return The fixed coupon bond.
    */
   public static BondIborSecurityDefinition from(final ZonedDateTime maturityDate, final ZonedDateTime firstAccrualDate, final IborIndex index, final int settlementDays, final DayCount dayCount,
-<<<<<<< HEAD
       final BusinessDayConvention businessDay, final boolean isEOM, final String issuer) {
-    Validate.notNull(maturityDate, "Maturity date");
-    Validate.notNull(firstAccrualDate, "First accrual date");
-    Validate.notNull(index, "Ibor index");
-    Validate.notNull(dayCount, "Day count");
-    Validate.notNull(businessDay, "Business day convention");
-=======
-      final BusinessDayConvention businessDay, final boolean isEOM) {
     ArgumentChecker.notNull(maturityDate, "Maturity date");
     ArgumentChecker.notNull(firstAccrualDate, "First accrual date");
     ArgumentChecker.notNull(index, "Ibor index");
     ArgumentChecker.notNull(dayCount, "Day count");
     ArgumentChecker.notNull(businessDay, "Business day convention");
->>>>>>> ea5732c5
     final AnnuityCouponIborDefinition coupon = AnnuityCouponIborDefinition.fromAccrualUnadjusted(firstAccrualDate, maturityDate, DEFAULT_NOTIONAL, index, false);
     final PaymentFixedDefinition[] nominalPayment = new PaymentFixedDefinition[] {new PaymentFixedDefinition(index.getCurrency(), businessDay.adjustDate(index.getCalendar(), maturityDate),
         DEFAULT_NOTIONAL)};
