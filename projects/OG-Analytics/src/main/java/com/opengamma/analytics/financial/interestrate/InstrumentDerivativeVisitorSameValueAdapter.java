--- conflicted
+++ resolved
@@ -819,8 +819,6 @@
   }
 
   @Override
-<<<<<<< HEAD
-=======
   public RESULT_TYPE visitEquityOption(final EquityOption option, final DATA_TYPE data) {
     return _value;
   }
@@ -831,37 +829,6 @@
   }
 
   @Override
-  public RESULT_TYPE visitForwardLiborAnnuity(final AnnuityCouponIbor forwardLiborAnnuity, final DATA_TYPE data) {
-    return _value;
-  }
-
-  @Override
-  public RESULT_TYPE visitForwardLiborAnnuity(final AnnuityCouponIbor forwardLiborAnnuity) {
-    return _value;
-  }
-
-  @Override
-  public RESULT_TYPE visitAnnuityCouponIborSpread(final AnnuityCouponIborSpread annuity, final DATA_TYPE data) {
-    return _value;
-  }
-
-  @Override
-  public RESULT_TYPE visitAnnuityCouponIborSpread(final AnnuityCouponIborSpread annuity) {
-    return _value;
-  }
-
-  @Override
-  public RESULT_TYPE visitFloatingRateNote(final FloatingRateNote derivative, final DATA_TYPE data) {
-    return _value;
-  }
-
-  @Override
-  public RESULT_TYPE visitFloatingRateNote(final FloatingRateNote derivative) {
-    return _value;
-  }
-
-  @Override
->>>>>>> 0e4f380c
   public RESULT_TYPE visitVarianceSwap(final VarianceSwap varianceSwap) {
     return _value;
   }
