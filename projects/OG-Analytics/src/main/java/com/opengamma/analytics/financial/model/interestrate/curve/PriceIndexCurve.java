/**
 * Copyright (C) 2011 - present by OpenGamma Inc. and the OpenGamma group of companies
 * 
 * Please see distribution for license.
 */
package com.opengamma.analytics.financial.model.interestrate.curve;

import java.util.ArrayList;
import java.util.List;

import org.apache.commons.lang.ObjectUtils;
import org.apache.commons.lang.Validate;

import com.opengamma.analytics.math.curve.DoublesCurve;
import com.opengamma.analytics.math.curve.InterpolatedDoublesCurve;
import com.opengamma.analytics.math.interpolation.LinearInterpolator1D;
import com.opengamma.util.ArgumentChecker;

/**
 * A curve containing the (estimated) price index at different maturities. The maturities can be (slightly) negative as the price index are known only with a certain lag.
 * The price index for a given month is on the first of the month point.
 * TODO: Improve the object to have something similar to the YieldAndDiscountCurve.
 */
public class PriceIndexCurve {

  /**
   * The price index curve.
   */
  private final DoublesCurve _curve;

  private static final double SMALL_TIME = 1.0E-6;

  /**
   * Constructor from a curve object.
   * @param curve The curve.
   */
  public PriceIndexCurve(final DoublesCurve curve) {
    Validate.notNull(curve, "curve");
    _curve = curve;
  }

  /**
   * Build a simple price index curve from known index and annual zero-coupon swap rates. The inflation coupon reference are exact month are not interpolated. 
   * No seasonality is used. The price index are interpolated linearly.
   * @param nodeTimeKnown The time to the known price index. Those time will typically be negative (the price index are published after month end).
   * @param indexKnown The value of the known index. The first one in the list is the one used in the swaps used for curve construction.
   * @param nodeTimeOther The time to the price index reference for the swaps.
   * @param rate The zero-coupon swaps rates.
   * @return The price index curve.
   */
  public static PriceIndexCurve fromStartOfMonth(final double[] nodeTimeKnown, final double[] indexKnown, final double[] nodeTimeOther, final double[] rate) {
    int nbNode = nodeTimeKnown.length + nodeTimeOther.length;
    double[] nodeTime = new double[nbNode];
    System.arraycopy(nodeTimeKnown, 0, nodeTime, 0, nodeTimeKnown.length);
    System.arraycopy(nodeTimeOther, 0, nodeTime, nodeTimeKnown.length, nodeTimeOther.length);
    double[] indexValue = new double[nbNode];
    System.arraycopy(indexKnown, 0, indexValue, 0, nodeTimeKnown.length);
    double[] nbYear = new double[nodeTimeOther.length];
    for (int loopperiod = 0; loopperiod < nodeTimeOther.length; loopperiod++) {
      nbYear[loopperiod] = Math.round(nodeTimeOther[loopperiod] - nodeTimeKnown[0]);
      indexValue[nodeTimeKnown.length + loopperiod] = indexKnown[0] * Math.pow(1 + rate[loopperiod], nbYear[loopperiod]);
    }
    final InterpolatedDoublesCurve curve = InterpolatedDoublesCurve.from(nodeTime, indexValue, new LinearInterpolator1D());
    return new PriceIndexCurve(curve);
  }

  /**
   * Gets the underlying curve object.
   * @return The curve.
   */
  public DoublesCurve getCurve() {
    return _curve;
  }

  /**
   * Returns the curve name.
   * @return The name.
   */
  public String getName() {
    return _curve.getName();
  }

  /**
   * Returns the estimated price index for a given time to index.
   * @param timeToIndex The time 
   * @return The price index.
   */
  public double getPriceIndex(final Double timeToIndex) {
    return _curve.getYValue(timeToIndex);
  }

  /**
   * Returns the estimated inflation rate between two given time .
   * @param firstTime The time
   * @param secondTime The time 
   * @return The price index.
   */
  public double getInflationRate(final Double firstTime, final Double secondTime) {
    ArgumentChecker.isTrue(firstTime < secondTime, "firstTime should be before secondTime");
    return _curve.getYValue(secondTime) / _curve.getYValue(firstTime) - 1.0;
  }

  public int getNumberOfParameters() {
    return _curve.size();
  }

<<<<<<< HEAD
=======
  /**
   * @param name The time 
   * @return nothing
   */
  public List<String> getUnderlyingCurvesNames(final String name) {
    return new ArrayList<>();
  }

>>>>>>> 357b4435
  public double[] getPriceIndexParameterSensitivity(final double time) {
    final Double[] curveSensitivity = _curve.getYValueParameterSensitivity(time);
    final double[] priceIndexZeroSensitivity = new double[curveSensitivity.length];
    // Implementation note: if time = 0, the rate is ill-defined: return 0 sensitivity
    if (Math.abs(time) < SMALL_TIME) {
      return priceIndexZeroSensitivity;
    }
    for (int loopp = 0; loopp < curveSensitivity.length; loopp++) {
      priceIndexZeroSensitivity[loopp] = curveSensitivity[loopp];
    }
    return priceIndexZeroSensitivity;
  }

  @Override
  public int hashCode() {
    final int prime = 31;
    int result = 1;
    result = prime * result + _curve.hashCode();
    return result;
  }

  @Override
  public boolean equals(final Object obj) {
    if (this == obj) {
      return true;
    }
    if (obj == null) {
      return false;
    }
    if (getClass() != obj.getClass()) {
      return false;
    }
    final PriceIndexCurve other = (PriceIndexCurve) obj;
    return ObjectUtils.equals(_curve, other._curve);
  }

}<|MERGE_RESOLUTION|>--- conflicted
+++ resolved
@@ -104,8 +104,6 @@
     return _curve.size();
   }
 
-<<<<<<< HEAD
-=======
   /**
    * @param name The time 
    * @return nothing
@@ -114,7 +112,6 @@
     return new ArrayList<>();
   }
 
->>>>>>> 357b4435
   public double[] getPriceIndexParameterSensitivity(final double time) {
     final Double[] curveSensitivity = _curve.getYValueParameterSensitivity(time);
     final double[] priceIndexZeroSensitivity = new double[curveSensitivity.length];
