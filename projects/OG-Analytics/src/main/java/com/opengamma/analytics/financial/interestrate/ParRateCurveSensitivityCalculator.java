--- conflicted
+++ resolved
@@ -22,6 +22,7 @@
 import com.opengamma.analytics.financial.interestrate.fra.derivative.ForwardRateAgreement;
 import com.opengamma.analytics.financial.interestrate.fra.method.ForwardRateAgreementDiscountingMethod;
 import com.opengamma.analytics.financial.interestrate.future.derivative.InterestRateFuture;
+import com.opengamma.analytics.financial.interestrate.payments.ForexForward;
 import com.opengamma.analytics.financial.interestrate.payments.derivative.CapFloorIbor;
 import com.opengamma.analytics.financial.interestrate.payments.derivative.CouponFixed;
 import com.opengamma.analytics.financial.interestrate.payments.derivative.CouponIbor;
@@ -38,9 +39,9 @@
 import com.opengamma.util.tuple.DoublesPair;
 
 /**
- * For an instrument, this calculates the sensitivity of the par rate (the exact meaning of par rate depends on the instrument - for swaps it is the par swap rate) to points on the yield 
- * curve(s) (i.e. dPar/dR at every point the instrument has sensitivity). The return format is a map with curve names (String) as keys and List of DoublesPair as the values; each list holds 
- * set of time (corresponding to point of the yield curve) and sensitivity pairs (i.e. dPar/dR at that time). 
+ * For an instrument, this calculates the sensitivity of the par rate (the exact meaning of par rate depends on the instrument - for swaps it is the par swap rate) to points on the yield
+ * curve(s) (i.e. dPar/dR at every point the instrument has sensitivity). The return format is a map with curve names (String) as keys and List of DoublesPair as the values; each list holds
+ * set of time (corresponding to point of the yield curve) and sensitivity pairs (i.e. dPar/dR at that time).
  * <b>Note:</b> The length of the list is instrument dependent and may have repeated times (with the understanding the sensitivities should be summed).
  */
 public final class ParRateCurveSensitivityCalculator extends InstrumentDerivativeVisitorAdapter<YieldCurveBundle, Map<String, List<DoublesPair>>> {
@@ -152,39 +153,10 @@
     final double pvSecond = swap.getSecondLeg().accept(PV_CALCULATOR, curves) * Math.signum(swap.getSecondLeg().getNthPayment(0).getNotional());
     final double pvbp = METHOD_SWAP.presentValueBasisPoint(swap, dayCount, curves);
     final InterestRateCurveSensitivity pvbpDr = METHOD_SWAP.presentValueBasisPointCurveSensitivity(swap, dayCount, curves);
-<<<<<<< HEAD
-    final InterestRateCurveSensitivity pvSecondDr = new InterestRateCurveSensitivity(PV_SENSITIVITY_CALCULATOR.visit(swap.getSecondLeg(), curves)).multipliedBy(Math.signum(swap.getSecondLeg()
-        .getNthPayment(0).getNotional()));
-=======
     final InterestRateCurveSensitivity pvSecondDr = new InterestRateCurveSensitivity(swap.getSecondLeg().accept(PV_SENSITIVITY_CALCULATOR, curves)).multipliedBy(Math
         .signum(swap.getSecondLeg().getNthPayment(0).getNotional()));
->>>>>>> ea5732c5
     final InterestRateCurveSensitivity result = pvSecondDr.multipliedBy(1.0 / pvbp).plus(pvbpDr.multipliedBy(-pvSecond / (pvbp * pvbp)));
     return result.getSensitivities();
-  }
-
-  @Override
-<<<<<<< HEAD
-=======
-  public Map<String, List<DoublesPair>> visitCrossCurrencySwap(final CrossCurrencySwap ccs, final YieldCurveBundle curves) {
-    //wipe any spreads from either FRN
-    final FloatingRateNote dFRN = REPLACE_RATE.visitFloatingRateNote(ccs.getDomesticLeg(), 0.0);
-    final FloatingRateNote fFRN = REPLACE_RATE.visitFloatingRateNote(ccs.getForeignLeg(), 0.0);
-
-    final AnnuityCouponFixed fAnnuity = fFRN.getFloatingLeg().withUnitCoupons();
-
-    final double dPV = dFRN.accept(PV_CALCULATOR, curves);
-    final double fPV = fFRN.accept(PV_CALCULATOR, curves); //this is in foreign currency
-    final double fAnnuityPV = fAnnuity.accept(PV_CALCULATOR, curves); //this is in foreign currency
-
-    final Map<String, List<DoublesPair>> dPVSense = dFRN.accept(PV_SENSITIVITY_CALCULATOR, curves);
-    final Map<String, List<DoublesPair>> fPVSense = fFRN.accept(PV_SENSITIVITY_CALCULATOR, curves);
-    final Map<String, List<DoublesPair>> fAnnuitySense = fAnnuity.accept(PV_SENSITIVITY_CALCULATOR, curves);
-
-    final double fx = ccs.getSpotFX(); //TODO remove having CCS holding spot FX rate 
-
-    final double temp = -(dPV - fx * fPV) / fx / fAnnuityPV / fAnnuityPV;
-    return addSensitivity(multiplySensitivity(dPVSense, 1. / fx / fAnnuityPV), multiplySensitivity(fPVSense, -1. / fAnnuityPV), multiplySensitivity(fAnnuitySense, temp));
   }
 
   @Override
@@ -204,60 +176,7 @@
     return addSensitivity(senseD, senseF);
   }
 
-  /**
-   * The assumption is that spread is received (i.e. the spread, if any, is on the received leg only)
-   * If the spread is paid (i.e. on the pay leg), swap the legs around and take the negative of the returned value.
-   * @param swap 
-   * @param curves 
-   * @return  The spread on the receive leg of a Tenor swap 
-   */
-  @Override
-  public Map<String, List<DoublesPair>> visitTenorSwap(final TenorSwap<? extends Payment> swap, final YieldCurveBundle curves) {
-    final AnnuityCouponIborSpread payLeg = ((AnnuityCouponIborSpread) swap.getFirstLeg()).withZeroSpread();
-    final AnnuityCouponIborSpread receiveLeg = ((AnnuityCouponIborSpread) swap.getSecondLeg()).withZeroSpread();
-    final AnnuityCouponFixed spreadLeg = receiveLeg.withUnitCoupons();
-
-    final double a = receiveLeg.accept(PV_CALCULATOR, curves);
-    final double b = payLeg.accept(PV_CALCULATOR, curves);
-    final double c = spreadLeg.accept(PV_CALCULATOR, curves);
-
-    final Map<String, List<DoublesPair>> senseA = receiveLeg.accept(PV_SENSITIVITY_CALCULATOR, curves);
-    final Map<String, List<DoublesPair>> senseB = payLeg.accept(PV_SENSITIVITY_CALCULATOR, curves);
-    final Map<String, List<DoublesPair>> senseC = spreadLeg.accept(PV_SENSITIVITY_CALCULATOR, curves);
-    final Map<String, List<DoublesPair>> result = new HashMap<String, List<DoublesPair>>();
-
-    final double factor = (b + a) / c / c;
-
-    for (final String name : curves.getAllNames()) {
-      boolean flag = false;
-      final List<DoublesPair> temp = new ArrayList<DoublesPair>();
-      if (senseA.containsKey(name)) {
-        flag = true;
-        for (final DoublesPair pair : senseA.get(name)) {
-          temp.add(new DoublesPair(pair.getFirst(), -pair.getSecond() / c));
-        }
-      }
-      if (senseB.containsKey(name)) {
-        flag = true;
-        for (final DoublesPair pair : senseB.get(name)) {
-          temp.add(new DoublesPair(pair.getFirst(), -pair.getSecond() / c));
-        }
-      }
-      if (senseC.containsKey(name)) {
-        flag = true;
-        for (final DoublesPair pair : senseC.get(name)) {
-          temp.add(new DoublesPair(pair.getFirst(), factor * pair.getSecond()));
-        }
-      }
-      if (flag) {
-        result.put(name, temp);
-      }
-    }
-    return result;
-  }
-
-  @Override
->>>>>>> ea5732c5
+  @Override
   public Map<String, List<DoublesPair>> visitCouponIbor(final CouponIbor payment, final YieldCurveBundle data) {
     return METHOD_IBOR.parRateCurveSensitivity(payment, data).getSensitivities();
   }
