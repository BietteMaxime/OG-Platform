/**
 * Copyright (C) 2013 - present by OpenGamma Inc. and the OpenGamma group of companies
 * 
 * Please see distribution for license.
 */
package com.opengamma.analytics.financial.credit.creditdefaultswap.pricing.vanilla.isdanew;

import java.util.ArrayList;
import java.util.List;

import org.threeten.bp.LocalDate;
import org.threeten.bp.Period;

import com.opengamma.analytics.financial.credit.isdayieldcurve.ISDAInstrumentTypes;
import com.opengamma.analytics.math.function.Function1D;
import com.opengamma.analytics.math.rootfinding.BracketRoot;
import com.opengamma.analytics.math.rootfinding.NewtonRaphsonSingleRootFinder;
import com.opengamma.financial.convention.businessday.BusinessDayConvention;
import com.opengamma.financial.convention.calendar.Calendar;
import com.opengamma.financial.convention.calendar.MondayToFridayCalendar;
import com.opengamma.financial.convention.daycount.DayCount;
import com.opengamma.util.ArgumentChecker;

/**
 * 
 */
public class ISDACompliantYieldCurveBuild {

  private static final Calendar DEFAULT_CALENDAR = new MondayToFridayCalendar("Weekend_Only");

  // private static final RealSingleRootFinder ROOTFINDER = new BrentSingleRootFinder();
  private static final NewtonRaphsonSingleRootFinder ROOTFINDER = new NewtonRaphsonSingleRootFinder(); // new BrentSingleRootFinder(); // TODO get gradient and use Newton
  private static final BracketRoot BRACKETER = new BracketRoot();

  public ISDACompliantYieldCurve build(final LocalDate spotDate, final ISDAInstrumentTypes[] instrumentTypes, Period[] tenors, final double[] rates, final DayCount moneyMarketDCC,
      final DayCount swapDCC, Period swapInterval, final DayCount curveDCC, final BusinessDayConvention convention) {

    final int n = tenors.length;
    final LocalDate[] matDates = new LocalDate[n];
    final LocalDate[] adjMatDates = new LocalDate[n];
    for (int i = 0; i < n; i++) {
      matDates[i] = spotDate.plus(tenors[i]);
      if (i == 0) {
        ArgumentChecker.isTrue(matDates[0].isAfter(spotDate), "first tenor zero");
      } else {
        ArgumentChecker.isTrue(matDates[i].isAfter(matDates[i - 1]), "tenors are not assending");
      }
      adjMatDates[i] = convention.adjustDate(DEFAULT_CALENDAR, matDates[i]);
    }

    final double[] t = new double[n];
    for (int i = 0; i < n; i++) {
      t[i] = curveDCC.getDayCountFraction(spotDate, adjMatDates[i]);
    }

    // set up curve with best guess rates
    ISDACompliantCurve curve = new ISDACompliantCurve(t, rates);

    // loop over the instruments and adjust the curve to price each in turn
    for (int i = 0; i < n; i++) {
      if (instrumentTypes[i] == ISDAInstrumentTypes.MoneyMarket) {
<<<<<<< HEAD
        // TODO in ISDA code money market instruments of less than 21 days have special treatment
=======
        //TODO in ISDA  code money market instruments of less than 21 days have special treatment 
>>>>>>> 35e8e870
        final double dt = moneyMarketDCC.getDayCountFraction(spotDate, adjMatDates[i]);
        final double z = 1.0 / (1 + rates[i] * dt);
        curve = curve.withDiscountFactor(z, i);
      } else {
        final BasicFixedLeg swap = new BasicFixedLeg(spotDate, matDates[i], swapInterval, rates[i], swapDCC, curveDCC, convention);
        curve = fitSwap(i, swap, curve);
      }

    }
    return new ISDACompliantYieldCurve(curve);
  }

  private ISDACompliantCurve fitSwap(final int curveIndex, final BasicFixedLeg swap, final ISDACompliantCurve curve) {

    final int nPayments = swap.getNumPayments();
    final int nNodes = curve.getNumberOfKnots();
    final double t1 = curveIndex == 0 ? 0.0 : curve.getTimeAtIndex(curveIndex - 1);
    final double t2 = curveIndex == nNodes - 1 ? Double.POSITIVE_INFINITY : curve.getTimeAtIndex(curveIndex + 1);

    double temp = 0;
    double temp2 = 0;
    int i1 = 0;
    int i2 = nPayments;
    for (int i = 0; i < nPayments; i++) {
      final double t = swap.getPaymentTime(i);
      if (t <= t1) {
        final double c = swap.getPaymentAmounts(i);
        final double df = curve.getDiscountFactor(t);
        temp += c * df;
        temp2 -= c * curve.getSingleNodeDiscountFactorSensitivity(t, curveIndex);
        i1++;
      } else if (t >= t2) {
        final double c = swap.getPaymentAmounts(i);
        final double df = curve.getDiscountFactor(t);
        temp += c * df;
        temp2 += c * curve.getSingleNodeDiscountFactorSensitivity(t, curveIndex);
        i2--;
      }
    }
    final double cachedValues = temp;
    final double cachedSense = temp2;
    final int index1 = i1;
    final int index2 = i2;

    Function1D<Double, Double> func = new Function1D<Double, Double>() {

      @Override
      public Double evaluate(Double x) {
        final ISDACompliantCurve tempCurve = curve.withRate(x, curveIndex);
        double sum = 1.0 - cachedValues; // Floating leg at par
        for (int i = index1; i < index2; i++) {
          final double t = swap.getPaymentTime(i);
          sum -= swap.getPaymentAmounts(i) * tempCurve.getDiscountFactor(t);
        }
        return sum;
      }
    };

    Function1D<Double, Double> grad = new Function1D<Double, Double>() {

      @Override
      public Double evaluate(Double x) {
        final ISDACompliantCurve tempCurve = curve.withRate(x, curveIndex);
        double sum = cachedSense;
        for (int i = index1; i < index2; i++) {
          final double t = swap.getPaymentTime(i);
          // TODO have two looks ups for the same time - could have a specialist function in ISDACompliantCurve
          sum -= swap.getPaymentAmounts(i) * tempCurve.getSingleNodeDiscountFactorSensitivity(t, curveIndex);
        }
        return sum;
      }

    };

    final double guess = curve.getZeroRateAtIndex(curveIndex);
    final double[] bracket = BRACKETER.getBracketedPoints(func, 0.8 * guess, 1.25 * guess, 0, Double.POSITIVE_INFINITY);
    // final double r = ROOTFINDER.getRoot(func, bracket[0], bracket[1]);
    final double r = ROOTFINDER.getRoot(func, grad, bracket[0], bracket[1]);
    return curve.withRate(r, curveIndex);
  }

  /**
   * very crude swap fixed leg description. TODO modify to match ISDA <p>
   * So that the floating leg can be taken as having a value of 1.0, rather than the text book 1 - P(T) for LIBOR discounting,   
   * we add 1.0 to the final payment, which is financially equivalent 
   */
  private class BasicFixedLeg {
    private final int _nPayments;
    private final double[] _swapPaymentTimes;
    private final double[] _paymentAmounts;

    public BasicFixedLeg(final LocalDate spotDate, final LocalDate mat, Period swapInterval, final double rate, final DayCount swapDCC, final DayCount curveDCC, final BusinessDayConvention convention) {
      ArgumentChecker.isFalse(swapInterval.getDays() > 0, "swap interval must be in months or years");

      List<LocalDate> list = new ArrayList<>();
      LocalDate tDate = mat;
      list.add(tDate);
      int step = 1;
      while (tDate.isAfter(spotDate)) {
        tDate = mat.minus(swapInterval.multipliedBy(step++));
        list.add(tDate);
      }

      // remove spotDate from list, if it ends up there
      list.remove(spotDate);

      _nPayments = list.size();
      _swapPaymentTimes = new double[_nPayments];
      _paymentAmounts = new double[_nPayments];

      LocalDate prev = spotDate;
      int j = _nPayments - 1;
      for (int i = 0; i < _nPayments; i++, j--) {
        final LocalDate current = list.get(j);
        final LocalDate adjCurr = convention.adjustDate(DEFAULT_CALENDAR, current);
        _paymentAmounts[i] = rate * swapDCC.getDayCountFraction(prev, adjCurr);
<<<<<<< HEAD
        _swapPaymentTimes[i] = curveDCC.getDayCountFraction(spotDate, adjCurr); // Payment times always good business days
=======
        _swapPaymentTimes[i] = curveDCC.getDayCountFraction(spotDate, adjCurr); //Payment times always good business days 
>>>>>>> 35e8e870
        prev = adjCurr;
      }
      _paymentAmounts[_nPayments - 1] += 1.0; // see Javadocs comment
    }

    public int getNumPayments() {
      return _nPayments;
    }

    public double getPaymentAmounts(final int index) {
      return _paymentAmounts[index];
    }

    public double getPaymentTime(final int index) {
      return _swapPaymentTimes[index];
    }

  }

}<|MERGE_RESOLUTION|>--- conflicted
+++ resolved
@@ -25,7 +25,6 @@
  * 
  */
 public class ISDACompliantYieldCurveBuild {
-
   private static final Calendar DEFAULT_CALENDAR = new MondayToFridayCalendar("Weekend_Only");
 
   // private static final RealSingleRootFinder ROOTFINDER = new BrentSingleRootFinder();
@@ -59,11 +58,7 @@
     // loop over the instruments and adjust the curve to price each in turn
     for (int i = 0; i < n; i++) {
       if (instrumentTypes[i] == ISDAInstrumentTypes.MoneyMarket) {
-<<<<<<< HEAD
         // TODO in ISDA code money market instruments of less than 21 days have special treatment
-=======
-        //TODO in ISDA  code money market instruments of less than 21 days have special treatment 
->>>>>>> 35e8e870
         final double dt = moneyMarketDCC.getDayCountFraction(spotDate, adjMatDates[i]);
         final double z = 1.0 / (1 + rates[i] * dt);
         curve = curve.withDiscountFactor(z, i);
@@ -180,11 +175,7 @@
         final LocalDate current = list.get(j);
         final LocalDate adjCurr = convention.adjustDate(DEFAULT_CALENDAR, current);
         _paymentAmounts[i] = rate * swapDCC.getDayCountFraction(prev, adjCurr);
-<<<<<<< HEAD
         _swapPaymentTimes[i] = curveDCC.getDayCountFraction(spotDate, adjCurr); // Payment times always good business days
-=======
-        _swapPaymentTimes[i] = curveDCC.getDayCountFraction(spotDate, adjCurr); //Payment times always good business days 
->>>>>>> 35e8e870
         prev = adjCurr;
       }
       _paymentAmounts[_nPayments - 1] += 1.0; // see Javadocs comment
