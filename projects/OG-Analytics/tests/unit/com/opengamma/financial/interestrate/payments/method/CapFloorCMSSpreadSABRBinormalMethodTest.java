/**
 * Copyright (C) 2011 - present by OpenGamma Inc. and the OpenGamma group of companies
 * 
 * Please see distribution for license.
 */
package com.opengamma.financial.interestrate.payments.method;

import static org.testng.AssertJUnit.assertEquals;
import it.unimi.dsi.fastutil.doubles.DoubleAVLTreeSet;

import java.util.List;

import javax.time.calendar.LocalDateTime;
import javax.time.calendar.Period;
import javax.time.calendar.TimeZone;
import javax.time.calendar.ZonedDateTime;

import org.testng.annotations.Test;

import com.opengamma.financial.convention.businessday.BusinessDayConvention;
import com.opengamma.financial.convention.businessday.BusinessDayConventionFactory;
import com.opengamma.financial.convention.calendar.Calendar;
import com.opengamma.financial.convention.calendar.MondayToFridayCalendar;
import com.opengamma.financial.convention.daycount.DayCount;
import com.opengamma.financial.convention.daycount.DayCountFactory;
import com.opengamma.financial.instrument.index.CMSIndex;
import com.opengamma.financial.instrument.index.IborIndex;
import com.opengamma.financial.instrument.payment.CapFloorCMSSpreadDefinition;
import com.opengamma.financial.instrument.swap.SwapFixedIborDefinition;
import com.opengamma.financial.interestrate.ParRateCalculator;
import com.opengamma.financial.interestrate.PresentValueSensitivity;
import com.opengamma.financial.interestrate.TestsDataSets;
import com.opengamma.financial.interestrate.YieldCurveBundle;
import com.opengamma.financial.interestrate.method.SensitivityFiniteDifference;
import com.opengamma.financial.interestrate.payments.CapFloorCMS;
import com.opengamma.financial.interestrate.payments.CapFloorCMSSpread;
import com.opengamma.financial.interestrate.payments.CouponCMS;
import com.opengamma.financial.interestrate.payments.CouponIbor;
import com.opengamma.financial.interestrate.payments.Payment;
import com.opengamma.financial.interestrate.swap.definition.FixedCouponSwap;
import com.opengamma.financial.model.option.definition.SABRInterestRateDataBundle;
import com.opengamma.financial.model.option.definition.SABRInterestRateParameters;
import com.opengamma.financial.model.option.pricing.analytic.formula.BlackFunctionData;
import com.opengamma.financial.model.option.pricing.analytic.formula.EuropeanVanillaOption;
import com.opengamma.financial.model.option.pricing.analytic.formula.NormalPriceFunction;
import com.opengamma.financial.model.volatility.NormalImpliedVolatilityFormula;
import com.opengamma.math.function.DoubleFunction1D;
import com.opengamma.math.function.Function1D;
import com.opengamma.math.function.RealPolynomialFunction1D;
import com.opengamma.util.money.Currency;
import com.opengamma.util.time.DateUtil;
import com.opengamma.util.tuple.DoublesPair;

/**
 * Tests the pricing of CMS spread option in binormal with correlation by strike approach.
 */
public class CapFloorCMSSpreadSABRBinormalMethodTest {

  //Swaps
  private static final Currency CUR = Currency.USD;
  private static final Calendar CALENDAR = new MondayToFridayCalendar("A");
  private static final BusinessDayConvention BUSINESS_DAY = BusinessDayConventionFactory.INSTANCE.getBusinessDayConvention("Modified Following");
  private static final boolean IS_EOM = true;
  private static final ZonedDateTime SETTLEMENT_DATE = DateUtil.getUTCDate(2011, 3, 17);
  private static final Period FIXED_PAYMENT_PERIOD = Period.ofMonths(6);
  private static final DayCount FIXED_DAY_COUNT = DayCountFactory.INSTANCE.getDayCount("30/360");
  private static final boolean FIXED_IS_PAYER = true; // Irrelevant for the underlying
  private static final double RATE = 0.0; // Irrelevant for the underlying
  private static final Period INDEX_TENOR = Period.ofMonths(3);
  private static final int SETTLEMENT_DAYS = 2;
  private static final DayCount DAY_COUNT = DayCountFactory.INSTANCE.getDayCount("Actual/360");
  private static final IborIndex IBOR_INDEX = new IborIndex(CUR, INDEX_TENOR, SETTLEMENT_DAYS, CALENDAR, DAY_COUNT, BUSINESS_DAY, IS_EOM);
  // Swap 10Y
  private static final Period ANNUITY_TENOR_1 = Period.ofYears(10);
  private static final CMSIndex CMS_INDEX_1 = new CMSIndex(FIXED_PAYMENT_PERIOD, FIXED_DAY_COUNT, IBOR_INDEX, ANNUITY_TENOR_1);
  private static final SwapFixedIborDefinition SWAP_DEFINITION_1 = SwapFixedIborDefinition.from(SETTLEMENT_DATE, CMS_INDEX_1, 1.0, RATE, FIXED_IS_PAYER);
  // Swap 2Y
  private static final Period ANNUITY_TENOR_2 = Period.ofYears(2);
  private static final CMSIndex CMS_INDEX_2 = new CMSIndex(FIXED_PAYMENT_PERIOD, FIXED_DAY_COUNT, IBOR_INDEX, ANNUITY_TENOR_2);
  private static final SwapFixedIborDefinition SWAP_DEFINITION_2 = SwapFixedIborDefinition.from(SETTLEMENT_DATE, CMS_INDEX_2, 1.0, RATE, FIXED_IS_PAYER);
  // CMS spread coupon
  private static final double NOTIONAL = 100000000;
  private static final ZonedDateTime PAYMENT_DATE = DateUtil.getUTCDate(2011, 4, 6);
  private static final ZonedDateTime FIXING_DATE = DateUtil.getUTCDate(2010, 12, 30);
  private static final ZonedDateTime ACCRUAL_START_DATE = DateUtil.getUTCDate(2011, 1, 5);
  private static final ZonedDateTime ACCRUAL_END_DATE = DateUtil.getUTCDate(2011, 4, 5);
  private static final DayCount PAYMENT_DAY_COUNT = DayCountFactory.INSTANCE.getDayCount("Actual/360");
  private static final double PAYMENT_ACCRUAL_FACTOR = PAYMENT_DAY_COUNT.getDayCountFraction(ACCRUAL_START_DATE, ACCRUAL_END_DATE);
  private static final double STRIKE = 0.0010; // 10 bps
  private static final boolean IS_CAP = true;
  // to derivatives
  private static final ZonedDateTime REFERENCE_DATE = DateUtil.getUTCDate(2010, 8, 18);
  private static final String FUNDING_CURVE_NAME = "Funding";
  private static final String FORWARD_CURVE_NAME = "Forward";
  private static final String[] CURVES_NAME = {FUNDING_CURVE_NAME, FORWARD_CURVE_NAME};
  private static final FixedCouponSwap<? extends Payment> SWAP_1 = SWAP_DEFINITION_1.toDerivative(REFERENCE_DATE, CURVES_NAME);
  private static final FixedCouponSwap<? extends Payment> SWAP_2 = SWAP_DEFINITION_2.toDerivative(REFERENCE_DATE, CURVES_NAME);
  private static final DayCount ACT_ACT = DayCountFactory.INSTANCE.getDayCount("Actual/Actual ISDA");
  private static final ZonedDateTime REFERENCE_DATE_ZONED = ZonedDateTime.of(LocalDateTime.ofMidnight(REFERENCE_DATE), TimeZone.UTC);
  private static final double PAYMENT_TIME = ACT_ACT.getDayCountFraction(REFERENCE_DATE_ZONED, PAYMENT_DATE);
  private static final double FIXING_TIME = ACT_ACT.getDayCountFraction(REFERENCE_DATE_ZONED, FIXING_DATE);
  private static final double SETTLEMENT_TIME = ACT_ACT.getDayCountFraction(REFERENCE_DATE_ZONED, SWAP_DEFINITION_1.getFixedLeg().getNthPayment(0).getAccrualStartDate());

  private static final CapFloorCMSSpreadDefinition CMS_SPREAD_DEFINITION = new CapFloorCMSSpreadDefinition(CUR, PAYMENT_DATE, ACCRUAL_START_DATE, ACCRUAL_END_DATE, PAYMENT_ACCRUAL_FACTOR, NOTIONAL,
      FIXING_DATE, SWAP_DEFINITION_1, CMS_INDEX_1, SWAP_DEFINITION_2, CMS_INDEX_2, STRIKE, IS_CAP);

  private static final CapFloorCMSSpread CMS_SPREAD = new CapFloorCMSSpread(CUR, PAYMENT_TIME, PAYMENT_ACCRUAL_FACTOR, NOTIONAL, FIXING_TIME, SWAP_1, CMS_INDEX_1, SWAP_2, CMS_INDEX_2,
      SETTLEMENT_TIME, STRIKE, IS_CAP, FUNDING_CURVE_NAME);

  private static final YieldCurveBundle CURVES = TestsDataSets.createCurves1();
  private static final SABRInterestRateParameters SABR_PARAMETERS = TestsDataSets.createSABR1();
  private static final SABRInterestRateDataBundle SABR_BUNDLE = new SABRInterestRateDataBundle(SABR_PARAMETERS, CURVES);
  private static final double CORRELATION = 0.80;
  private static final DoubleFunction1D CORRELATION_FUNCTION = new RealPolynomialFunction1D(new double[] {CORRELATION}); // Constant function
  private static final CapFloorCMSSpreadSABRBinormalMethod METHOD = new CapFloorCMSSpreadSABRBinormalMethod(CORRELATION_FUNCTION);

  @Test(expectedExceptions = IllegalArgumentException.class)
  public void testNotNullCorrelation() {
    new CapFloorCMSSpreadSABRBinormalMethod(null);
  }

  @Test
  public void getter() {
    final double correlation = 0.80;
    final DoubleFunction1D correlationFunction = new RealPolynomialFunction1D(new double[] {correlation}); // Constant function
    final CapFloorCMSSpreadSABRBinormalMethod method = new CapFloorCMSSpreadSABRBinormalMethod(correlationFunction);
    assertEquals("CMS spread binormal method: correlation function getter", correlationFunction, method.getCorrelation());
  }

  @Test
  /**
   * Tests the present value against the price explicitly computed for constant correlation. 
   */
  public void presentValue() {
    //    final YieldCurveBundle curves = TestsDataSets.createCurves1();
    //    final SABRInterestRateParameters sabrParameter = TestsDataSets.createSABR1();
    //    final SABRInterestRateDataBundle sabrBundle = new SABRInterestRateDataBundle(sabrParameter, curves);
    final double correlation = 0.80;
    final DoubleFunction1D correlationFunction = new RealPolynomialFunction1D(new double[] {correlation}); // Constant function
    final CapFloorCMSSpreadSABRBinormalMethod method = new CapFloorCMSSpreadSABRBinormalMethod(correlationFunction);
<<<<<<< HEAD
    final double cmsSpreadPrice = method.presentValue(CMS_SPREAD, sabrBundle);
    final double discountFactorPayment = curves.getCurve(FUNDING_CURVE_NAME).getDiscountFactor(PAYMENT_TIME);
    final CouponCMSSABRReplicationMethod methodCms = CouponCMSSABRReplicationMethod.getDefaultInstance();
    final CapFloorCMSSABRReplicationMethod methodCmsCap = CapFloorCMSSABRReplicationMethod.getDefaultInstance();
=======
    final double cmsSpreadPrice = method.presentValue(CMS_SPREAD, SABR_BUNDLE).getAmount();
    final double discountFactorPayment = CURVES.getCurve(FUNDING_CURVE_NAME).getDiscountFactor(PAYMENT_TIME);
    final CouponCMSSABRReplicationMethod methodCms = new CouponCMSSABRReplicationMethod();
    final CapFloorCMSSABRReplicationMethod methodCmsCap = new CapFloorCMSSABRReplicationMethod();
>>>>>>> 278953ec
    final NormalImpliedVolatilityFormula impliedVolatility = new NormalImpliedVolatilityFormula();
    final NormalPriceFunction normalPrice = new NormalPriceFunction();
    final ParRateCalculator parRate = ParRateCalculator.getInstance();
    final CouponCMS cmsCoupon1 = CouponCMS.from(CMS_SPREAD, SWAP_1, SETTLEMENT_TIME);
    final CouponCMS cmsCoupon2 = CouponCMS.from(CMS_SPREAD, SWAP_2, SETTLEMENT_TIME);
    final double cmsCoupon1Price = methodCms.presentValue(cmsCoupon1, SABR_BUNDLE);
    final double cmsCoupon2Price = methodCms.presentValue(cmsCoupon2, SABR_BUNDLE);
    final double expectedRate1 = cmsCoupon1Price / discountFactorPayment / cmsCoupon1.getNotional() / cmsCoupon1.getPaymentYearFraction();
    final double expectedRate2 = cmsCoupon2Price / discountFactorPayment / cmsCoupon2.getNotional() / cmsCoupon2.getPaymentYearFraction();
    final double forward1 = parRate.visit(SWAP_1, CURVES);
    final double forward2 = parRate.visit(SWAP_2, CURVES);
    final CapFloorCMS cmsCap1 = CapFloorCMS.from(cmsCoupon1, forward1, true);
    final CapFloorCMS cmsCap2 = CapFloorCMS.from(cmsCoupon2, forward2, true);
    final double cmsCap1Price = methodCmsCap.presentValue(cmsCap1, SABR_BUNDLE).getAmount();
    final double cmsCap2Price = methodCmsCap.presentValue(cmsCap2, SABR_BUNDLE).getAmount();
    final EuropeanVanillaOption optionCap1 = new EuropeanVanillaOption(forward1, FIXING_TIME, true);
    final BlackFunctionData dataCap1 = new BlackFunctionData(expectedRate1, 1.0, 0.0);
    final double cmsCap1IV = impliedVolatility.getImpliedVolatility(dataCap1, optionCap1, cmsCap1Price / discountFactorPayment / cmsCoupon1.getNotional() / cmsCoupon1.getPaymentYearFraction());
    final EuropeanVanillaOption optionCap2 = new EuropeanVanillaOption(forward2, FIXING_TIME, true);
    final BlackFunctionData dataCap2 = new BlackFunctionData(expectedRate2, 1.0, 0.0);
    final double cmsCap2IV = impliedVolatility.getImpliedVolatility(dataCap2, optionCap2, cmsCap2Price / discountFactorPayment / cmsCoupon2.getNotional() / cmsCoupon2.getPaymentYearFraction());
    double spreadVol = cmsCap1IV * cmsCap1IV - 2 * correlation * cmsCap1IV * cmsCap2IV + cmsCap2IV * cmsCap2IV;
    spreadVol = Math.sqrt(spreadVol);
    final EuropeanVanillaOption optionSpread = new EuropeanVanillaOption(STRIKE, FIXING_TIME, IS_CAP);
    final BlackFunctionData dataSpread = new BlackFunctionData(expectedRate1 - expectedRate2, 1.0, spreadVol);
    final Function1D<BlackFunctionData, Double> priceFunction = normalPrice.getPriceFunction(optionSpread);
    final double cmsSpreadPriceExpected = discountFactorPayment * priceFunction.evaluate(dataSpread) * CMS_SPREAD.getNotional() * CMS_SPREAD.getPaymentYearFraction();
    assertEquals("CMS spread: price with constant correlation", cmsSpreadPriceExpected, cmsSpreadPrice, 1.0E-2);
  }

  @Test
  /**
   * Tests the implied correlation computation for a range of correlations.
   */
  public void impliedCorrelation() {
    final YieldCurveBundle curves = TestsDataSets.createCurves1();
    final SABRInterestRateParameters sabrParameter = TestsDataSets.createSABR1();
    final SABRInterestRateDataBundle sabrBundle = new SABRInterestRateDataBundle(sabrParameter, curves);
    final double[] correlation = new double[] {-0.50, 0.00, 0.50, 0.75, 0.80, 0.85, 0.90, 0.95, 0.99};
    final int nbCor = correlation.length;
    final double[] impliedCorrelation = new double[nbCor];
    for (int loopcor = 0; loopcor < nbCor; loopcor++) {
      final DoubleFunction1D correlationFunction = new RealPolynomialFunction1D(new double[] {correlation[loopcor]}); // Constant function
      final CapFloorCMSSpreadSABRBinormalMethod method = new CapFloorCMSSpreadSABRBinormalMethod(correlationFunction);
      final double cmsSpreadPrice = method.presentValue(CMS_SPREAD, sabrBundle).getAmount();
      impliedCorrelation[loopcor] = method.impliedCorrelation(CMS_SPREAD, sabrBundle, cmsSpreadPrice);
      assertEquals("CMS spread cap/floor: implied correlation", correlation[loopcor], impliedCorrelation[loopcor], 1.0E-12);
    }
  }

  @Test
  /**
   * Tests the price curve sensitivity of CMS coupon and cap/floor using replication in the SABR framework. Values are tested against finite difference values.
   */
  public void presentValueCurveSensitivity() {
    PresentValueSensitivity pvcsCap = METHOD.presentValueSensitivity(CMS_SPREAD, SABR_BUNDLE);
    pvcsCap = pvcsCap.clean();
    final double deltaTolerancePrice = 2.0E+5;
    //Testing note: The computed sensitivity does not change the strike of the ATM strike with the curves.
    final double deltaShift = 1.0E-6;
    String bumpedCurveName = "Bumped Curve";
    // 1. Forward curve sensitivity
    final String[] CurveNameBumpedForward = {FUNDING_CURVE_NAME, bumpedCurveName};
    final CapFloorCMSSpread capBumpedForward = (CapFloorCMSSpread) CMS_SPREAD_DEFINITION.toDerivative(REFERENCE_DATE, CurveNameBumpedForward);
    DoubleAVLTreeSet forwardTime = new DoubleAVLTreeSet();
    for (int loopcpn = 0; loopcpn < CMS_SPREAD.getUnderlyingSwap1().getSecondLeg().getNumberOfPayments(); loopcpn++) {
      CouponIbor cpn = (CouponIbor) CMS_SPREAD.getUnderlyingSwap1().getSecondLeg().getNthPayment(loopcpn);
      forwardTime.add(cpn.getFixingPeriodStartTime());
      forwardTime.add(cpn.getFixingPeriodEndTime());
    }
    for (int loopcpn = 0; loopcpn < CMS_SPREAD.getUnderlyingSwap2().getSecondLeg().getNumberOfPayments(); loopcpn++) {
      CouponIbor cpn = (CouponIbor) CMS_SPREAD.getUnderlyingSwap2().getSecondLeg().getNthPayment(loopcpn);
      forwardTime.add(cpn.getFixingPeriodStartTime());
      forwardTime.add(cpn.getFixingPeriodEndTime());
    }
    double[] nodeTimesForward = forwardTime.toDoubleArray();
    double[] sensiForwardMethod = SensitivityFiniteDifference.curveSensitivity(capBumpedForward, SABR_BUNDLE, FORWARD_CURVE_NAME, bumpedCurveName, nodeTimesForward, deltaShift, METHOD);
    List<DoublesPair> sensiPvForward = pvcsCap.getSensitivity().get(FORWARD_CURVE_NAME);
    for (int loopnode = 0; loopnode < sensiForwardMethod.length; loopnode++) {
      final DoublesPair pairPv = sensiPvForward.get(loopnode);
      assertEquals("Sensitivity CMS cap/floor pv to forward curve: Node " + loopnode, nodeTimesForward[loopnode], pairPv.getFirst(), 1E-8);
      assertEquals("Sensitivity finite difference method: node sensitivity " + loopnode + " - Difference " + (sensiForwardMethod[loopnode] - pairPv.second), sensiForwardMethod[loopnode],
          pairPv.second, deltaTolerancePrice);
    }
    // 2. Discounting curve sensitivity
    final String[] CurveNameBumpedDisc = {bumpedCurveName, FORWARD_CURVE_NAME};
    final CapFloorCMSSpread capBumpedDisc = (CapFloorCMSSpread) CMS_SPREAD_DEFINITION.toDerivative(REFERENCE_DATE, CurveNameBumpedDisc);
    DoubleAVLTreeSet discTime = new DoubleAVLTreeSet();
    discTime.add(capBumpedDisc.getPaymentTime());
    for (int loopcpn = 0; loopcpn < CMS_SPREAD.getUnderlyingSwap1().getSecondLeg().getNumberOfPayments(); loopcpn++) {
      CouponIbor cpn = (CouponIbor) CMS_SPREAD.getUnderlyingSwap1().getSecondLeg().getNthPayment(loopcpn);
      discTime.add(cpn.getPaymentTime());
    }
    for (int loopcpn = 0; loopcpn < CMS_SPREAD.getUnderlyingSwap2().getSecondLeg().getNumberOfPayments(); loopcpn++) {
      CouponIbor cpn = (CouponIbor) CMS_SPREAD.getUnderlyingSwap2().getSecondLeg().getNthPayment(loopcpn);
      discTime.add(cpn.getPaymentTime());
    }
    double[] nodeTimesDisc = discTime.toDoubleArray();
    double[] sensiDiscMethod = SensitivityFiniteDifference.curveSensitivity(capBumpedDisc, SABR_BUNDLE, FUNDING_CURVE_NAME, bumpedCurveName, nodeTimesDisc, deltaShift, METHOD);
    List<DoublesPair> sensiPvDisc = pvcsCap.getSensitivity().get(FUNDING_CURVE_NAME);
    for (int loopnode = 0; loopnode < sensiDiscMethod.length; loopnode++) {
      final DoublesPair pairPv = sensiPvDisc.get(loopnode);
      assertEquals("Sensitivity CMS cap/floor pv to forward curve: Node " + loopnode, nodeTimesDisc[loopnode], pairPv.getFirst(), 1E-8);
      assertEquals("Sensitivity finite difference method: node sensitivity " + loopnode, pairPv.second, sensiDiscMethod[loopnode], deltaTolerancePrice);
    }
  }

}<|MERGE_RESOLUTION|>--- conflicted
+++ resolved
@@ -138,17 +138,10 @@
     final double correlation = 0.80;
     final DoubleFunction1D correlationFunction = new RealPolynomialFunction1D(new double[] {correlation}); // Constant function
     final CapFloorCMSSpreadSABRBinormalMethod method = new CapFloorCMSSpreadSABRBinormalMethod(correlationFunction);
-<<<<<<< HEAD
-    final double cmsSpreadPrice = method.presentValue(CMS_SPREAD, sabrBundle);
-    final double discountFactorPayment = curves.getCurve(FUNDING_CURVE_NAME).getDiscountFactor(PAYMENT_TIME);
+    final double cmsSpreadPrice = method.presentValue(CMS_SPREAD, SABR_BUNDLE).getAmount();
+    final double discountFactorPayment = CURVES.getCurve(FUNDING_CURVE_NAME).getDiscountFactor(PAYMENT_TIME);
     final CouponCMSSABRReplicationMethod methodCms = CouponCMSSABRReplicationMethod.getDefaultInstance();
     final CapFloorCMSSABRReplicationMethod methodCmsCap = CapFloorCMSSABRReplicationMethod.getDefaultInstance();
-=======
-    final double cmsSpreadPrice = method.presentValue(CMS_SPREAD, SABR_BUNDLE).getAmount();
-    final double discountFactorPayment = CURVES.getCurve(FUNDING_CURVE_NAME).getDiscountFactor(PAYMENT_TIME);
-    final CouponCMSSABRReplicationMethod methodCms = new CouponCMSSABRReplicationMethod();
-    final CapFloorCMSSABRReplicationMethod methodCmsCap = new CapFloorCMSSABRReplicationMethod();
->>>>>>> 278953ec
     final NormalImpliedVolatilityFormula impliedVolatility = new NormalImpliedVolatilityFormula();
     final NormalPriceFunction normalPrice = new NormalPriceFunction();
     final ParRateCalculator parRate = ParRateCalculator.getInstance();
