--- conflicted
+++ resolved
@@ -190,15 +190,10 @@
       }
     };
 
-<<<<<<< HEAD
     final BlackVolatilitySurfaceDelta surfaceDelta = new BlackVolatilitySurfaceDelta(FunctionalDoublesSurface.from(surf), FORWARD_CURVE);
-    final BlackVolatilitySurfaceStrike surfaceStrike = BlackVolatilitySurfaceConverter.toStrikeSurface(surfaceDelta);
-=======
-    BlackVolatilitySurfaceDelta surfaceDelta = new BlackVolatilitySurfaceDelta(FunctionalDoublesSurface.from(surf), FORWARD_CURVE);
-    BlackVolatilitySurfaceLogMoneyness surfaceLogMoneyness = BlackVolatilitySurfaceConverter.toLogMoneynessSurface(surfaceDelta);
-    BlackVolatilitySurfaceMoneyness surfaceMoneyness = BlackVolatilitySurfaceConverter.toMoneynessSurface(surfaceLogMoneyness);
-    BlackVolatilitySurfaceStrike surfaceStrike = BlackVolatilitySurfaceConverter.toStrikeSurface(surfaceLogMoneyness);
->>>>>>> 72ab5e0d
+    final BlackVolatilitySurfaceLogMoneyness surfaceLogMoneyness = BlackVolatilitySurfaceConverter.toLogMoneynessSurface(surfaceDelta);
+    final BlackVolatilitySurfaceMoneyness surfaceMoneyness = BlackVolatilitySurfaceConverter.toMoneynessSurface(surfaceLogMoneyness);
+    final BlackVolatilitySurfaceStrike surfaceStrike = BlackVolatilitySurfaceConverter.toStrikeSurface(surfaceLogMoneyness);
 
     final VarianceSwapDataBundle marketStrike = new VarianceSwapDataBundle(surfaceStrike, DISCOUNT, FORWARD_CURVE);
     final VarianceSwapDataBundle marketLogMoneyness = new VarianceSwapDataBundle(surfaceLogMoneyness, DISCOUNT, FORWARD_CURVE);
@@ -241,13 +236,8 @@
 
     final double compVar = PRICER.impliedVariance(swap1, marketStrike);
     final double compVarLimits = PRICER.impliedVariance(swap1, marketStrike, STRIKE_CUTOFF);
-<<<<<<< HEAD
     final double expected = w * sigma1 * sigma1 + (1 - w) * sigma2 * sigma2;
-    assertEquals(expected, compVar, 1e-7);
-=======
-    double expected = w * sigma1 * sigma1 + (1 - w) * sigma2 * sigma2;
     assertEquals(expected, compVar, TEST_TOL);
->>>>>>> 72ab5e0d
     assertEquals(expected, compVarLimits, 2e-3); //TODO The shifted log normal does not perform that well here
 
     //test a forward start
@@ -277,9 +267,9 @@
     f[n - 1] = (fwd - sum) / w[n - 1];
     Validate.isTrue(f[n - 1] > 0);
 
-    Function<Double, Double> surf = new Function<Double, Double>() {
+    final Function<Double, Double> surf = new Function<Double, Double>() {
       @Override
-      public Double evaluate(Double... x) {
+      public Double evaluate(final Double... x) {
         final double expiry = x[0];
         final double k = x[1];
         final boolean isCall = k > fwd;
@@ -291,25 +281,7 @@
       }
     };
 
-<<<<<<< HEAD
-    final double kappa = 0.0;
-    final double var0 = 0.3;
-    final double theta = 0.3;
-    final double lambda = 0.5;
-    final double eps = 1e-5;
-
-    final IntegratedCIRTimeChangeCharacteristicExponent cf = new IntegratedCIRTimeChangeCharacteristicExponent(kappa, theta / var0, lambda / Math.sqrt(var0));
-    final Function1D<ComplexNumber, ComplexNumber> func = cf.getFunction(1.0);
-    final ComplexNumber v1 = func.evaluate(new ComplexNumber(eps));
-    final ComplexNumber v2 = func.evaluate(new ComplexNumber(-eps));
-
-    final ComplexNumber res = ComplexMathUtils.subtract(v1, v2);
-    System.out.println(res.toString());
-
-    final double div = var0 * res.getImaginary() / 2 / eps;
-    System.out.println(div);
-=======
-    BlackVolatilitySurface<Strike> surfaceStrike = new BlackVolatilitySurfaceStrike(FunctionalDoublesSurface.from(surf));
+    final BlackVolatilitySurface<Strike> surfaceStrike = new BlackVolatilitySurfaceStrike(FunctionalDoublesSurface.from(surf));
 
     //PDEUtilityTools.printSurface(null, surfaceStrike.getSurface(), 0.1, 4, 5, 300);
 
@@ -323,7 +295,6 @@
     }
 
     assertEquals(expected, compVar, 5e-7);
->>>>>>> 72ab5e0d
   }
 
   //  @Test
