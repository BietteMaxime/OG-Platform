/**
 * Copyright (C) 2009 - present by OpenGamma Inc. and the OpenGamma group of companies
 * 
 * Please see distribution for license.
 */
package com.opengamma.util.time;

import static org.threeten.bp.temporal.ChronoField.DAY_OF_MONTH;
import static org.threeten.bp.temporal.ChronoField.MONTH_OF_YEAR;
import static org.threeten.bp.temporal.ChronoField.YEAR;
import static org.threeten.bp.temporal.ChronoUnit.DAYS;
import static org.threeten.bp.temporal.ChronoUnit.MONTHS;

import java.util.GregorianCalendar;
import java.util.TimeZone;

import org.fudgemsg.types.FudgeDate;
import org.threeten.bp.Clock;
import org.threeten.bp.DayOfWeek;
import org.threeten.bp.Duration;
import org.threeten.bp.Instant;
import org.threeten.bp.LocalDate;
import org.threeten.bp.LocalDateTime;
import org.threeten.bp.Period;
import org.threeten.bp.ZoneId;
import org.threeten.bp.ZoneOffset;
import org.threeten.bp.ZonedDateTime;
import org.threeten.bp.format.DateTimeFormatter;
import org.threeten.bp.format.DateTimeFormatterBuilder;
import org.threeten.bp.format.SignStyle;
import org.threeten.bp.temporal.Temporal;

import com.opengamma.OpenGammaRuntimeException;
import com.opengamma.util.ArgumentChecker;

/**
 * Utility class for dates.
 * <p>
 * This is a thread-safe static utility class.
 */
public final class DateUtils {

  /**
   * The original JVM time-zone.
   */
  public static final ZoneId ORIGINAL_TIME_ZONE = Clock.systemDefaultZone().getZone();
  static {
    // essential that OpenGamm runs in a default time-zone that has no Daylight Savings
    // UTC is desirable for many other reasons, so use it here
    TimeZone.setDefault(TimeZone.getTimeZone("UTC"));
  }

  /**
   * The number of seconds in one day.
   */
  public static final long SECONDS_PER_DAY = 86400L;
  /**
   * The number of days in one year (estimated as 365.25).
   */
  //TODO change this to 365.2425 to be consistent with JSR-310
  public static final double DAYS_PER_YEAR = 365.25;
  /**
   * The number of milliseconds in one day.
   */
  public static final long MILLISECONDS_PER_DAY = SECONDS_PER_DAY * 1000;
  /**
   * The number of seconds in one year.
   */
  public static final long SECONDS_PER_YEAR = (long) (SECONDS_PER_DAY * DAYS_PER_YEAR);
  /**
   * The number of milliseconds in one year.
   */
  public static final long MILLISECONDS_PER_YEAR = SECONDS_PER_YEAR * 1000;
  /**
   * A formatter for yyyyMMdd.
   */
  private static final DateTimeFormatter YYYYMMDD_LOCAL_DATE;
  static {
    YYYYMMDD_LOCAL_DATE = new DateTimeFormatterBuilder()
        .appendValue(YEAR, 4, 10, SignStyle.EXCEEDS_PAD)
        .appendValue(MONTH_OF_YEAR, 2)
        .appendValue(DAY_OF_MONTH, 2)
        .toFormatter();
  }
  /**
   * A formatter for MM-dd
   */
  private static final DateTimeFormatter MM_DD_LOCAL_DATE;
  static {
    MM_DD_LOCAL_DATE = new DateTimeFormatterBuilder()
        .appendValue(MONTH_OF_YEAR, 2)
        .appendLiteral("-")
        .appendValue(DAY_OF_MONTH, 2)
        .toFormatter();
  }

  /**
   * Restricted constructor.
   */
  private DateUtils() {
  }

  //-------------------------------------------------------------------------
  /**
   * Initializes the default time-zone to UTC.
   * <p>
   * This method actually does nothing, as the code is in a static initializer.
   */
  public static void initTimeZone() {
  }

  /**
   * Gets the original time-zone before it was set to UTC.
   * 
   * @return the original time-zone, not null
   */
  public static TimeZone originalTimeZone() {
    return TimeZone.getTimeZone(ORIGINAL_TIME_ZONE.getId());
  }

  //-------------------------------------------------------------------------
  /**
   * Returns endDate - startDate in years, where a year is defined as 365.25 days.
   * 
   * @param startDate the start date, not null
   * @param endDate the end date, not null
   * @return the difference in years
   * @throws IllegalArgumentException if either date is null
   */
  public static double getDifferenceInYears(final Instant startDate, final Instant endDate) {
    if (startDate == null) {
      throw new IllegalArgumentException("Start date was null");
    }
    if (endDate == null) {
      throw new IllegalArgumentException("End date was null");
    }
    return (double) (endDate.toEpochMilli() - startDate.toEpochMilli()) / MILLISECONDS_PER_YEAR;
  }

  /**
   * Returns endDate - startDate in years, where a year is defined as 365.25 days.
   * 
   * @param startDate the start date, not null
   * @param endDate the end date, not null
   * @return the difference in years
   * @throws IllegalArgumentException if either date is null
   */
  public static double getDifferenceInYears(final ZonedDateTime startDate, final ZonedDateTime endDate) {
    if (startDate == null) {
      throw new IllegalArgumentException("Start date was null");
    }
    if (endDate == null) {
      throw new IllegalArgumentException("End date was null");
    }
    return (double) (endDate.toInstant().toEpochMilli() - startDate.toInstant().toEpochMilli()) / MILLISECONDS_PER_YEAR;
  }

  /**
   * Returns endDate - startDate in years, where a year is defined as 365.25 days.
   * 
   * @param startDate the start date, not null
   * @param endDate the end date, not null
   * @return the difference in years
   * @throws IllegalArgumentException if either date is null
   */
  public static double getDifferenceInYears(final LocalDate startDate, final LocalDate endDate) {
    if (startDate == null) {
      throw new IllegalArgumentException("Start date was null");
    }
    if (endDate == null) {
      throw new IllegalArgumentException("End date was null");
    }
    double diff = endDate.toEpochDay() - startDate.toEpochDay();
    return diff / DAYS_PER_YEAR;
  }

  /**
   * Returns endDate - startDate in years, where a year-length is specified.
   * 
   * @param startDate the start date, not null
   * @param endDate the end date, not null
   * @param daysPerYear the number of days in the year for calculation
   * @return the difference in years
   * @throws IllegalArgumentException if either date is null
   */
  public static double getDifferenceInYears(final Instant startDate, final Instant endDate, final double daysPerYear) {
    if (startDate == null) {
      throw new IllegalArgumentException("Start date was null");
    }
    if (endDate == null) {
      throw new IllegalArgumentException("End date was null");
    }
    return (endDate.toEpochMilli() - startDate.toEpochMilli()) / MILLISECONDS_PER_DAY / daysPerYear;
  }

  //-------------------------------------------------------------------------
  /**
   * Method that allows a fraction of a year to be added to a date. If the yearFraction that is used does not give an integer number of seconds, it is rounded to the nearest nanosecond. Note that the
   * number of days in a year is defined to be 365.25.
   * 
   * @param startDate the start date, not null
   * @param yearFraction the fraction of a year
   * @return the calculated instant, not null
   * @throws IllegalArgumentException if the date is null
   */
  public static Instant getDateOffsetWithYearFraction(final Instant startDate, final double yearFraction) {
    if (startDate == null) {
      throw new IllegalArgumentException("Date was null");
    }
    final long nanos = Math.round(1e9 * SECONDS_PER_YEAR * yearFraction);
    return startDate.plusNanos(nanos);
  }

  /**
   * Method that allows a fraction of a year to be added to a date. If the yearFraction that is used does not give an integer number of seconds, it is rounded to the nearest nanosecond. Note that the
   * number of days in a year is defined to be 365.25.
   * 
   * @param startDate the start date, not null
   * @param yearFraction the fraction of a year
   * @return the calculated date-time, not null
   * @throws IllegalArgumentException if the date is null
   */
  public static ZonedDateTime getDateOffsetWithYearFraction(final ZonedDateTime startDate, final double yearFraction) {
    if (startDate == null) {
      throw new IllegalArgumentException("Date was null");
    }
    final Instant instant = startDate.toInstant();
    final Instant offsetDate = getDateOffsetWithYearFraction(instant, yearFraction);
    return ZonedDateTime.ofInstant(offsetDate, startDate.getZone());
  }

  /**
   * Method that allows a fraction of a year to be added to a date. If the yearFraction that is used does not give an integer number of seconds, it is rounded to the nearest nanosecond.
   * 
   * @param startDate the start date, not null
   * @param yearFraction the fraction of a year
   * @param daysPerYear the number of days in the year for calculation
   * @return the calculated instant, not null
   * @throws IllegalArgumentException if the date is null
   */
  public static Instant getDateOffsetWithYearFraction(final Instant startDate, final double yearFraction, final double daysPerYear) {
    if (startDate == null) {
      throw new IllegalArgumentException("Date was null");
    }
    final long nanos = Math.round(1e9 * SECONDS_PER_DAY * daysPerYear * yearFraction);
    return startDate.plusNanos(nanos);
  }

  /**
   * Method that allows a fraction of a year to be added to a date. If the yearFraction that is used does not give an integer number of seconds, it is rounded to the nearest nanosecond.
   * 
   * @param startDate the start date, not null
   * @param yearFraction the fraction of a year
   * @param daysPerYear the number of days in the year for calculation
   * @return the calculated date-time, not null
   * @throws IllegalArgumentException if the date is null
   */
  public static ZonedDateTime getDateOffsetWithYearFraction(final ZonedDateTime startDate, final double yearFraction, final double daysPerYear) {
    if (startDate == null) {
      throw new IllegalArgumentException("Date was null");
    }
    final Instant instant = startDate.toInstant();
    final Instant offsetDate = getDateOffsetWithYearFraction(instant, yearFraction, daysPerYear);
    return ZonedDateTime.ofInstant(offsetDate, startDate.getZone());
  }

  //-------------------------------------------------------------------------
  /**
   * Returns a UTC date given year, month, day with the time set to midnight (UTC).
   * 
   * @param year the year
   * @param month the month
   * @param day the day of month
   * @return the date-time, not null
   */
  public static ZonedDateTime getUTCDate(final int year, final int month, final int day) {
    return LocalDate.of(year, month, day).atStartOfDay(ZoneOffset.UTC);
  }

  /**
   * Returns a UTC date given year, month, day, hour and minutes.
   * 
   * @param year the year
   * @param month the month
   * @param day the day of month
   * @param hour the hour
   * @param minute the minute
   * @return the date-time, not null
   */
  public static ZonedDateTime getUTCDate(final int year, final int month, final int day, final int hour, final int minute) {
    return ZonedDateTime.of(LocalDateTime.of(year, month, day, hour, minute), ZoneOffset.UTC);
  }

  //-------------------------------------------------------------------------
  /**
   * Calculates the exact number of 24 hour days in between two dates. Accounts for dates being in different time zones.
   * 
   * @param startDate the start date, not null
   * @param endDate the end date, not null
   * @return the exact fraction of days between two dates
   * @throws IllegalArgumentException if the date is null
   */
  public static double getExactDaysBetween(final ZonedDateTime startDate, final ZonedDateTime endDate) {
    // TODO: was 24-hour days intended?
    if (startDate == null) {
      throw new IllegalArgumentException("Start date was null");
    }
    if (endDate == null) {
      throw new IllegalArgumentException("End date was null");
    }
    return (endDate.toInstant().getEpochSecond() - startDate.toInstant().getEpochSecond()) / (double) SECONDS_PER_DAY;
  }

  /**
   * Calculates the number of days in between two dates.
   * 
   * @param startDate the start date, not null
   * @param endDate the end date, not null
   * @return the number of days between two dates
   * @throws IllegalArgumentException if the date is null
   */
  public static int getDaysBetween(final Temporal startDate, final Temporal endDate) {
    return getDaysBetween(startDate, true, endDate, false);
  }

  /**
   * Calculates the number of days in between two dates.
   * 
   * @param startDate the start date, not null
   * @param includeStart whether to include the start
   * @param endDate the end date, not null
   * @param includeEnd whether to include the end
   * @return the number of days between two dates
   * @throws IllegalArgumentException if the date is null
   */
  public static int getDaysBetween(final Temporal startDate, final boolean includeStart, final Temporal endDate, final boolean includeEnd) {
    if (startDate == null) {
      throw new IllegalArgumentException("Start date was null");
    }
    if (endDate == null) {
      throw new IllegalArgumentException("End date was null");
    }
    int daysBetween = (int) Math.abs(DAYS.between(startDate, endDate));
    if (includeStart && includeEnd) {
      daysBetween++;
    } else if (!includeStart && !includeEnd) {
      daysBetween--;
    }
    return daysBetween;
  }

  /**
   * Prints the date in yyyyMMdd format.
   * 
   * @param date the date, not null
   * @return the date as a string, not null
   * @throws IllegalArgumentException if the date is null
   */
  public static String printYYYYMMDD(Temporal date) {
    if (date == null) {
      throw new IllegalArgumentException("date was null");
    }
    return YYYYMMDD_LOCAL_DATE.format(date);
  }

  /**
   * Prints the date in MM-dd format.
   * 
   * @param date the date, not null
   * @return the date as a string, not null
   * @throws IllegalArgumentException if the date is null
   */
  public static String printMMDD(Temporal date) {
    if (date == null) {
      throw new IllegalArgumentException("date was null");
    }
    return MM_DD_LOCAL_DATE.format(date);
  }

  /**
   * Gets the previous Monday to Friday week-day before now.
   * 
   * @return the date, not null
   */
  public static LocalDate previousWeekDay() {
    Clock clock = Clock.systemUTC();
    return previousWeekDay(LocalDate.now(clock));
  }

  /**
   * Gets the next Monday to Friday week-day after now.
   * 
   * @return the date, not null
   */
  public static LocalDate nextWeekDay() {
    Clock clock = Clock.systemUTC();
    return nextWeekDay(LocalDate.now(clock));
  }

  /**
   * Gets the next Monday to Friday week-day after now.
   * 
   * @param startDate the date to start from
   * @return the date, not null
   */
  public static LocalDate nextWeekDay(LocalDate startDate) {
    if (startDate == null) {
      throw new IllegalArgumentException("date was null");
    }
    LocalDate next = null;
    DayOfWeek dayOfWeek = startDate.getDayOfWeek();
    switch (dayOfWeek) {
      case FRIDAY:
        next = startDate.plusDays(3);
        break;
      case SATURDAY:
        next = startDate.plusDays(2);
        break;
      case MONDAY:
      case TUESDAY:
      case WEDNESDAY:
      case THURSDAY:
      case SUNDAY:
        next = startDate.plusDays(1);
        break;
      default:
        throw new OpenGammaRuntimeException("Unrecognised day of the week");
    }
    return next;
  }

  /**
   * Gets the previous Monday to Friday week-day before now.
   * 
   * @param startDate the date to start from
   * @return the date, not null
   */
  public static LocalDate previousWeekDay(LocalDate startDate) {
    if (startDate == null) {
      throw new IllegalArgumentException("date was null");
    }
    LocalDate previous = null;
    DayOfWeek dayOfWeek = startDate.getDayOfWeek();
    switch (dayOfWeek) {
      case MONDAY:
        previous = startDate.minusDays(3);
        break;
      case TUESDAY:
      case WEDNESDAY:
      case THURSDAY:
      case FRIDAY:
      case SATURDAY:
        previous = startDate.minusDays(1);
        break;
      case SUNDAY:
        previous = startDate.minusDays(2);
        break;
      default:
        throw new OpenGammaRuntimeException("Unrecognised day of the week");
    }
    return previous;
  }

  /**
   * Converts a date in integer YYYYMMDD representation to epoch millis.
   * 
   * @param date in integer YYYYMMDD representation
   * @return the epoch millis
   */
  public static long getUTCEpochMilis(int date) {
    LocalDate localDate = LocalDate.parse(String.valueOf(date), YYYYMMDD_LOCAL_DATE);
    return localDate.toEpochDay() * 24 * 60 * 60 * 1000;
  }

  /**
   * Converts a date in integer YYYYMMDD representation to a UTC date-time.
   * 
   * @param date in integer YYYYMMDD representation
   * @return the date-time, not null
   */
  public static ZonedDateTime toZonedDateTimeUTC(int date) {
    LocalDate localDate = LocalDate.parse(String.valueOf(date), YYYYMMDD_LOCAL_DATE);
    ZonedDateTime zonedDateTime = getUTCDate(localDate.getYear(), localDate.getMonthValue(), localDate.getDayOfMonth());
    return zonedDateTime;
  }

  /**
   * Converts a date in integer YYYYMMDD representation to a date.
   * 
   * @param date in integer YYYYMMDD representation
   * @return the date, not null
   */
  public static LocalDate toLocalDate(int date) {
    return toLocalDate(String.valueOf(date));
  }

  /**
   * Converts a date in string YYYYMMDD representation to epoch millis.
   * 
   * @param date in YYYYMMDD representation, not null
   * @return the date
   */
  public static LocalDate toLocalDate(String date) {
    ArgumentChecker.notNull(date, "date");
    return LocalDate.parse(date, YYYYMMDD_LOCAL_DATE);
  }

  /**
   * Constructs a LocalDate from a <code>java.util.Date</code> using exactly the same field values.
   * <p>
   * Each field is queried from the Date and assigned to the LocalDate. This is useful if you have been using the Date as a local date, ignoring the zone.
   * 
   * @param date the Date to extract fields from
   * @return the created LocalDate
   * @throws IllegalArgumentException if the calendar is null
   * @throws IllegalArgumentException if the date is invalid for the ISO chronology
   */
  @SuppressWarnings("deprecation")
  public static LocalDate fromDateFields(java.util.Date date) {
    if (date == null) {
      throw new IllegalArgumentException("The date must not be null");
    }
<<<<<<< HEAD
    return LocalDate.of(date.getYear() + 1900, date.getMonth() + 1, date.getDate());
=======
    return LocalDate.of(
        date.getYear() + 1900,
        date.getMonth() + 1,
        date.getDate());
  }
  
  /**
   * Constructs a LocalDate from a Function Requirement / Input passed over the wire via {@link FudgeMsg} <p>
   * Example usage: LocalDate nextDividendDate = DateUtils.toLocalDate(inputs.getValue(MarketDataRequirementNames.NEXT_DIVIDEND_DATE));
   * @param date an Object
   * @return the created LocalDate
   * @throws IllegalArgumentException if the date is not a recognized type
   */
  public static LocalDate toLocalDate(Object date) {
    if (date instanceof LocalDate) {
      return (LocalDate) date;
    }
    if (date instanceof FudgeDate) {
      return ((FudgeDate) date).toLocalDate();
    }
    throw new IllegalArgumentException(date.toString() + " is not a date");
>>>>>>> bbacd3b1
  }

  //-------------------------------------------------------------------------
  /**
   * Creates a clock with a fixed time-source and UTC time-zone.
   * 
   * @param instant the instant to be provided by the clock, not null
   * @return the clock, not null
   */
  public static Clock fixedClockUTC(Instant instant) {
    return Clock.fixed(instant, ZoneOffset.UTC);
  }

  //-------------------------------------------------------------------------
  /**
   * Gets the estimated duration of the period.
   * 
   * @param period the period to estimate the duration of, not null
   * @return the estimated duration, not null
   */
  public static Duration estimatedDuration(Period period) {
    Duration monthsDuration = MONTHS.getDuration().multipliedBy(period.toTotalMonths());
    Duration daysDuration = DAYS.getDuration().multipliedBy(period.getDays());
    return monthsDuration.plus(daysDuration);
  }

  /**
   * Converts GregorianCalendar to ZonedDateTime
   * 
   * @param calendar the calendar, not null
   * @return the zoned-date-time, not null
   */
  public static ZonedDateTime toZonedDateTime(GregorianCalendar calendar) {
    ZoneId zone = ZoneId.of(calendar.getTimeZone().getID());
    Instant instant = Instant.ofEpochMilli(calendar.getTimeInMillis());
    return ZonedDateTime.ofInstant(instant, zone);
  }

  /**
   * Converts a string to a period, allowing the old format of {@code PT0S} for {@code P0D}.
   * 
   * @param period the period to parse, not null
   * @return the parsed period, not null
   * @deprecated Don't rely on this, fix the source of data where the PT0S values are coming from
   */
  @Deprecated
  public static Period toPeriod(final String period) {
    if ("PT0S".equals(period)) {
      return Period.ZERO;
    } else {
      return Period.parse(period);
    }
  }

}<|MERGE_RESOLUTION|>--- conflicted
+++ resolved
@@ -520,18 +520,13 @@
     if (date == null) {
       throw new IllegalArgumentException("The date must not be null");
     }
-<<<<<<< HEAD
     return LocalDate.of(date.getYear() + 1900, date.getMonth() + 1, date.getDate());
-=======
-    return LocalDate.of(
-        date.getYear() + 1900,
-        date.getMonth() + 1,
-        date.getDate());
-  }
-  
+  }
+
   /**
    * Constructs a LocalDate from a Function Requirement / Input passed over the wire via {@link FudgeMsg} <p>
    * Example usage: LocalDate nextDividendDate = DateUtils.toLocalDate(inputs.getValue(MarketDataRequirementNames.NEXT_DIVIDEND_DATE));
+   * 
    * @param date an Object
    * @return the created LocalDate
    * @throws IllegalArgumentException if the date is not a recognized type
@@ -544,7 +539,6 @@
       return ((FudgeDate) date).toLocalDate();
     }
     throw new IllegalArgumentException(date.toString() + " is not a date");
->>>>>>> bbacd3b1
   }
 
   //-------------------------------------------------------------------------
