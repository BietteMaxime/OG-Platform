--- conflicted
+++ resolved
@@ -248,15 +248,9 @@
     <property name="userContextFactory" ref="userContextFactory" />
     <property name="sessionContextFactory" ref="sessionContextFactory" />
     <property name="configuration" ref="defaultConfiguration" />
-<<<<<<< HEAD
-    <property name="connectionFactory" ref="defaultJMSConnectionFactory" />
+    <property name="jmsConnector" ref="defaultJmsConnector" />
     <property name="housekeepingScheduler">
       <bean factory-bean="clientContextFactory" factory-method="getHousekeepingScheduler" />
-=======
-    <property name="jmsConnector" ref="defaultJmsConnector" />
-    <property name="scheduler">
-      <bean factory-bean="clientContextFactory" factory-method="getScheduler" />
->>>>>>> 1f0cd754
     </property>
   </bean>
   
