/**
 * Copyright (C) 2011 - present by OpenGamma Inc. and the OpenGamma group of companies
 *
 * Please see distribution for license.
 */

package com.opengamma.language.snapshot;

import org.fudgemsg.FudgeContext;
import org.slf4j.Logger;
import org.slf4j.LoggerFactory;

import com.opengamma.core.marketdatasnapshot.impl.ManageableMarketDataSnapshot;
import com.opengamma.financial.marketdatasnapshot.rest.RemoteMarketDataSnapshotSource;
import com.opengamma.language.config.Configuration;
import com.opengamma.language.context.ContextInitializationBean;
import com.opengamma.language.context.MutableGlobalContext;
import com.opengamma.language.definition.Categories;
import com.opengamma.language.definition.JavaTypeInfo;
import com.opengamma.language.definition.MetaParameter;
import com.opengamma.language.function.FunctionProviderBean;
import com.opengamma.language.object.GetAttributeFunction;
import com.opengamma.language.object.SetAttributeFunction;
import com.opengamma.language.procedure.ProcedureProviderBean;
import com.opengamma.transport.jaxrs.RestTarget;
import com.opengamma.util.ArgumentChecker;

/**
 * Extends the global context with market data snapshot support (if available).
 */
public class Loader extends ContextInitializationBean {

  private static final Logger s_logger = LoggerFactory.getLogger(Loader.class);

  private Configuration _configuration;
  private String _configurationEntry = "marketDataSnapshotSource";
  private FudgeContext _fudgeContext = FudgeContext.GLOBAL_DEFAULT;

  public void setConfiguration(final Configuration configuration) {
    ArgumentChecker.notNull(configuration, "configuration");
    _configuration = configuration;
  }

  public Configuration getConfiguration() {
    return _configuration;
  }

  public void setConfigurationEntry(final String configurationEntry) {
    ArgumentChecker.notNull(configurationEntry, "configurationEntry");
    _configurationEntry = configurationEntry;
  }

  public String getConfigurationEntry() {
    return _configurationEntry;
  }

  public void setFudgeContext(final FudgeContext fudgeContext) {
    ArgumentChecker.notNull(fudgeContext, "fudgeContext");
    _fudgeContext = fudgeContext;
  }

  public FudgeContext getFudgeContext() {
    return _fudgeContext;
  }

  // ContextInitializationBean

  @Override
  protected void assertPropertiesSet() {
    ArgumentChecker.notNull(getConfiguration(), "configuration");
    ArgumentChecker.notNull(getGlobalContextFactory(), "globalContextFactory");
  }

  @Override
  protected void initContext(final MutableGlobalContext globalContext) {
    final RestTarget restTarget = getConfiguration().getRestTargetConfiguration(getConfigurationEntry());
    if (restTarget == null) {
      s_logger.warn("Snapshot support not available");
      return;
    }
    s_logger.info("Configuring snapshot support");
    globalContext.setMarketDataSnapshotSource(new RemoteMarketDataSnapshotSource(getConfiguration().getFudgeContext(), restTarget));
    globalContext.getFunctionProvider().addProvider(new FunctionProviderBean(
        FetchSnapshotFunction.INSTANCE,
        GetSnapshotGlobalValueFunction.INSTANCE,
        GetSnapshotVolatilityCubeFunction.INSTANCE,
        GetSnapshotVolatilitySurfaceFunction.INSTANCE,
        GetSnapshotYieldCurveFunction.INSTANCE,
        SetSnapshotGlobalValueFunction.INSTANCE,
        SetSnapshotVolatilityCubeFunction.INSTANCE,
        SetSnapshotVolatilitySurfaceFunction.INSTANCE,
        SetSnapshotYieldCurveFunction.INSTANCE,
        SetVolatilitySurfacePointFunction.INSTANCE,
        SetYieldCurvePointFunction.INSTANCE,
        SnapshotsFunction.INSTANCE,
        SnapshotVersionsFunction.INSTANCE,
<<<<<<< HEAD
        // REVIEW 2011-12-01 andrew -- Why did I do the following? Why not put entries into ObjectFunctionProvider?
=======
        TakeSnapshotNowFunction.INSTANCE,
>>>>>>> f886c5a0
        new GetAttributeFunction(Categories.MARKET_DATA, "GetSnapshotName", "Fetches the name of a snapshot", ManageableMarketDataSnapshot.meta().name(),
            new MetaParameter("snapshot", JavaTypeInfo.builder(ManageableMarketDataSnapshot.class).get()).description("The snapshot to query")),
        new SetAttributeFunction(Categories.MARKET_DATA, "SetSnapshotName", "Updates the name of a snapshot, returning the updated snapshot", ManageableMarketDataSnapshot.meta().name(),
            new MetaParameter("snapshot", JavaTypeInfo.builder(ManageableMarketDataSnapshot.class).get()).description("The snapshot to update"),
            new MetaParameter("name", JavaTypeInfo.builder(String.class).get()).description("The new name for the snapshot")),
        new GetAttributeFunction(Categories.MARKET_DATA, "GetSnapshotBasisViewName", "Fetches the view name the snapshot was originally based on", ManageableMarketDataSnapshot.meta().name(),
            new MetaParameter("snapshot", JavaTypeInfo.builder(ManageableMarketDataSnapshot.class).get()).description("The snapshot to query")),
        new SetAttributeFunction(Categories.MARKET_DATA, "SetSnapshotBasisViewName", "Updates the view name the snapshot was originally based on, returning the updated snapshot",
            ManageableMarketDataSnapshot.meta().name(),
            new MetaParameter("snapshot", JavaTypeInfo.builder(ManageableMarketDataSnapshot.class).get()).description("The snapshot to update"),
            new MetaParameter("name", JavaTypeInfo.builder(String.class).get()).description("The new basis view name for the snapshot"))));
    globalContext.getProcedureProvider().addProvider(new ProcedureProviderBean(
        SnapshotViewResultProcedure.INSTANCE,
        StoreSnapshotProcedure.INSTANCE));
    // TODO: type converters
  }

}<|MERGE_RESOLUTION|>--- conflicted
+++ resolved
@@ -94,11 +94,8 @@
         SetYieldCurvePointFunction.INSTANCE,
         SnapshotsFunction.INSTANCE,
         SnapshotVersionsFunction.INSTANCE,
-<<<<<<< HEAD
+        TakeSnapshotNowFunction.INSTANCE,
         // REVIEW 2011-12-01 andrew -- Why did I do the following? Why not put entries into ObjectFunctionProvider?
-=======
-        TakeSnapshotNowFunction.INSTANCE,
->>>>>>> f886c5a0
         new GetAttributeFunction(Categories.MARKET_DATA, "GetSnapshotName", "Fetches the name of a snapshot", ManageableMarketDataSnapshot.meta().name(),
             new MetaParameter("snapshot", JavaTypeInfo.builder(ManageableMarketDataSnapshot.class).get()).description("The snapshot to query")),
         new SetAttributeFunction(Categories.MARKET_DATA, "SetSnapshotName", "Updates the name of a snapshot, returning the updated snapshot", ManageableMarketDataSnapshot.meta().name(),
