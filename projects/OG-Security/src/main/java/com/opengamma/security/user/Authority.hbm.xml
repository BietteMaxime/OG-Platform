--- conflicted
+++ resolved
@@ -1,17 +1,14 @@
 <?xml version="1.0"?>
-<!DOCTYPE hibernate-mapping PUBLIC "-//Hibernate/Hibernate Mapping DTD 3.0//EN" "http://hibernate.sourceforge.net/hibernate-mapping-3.0.dtd">
+<!DOCTYPE hibernate-mapping PUBLIC
+	"-//Hibernate/Hibernate Mapping DTD 3.0//EN"
+	"http://hibernate.sourceforge.net/hibernate-mapping-3.0.dtd">
 <hibernate-mapping package="com.opengamma.security.user">
 
   <class name="Authority" table="authority">
-<<<<<<< HEAD
-    <id name="id">
-      <generator class="org.hibernate.id.enhanced.SequenceStyleGenerator"/>
-=======
   	<id name="id">
       <generator class="org.hibernate.id.enhanced.SequenceStyleGenerator">
         <param name="sequence_name">auth_hibernate_sequence</param> 
       </generator>
->>>>>>> c5d7b204
     </id>
     <property name="regex" unique="true" not-null="true"/>
   </class>
