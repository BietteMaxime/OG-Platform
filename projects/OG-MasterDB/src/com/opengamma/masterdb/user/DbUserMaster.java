--- conflicted
+++ resolved
@@ -72,12 +72,8 @@
 
   @Override
   protected UserDocument insert(UserDocument document) {
-<<<<<<< HEAD
     ArgumentChecker.notNull(document.getObject(), "document.user");
     ArgumentChecker.notNull(document.getName(), "document.name");
-=======
-    ArgumentChecker.notNull(document.getUser(), "document.user");
->>>>>>> beab27de
     
     final ManageableOGUser user = document.getObject();
     final long docId = nextId("usr_oguser_seq");
