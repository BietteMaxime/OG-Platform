<?xml version="1.0" encoding="UTF-8"?>
<!DOCTYPE beans PUBLIC "-//SPRING//DTD BEAN//EN" "http://www.springframework.org/dtd/spring-beans.dtd">
<beans>
  <!-- Spring config file to setup an example view processor -->
  <!-- Not used by the main OG-Component servers -->
      
  <!-- Property file configuration -->
  <bean id="demoViewProcessorProperties" class="org.springframework.beans.factory.config.PropertyPlaceholderConfigurer">
    <property name="ignoreUnresolvablePlaceholders" value="true" />
    <property name="locations">
      <list>
        <value>classpath:com/opengamma/financial/demoViewProcessor-common.properties</value>
        <value>classpath:demoViewProcessor-${opengamma.platform.runmode}.properties</value>
      </list>
    </property>
  </bean>

  <import resource="classpath:com/opengamma/financial/demoMasters.xml" />

  <bean id="htsResolver" class="com.opengamma.master.historicaltimeseries.impl.DefaultHistoricalTimeSeriesResolver">
    <constructor-arg>
      <bean class="com.opengamma.master.historicaltimeseries.impl.DefaultHistoricalTimeSeriesSelector">
        <constructor-arg ref="sharedConfigSource" />
      </bean>
    </constructor-arg>
    <constructor-arg ref="dbHtsMaster" />
  </bean>

  <!-- ================================================================== -->
  <!-- User supplied data storage -->
  <bean id="userFinancialDataSource" class="com.jolbox.bonecp.BoneCPDataSource" destroy-method="close">
    <property name="driverClass" value="${opengamma.financial-user.jdbc.driver}" />
    <property name="jdbcUrl" value="${opengamma.financial-user.jdbc.url}" />
    <property name="username" value="${opengamma.financial-user.jdbc.username}" />
    <property name="password" value="${opengamma.financial-user.jdbc.password}" />
    <property name="poolName" value="UserFinancial"/>
    <property name="partitionCount" value="1"/>
    <property name="acquireIncrement" value="1"/>
    <property name="minConnectionsPerPartition" value="1"/>
    <property name="maxConnectionsPerPartition" value="10"/>
  </bean>
  <bean id="userFinancialDbConnector" parent="abstractDbConnector">
    <property name="name" value="UserFinancial"/>
    <property name="dataSource" ref="userFinancialDataSource"/>
    <property name="dialectName" value="${opengamma.financial-user.db.dialect}"/>
    <property name="hibernateMappingFiles">
      <list>
        <bean class="com.opengamma.masterdb.security.hibernate.HibernateSecurityMasterFiles"/>
      </list>
    </property>
  </bean>

  <!-- User supplied Positions --> 
  <bean id="userFinancialPortfolioMaster" class="com.opengamma.masterdb.portfolio.DbPortfolioMaster">
    <constructor-arg ref="userFinancialDbConnector" />
    <property name="uniqueIdScheme" value="${opengamma.financial-user.db.portfoliomaster.scheme}" />
  </bean>
  <bean id="userFinancialPositionMaster" class="com.opengamma.masterdb.position.DbPositionMaster">
    <constructor-arg ref="userFinancialDbConnector" />
    <property name="uniqueIdScheme" value="${opengamma.financial-user.db.positionmaster.scheme}" />
  </bean>
  <bean id="userFinancialPositionSource" class="com.opengamma.master.position.impl.MasterPositionSource">
    <constructor-arg ref="userFinancialPortfolioMaster" />
    <constructor-arg ref="userFinancialPositionMaster" />
  </bean>
  <bean id="combinedPositionSource" class="com.opengamma.core.position.impl.DelegatingPositionSource">
    <constructor-arg ref="sharedPositionSource" />
    <constructor-arg>
      <map>
        <entry key="${opengamma.financial-user.db.portfoliomaster.scheme}" value-ref="userFinancialPositionSource" />
      </map>
    </constructor-arg>
  </bean>
  
  <!-- User supplied Securities -->
  <bean id="securityMasterChangeManager" class="com.opengamma.core.change.BasicChangeManager" />
  <bean id="userFinancialSecurityMaster" class="com.opengamma.masterdb.security.DbSecurityMaster">
    <constructor-arg ref="userFinancialDbConnector" />
    <property name="changeManager" ref="securityMasterChangeManager" />
    <property name="uniqueIdScheme" value="${opengamma.financial-user.db.securitymaster.scheme}" />
  </bean>
  <bean id="userFinancialSecuritySource" class="com.opengamma.financial.security.MasterFinancialSecuritySource">
    <constructor-arg ref="userFinancialSecurityMaster" />
  </bean>
  <bean id="combinedSecuritySourceUnderlying" class="com.opengamma.financial.security.DelegatingFinancialSecuritySource">
    <constructor-arg ref="sharedSecuritySource" />
    <constructor-arg>
      <map>
        <entry key="${opengamma.financial-user.db.securitymaster.scheme}" value-ref="userFinancialSecuritySource" />
      </map>
    </constructor-arg>
  </bean>
  <bean id="combinedSecuritySource" class="com.opengamma.financial.security.EHCachingFinancialSecuritySource">
    <constructor-arg ref="combinedSecuritySourceUnderlying" />
    <constructor-arg ref="standardCacheManager" />
  </bean>
  
  <!-- User market data snapshots -->
    <bean id="userSnapshotMasterChangeManager" class="com.opengamma.core.change.JmsChangeManager" init-method="start" >
    <constructor-arg ref="jmsConnector" />
    <constructor-arg value="userSnapshotMasterChangeManager" />
  </bean>
  <bean id="userFinancialSnapshotMaster" class="com.opengamma.masterdb.marketdatasnapshot.DbMarketDataSnapshotMaster">
    <constructor-arg ref="userFinancialDbConnector" />
    <property name="changeManager" ref="userSnapshotMasterChangeManager" />
    <property name="uniqueIdScheme" value="${opengamma.financial-user.db.snapshotmaster.scheme}" />
  </bean>
  <bean id="userFinancialSnapshotSource" class="com.opengamma.master.marketdatasnapshot.impl.MasterSnapshotSource">
    <constructor-arg ref="userFinancialSnapshotMaster" />
  </bean>
  <bean id="combinedMarketDataSnapshotSource" class="com.opengamma.core.marketdatasnapshot.impl.DelegatingSnapshotSource">
    <constructor-arg ref="sharedSnapshotSource" />
    <constructor-arg>
      <map>
        <entry key="${opengamma.financial-user.db.snapshotmaster.scheme}" value-ref="userFinancialSnapshotSource" />
      </map>
    </constructor-arg>
  </bean>
  
  <!-- User Yield curves -->
  <bean id="userInterpolatedYieldCurveDefinitionMaster" class="com.opengamma.financial.analytics.ircurve.InMemoryInterpolatedYieldCurveDefinitionMaster">
    <property name="uniqueIdScheme" value="UserCurves" />
  </bean>
  <alias name="userInterpolatedYieldCurveDefinitionMaster" alias="userInterpolatedYieldCurveDefinitionSource" />
  <bean id="combinedInterpolatedYieldCurveDefinitionSource" class="com.opengamma.financial.analytics.ircurve.AggregatingInterpolatedYieldCurveDefinitionSource">
    <constructor-arg>
      <list>
        <ref bean="userInterpolatedYieldCurveDefinitionSource" />
        <ref bean="sharedInterpolatedYieldCurveDefinitionSource" />
      </list>
    </constructor-arg>
  </bean>

  <!-- User Vol Cubes-->
  <!-- TODO: this properly, user source and cacheing -->
  
  <bean id="combinedVolatilityCubeDefinitionSource" class="com.opengamma.financial.analytics.volatility.cube.AggregatingVolatilityCubeDefinitionSource">
    <constructor-arg>
      <list>
        <ref bean="bloombergVolatilityCubeDefinitionSource" />
        <ref bean="sharedVolatilityCubeDefinitionSource" />
      </list>
    </constructor-arg>
  </bean>
  
  
  <bean id="sharedVolatilityCubeDefinitionSource" class="com.opengamma.financial.analytics.volatility.cube.ConfigDBVolatilityCubeDefinitionSource">
    <constructor-arg ref="sharedConfigSource" />
  </bean>
  
  <bean id="bloombergVolatilityCubeDefinitionSource" class="com.opengamma.financial.analytics.volatility.cube.BloombergVolatilityCubeDefinitionSource">
  </bean>

  <bean id="mainViewDefinitionRepository" class="com.opengamma.web.spring.ConfigDbViewDefinitionRepositoryFactoryBean">
   <property name="configMaster" ref="dbConfigMaster" />
  </bean>
  
  <bean id="userViewDefinitionRepository" class="com.opengamma.financial.view.memory.InMemoryViewDefinitionRepository" />
  <bean id="combinedViewDefinitionRepository" class="com.opengamma.engine.view.AggregatingViewDefinitionRepository">
    <constructor-arg>
      <list>
        <ref bean="mainViewDefinitionRepository" />
        <ref bean="userViewDefinitionRepository" />
      </list>
    </constructor-arg>
  </bean>

  <!-- marketDataProviderResolver -->
  <import resource="classpath:marketData-${opengamma.platform.runmode}.xml" />

  <!-- ================================================================== -->
  <bean id="mainFunctionCompilationContext" class="com.opengamma.financial.OpenGammaCompilationContextFactoryBean">
    <property name="securitySource" ref="combinedSecuritySource" />
    <property name="positionSource" ref="combinedPositionSource" />
    <property name="regionSource" ref="sharedRegionSource"/>
    <property name="configSource" ref="sharedConfigSource" />
    <property name="conventionBundleSource" ref="sharedConventionBundleSource"/>
    <property name="interpolatedYieldCurveDefinitionSource" ref="combinedInterpolatedYieldCurveDefinitionSource" />
    <property name="interpolatedYieldCurveSpecificationBuilder" ref="sharedInterpolatedYieldCurveSpecificationBuilder" />
    <property name="volatilityCubeDefinitionSource" ref="combinedVolatilityCubeDefinitionSource" />
    <property name="currencyMatrixSource" ref="sharedCurrencyMatrixSource" />
    <property name="holidaySource" ref="sharedHolidaySource" />
    <property name="exchangeSource" ref="sharedExchangeSource" />
  </bean>
  <bean id="mainOverrideOperationCompiler" class="com.opengamma.financial.marketdata.MarketDataELCompiler">
    <constructor-arg ref="sharedSecuritySource" />
  </bean>
  <bean id="mainFunctionExecutionContext" class="com.opengamma.financial.OpenGammaExecutionContextFactoryBean">
    <property name="historicalTimeSeriesSource" ref="sharedHistoricalTimeSeriesSource" />
    <property name="securitySource" ref="combinedSecuritySource" />
    <property name="positionSource" ref="combinedPositionSource" />
    <property name="regionSource" ref="sharedRegionSource"/>
    <property name="exchangeSource" ref="sharedExchangeSource"/>
    <property name="holidaySource" ref="sharedHolidaySource"/>
    <property name="conventionBundleSource" ref="sharedConventionBundleSource"/>
    <property name="configSource" ref="sharedConfigSource" />
    <property name="overrideOperationCompiler" ref="mainOverrideOperationCompiler" />
  </bean>

  <!-- ================================================================== -->
  <bean id="mainUserPrincipal" class="${testUser.factory}" />

  <!-- ================================================================== -->
  <!-- Functions -->
  <bean id="mainCompiledFunctionService" class="com.opengamma.engine.function.CompiledFunctionService">
    <constructor-arg>
      <bean class="com.opengamma.engine.function.config.RepositoryFactoryBean">
        <property name="repositoryConfigurationSource" ref="sharedRepositoryConfigurationSource" />
      </bean>
    </constructor-arg>
    <constructor-arg>
      <bean class="com.opengamma.engine.function.CachingFunctionRepositoryCompiler" />
    </constructor-arg>
    <constructor-arg ref="mainFunctionCompilationContext" />
  </bean>
  <bean id="mainFunctionResolver" class="com.opengamma.web.spring.DemoFunctionResolverFactoryBean">
    <property name="functionCompilationService" ref="mainCompiledFunctionService" />
  </bean>  
  <bean id="mainAvailableOutputsProvider" class="com.opengamma.engine.view.helper.DefaultAvailableOutputsProvider">
    <constructor-arg ref="mainCompiledFunctionService" />
    <constructor-arg ref="combinedPositionSource" />
    <constructor-arg ref="combinedSecuritySource" />
    <constructor-arg value="*" />
  </bean>
  
  <!-- Calculation nodes -->
  <!--
  <bean id="mainComputationCacheSource" class="com.opengamma.engine.view.cache.BerkeleyDBViewComputationCacheSourceFactoryBean">
    <property name="fudgeContext" ref="standardFudgeContext" />
  </bean>
  -->
  <bean id="mainComputationCacheSource" class="com.opengamma.engine.view.cache.InMemoryViewComputationCacheSource">
    <constructor-arg ref="standardFudgeContext" />
  </bean>
  <bean id="mainViewProcessorQueryReceiver" class="com.opengamma.engine.view.calcnode.ViewProcessorQueryReceiver" />
  <bean id="mainViewProcessorQuerySender" class="com.opengamma.engine.view.calcnode.ViewProcessorQuerySender">
    <constructor-arg>
      <bean class="com.opengamma.transport.ByteArrayFudgeRequestSender">
        <constructor-arg>
          <bean class="com.opengamma.transport.InMemoryByteArrayRequestConduit">
            <constructor-arg>
              <bean class="com.opengamma.transport.FudgeRequestDispatcher">
                <constructor-arg ref="mainViewProcessorQueryReceiver" />
              </bean>
            </constructor-arg>
          </bean>
        </constructor-arg> 
      </bean>
    </constructor-arg>
  </bean>
  <bean id="mainComputationTargetResolver" class="com.opengamma.engine.DefaultCachingComputationTargetResolver">
    <constructor-arg>
      <bean class="com.opengamma.engine.DefaultComputationTargetResolver">
        <constructor-arg ref="combinedSecuritySource" />
        <constructor-arg ref="combinedPositionSource" />
      </bean>
    </constructor-arg>
    <constructor-arg ref="standardCacheManager" />
  </bean>
  <bean id="jobDispatchStatistics" class="com.opengamma.engine.view.calcnode.stats.TotallingNodeStatisticsGatherer" />
  <bean id="functionCosts" class="com.opengamma.engine.view.calcnode.stats.FunctionCosts">
    <constructor-arg ref="dbFunctionCostsMaster" />
  </bean>
  <bean id="mainComputationJobDispatcher" class="com.opengamma.engine.view.calcnode.JobDispatcher">
    <constructor-arg>
      <bean class="com.opengamma.engine.view.calcnode.LocalNodeJobInvoker">
        <constructor-arg>
				  <bean class="com.opengamma.engine.view.calcnode.LocalCalculationNodeSet">
				    <property name="viewComputationCache" ref="mainComputationCacheSource" />
				    <property name="functionCompilationService" ref="mainCompiledFunctionService" />
				    <property name="functionExecutionContext" ref="mainFunctionExecutionContext" />
				    <property name="computationTargetResolver" ref="mainComputationTargetResolver" />
				    <property name="viewProcessorQuery" ref="mainViewProcessorQuerySender" />
				    <property name="writeBehindExecutorService">
				      <null/> <!-- The cache is so fast, and CPU bound, that write behind just slows us down on many core systems -->
				    </property>
				    <property name="nodesPerCore" value="1" />
				    <property name="nodeIdentifier" value="local" />
				    <property name="statisticsGatherer" ref="functionCosts" />
				  </bean>
        </constructor-arg>
      </bean>
    </constructor-arg>
    <!-- Maximum execution time (5 minutes) useful to keep going, but not if you're testing large/long running jobs --> 
    <property name="maxJobExecutionTime" value="300000" />
    <property name="statisticsGatherer" ref="jobDispatchStatistics" />
  </bean>
  
  <!-- External interfaces to connect the view processor to the calc nodes -->
  <bean id="calcNodeCacheServer" class="com.opengamma.transport.socket.ServerSocketFudgeConnectionReceiver" init-method="start" destroy-method="stop">
    <constructor-arg>
      <bean class="com.opengamma.engine.view.cache.ViewComputationCacheServer">
        <constructor-arg ref="mainComputationCacheSource" />
      </bean>
    </constructor-arg>
    <constructor-arg ref="standardFudgeContext" />
  </bean>
  <bean id="calcNodeQueryServer" class="com.opengamma.transport.socket.ServerSocketFudgeRequestDispatcher" init-method="start" destroy-method="stop">
    <constructor-arg ref="mainViewProcessorQueryReceiver" />
    <constructor-arg ref="standardFudgeContext" />
  </bean>
  <bean id="calcNodeJobServer" class="com.opengamma.transport.socket.ServerSocketFudgeConnectionReceiver" init-method="start" destroy-method="stop">
    <constructor-arg ref="standardFudgeContext" />
    <constructor-arg>
      <bean class="com.opengamma.engine.view.calcnode.RemoteNodeServer">
        <constructor-arg ref="mainComputationJobDispatcher" />
        <constructor-arg>
          <bean factory-bean="mainComputationCacheSource" factory-method="getIdentifierMap" />
        </constructor-arg>
        <constructor-arg ref="functionCosts" />
        <constructor-arg ref="mainFunctionCompilationContext" />
      </bean>
    </constructor-arg>
  </bean>
  <bean id="mainCalcNodeSocketConfiguration" class="com.opengamma.engine.view.calcnode.CalcNodeSocketConfiguration">
    <property name="cacheServer" ref="calcNodeCacheServer" />
    <property name="queryServer" ref="calcNodeQueryServer" />
    <property name="jobServer" ref="calcNodeJobServer" />
  </bean>
  
  <!-- Demo View Processor -->
  <bean id="graphExecutionStatistics" class="com.opengamma.engine.view.calc.stats.TotallingGraphStatisticsGathererProvider" />
  <bean id="graphExecutor" class="com.opengamma.engine.view.calc.MultipleNodeExecutorFactory">
    <property name="minimumJobItems" value="5" />
    <property name="maximumJobItems" value="1000" />
    <property name="minimumJobCost" value="10000000" />
    <property name="maximumJobCost" value="10000000000" />
    <property name="functionCosts" ref="functionCosts" />
  </bean>
  <bean id="viewResultListenerFactory" class="com.opengamma.masterdb.batch.BatchDbViewResultListenerFactory">
    <property name="batchRunMaster" ref="dbBatchMaster" />
  </bean>
  <bean id="graphExecutorTuner" class="com.opengamma.engine.view.calc.MultipleNodeExecutorTuner">
    <constructor-arg ref="graphExecutor" />
    <property name="jobDispatcher" ref="mainComputationJobDispatcher" />
    <property name="jobDispatchStatistics" ref="jobDispatchStatistics" />
    <property name="graphExecutionStatistics" ref="graphExecutionStatistics" />
  </bean>
  <bean id="mainViewProcessor" class="com.opengamma.engine.view.ViewProcessorFactoryBean">
    <property name="id" value="0" />
    <property name="viewDefinitionRepository" ref="combinedViewDefinitionRepository" />
    <property name="liveMarketDataSourceRegistry" ref="standardLiveMarketDataSourceRegistry" />
    <property name="securitySource" ref="combinedSecuritySource" />
    <property name="positionSource" ref="combinedPositionSource" />
    <property name="computationTargetResolver" ref="mainComputationTargetResolver" />
    <property name="functionCompilationService" ref="mainCompiledFunctionService" />
    <property name="functionResolver" ref="mainFunctionResolver" />
    <property name="marketDataProviderResolver" ref="standardMarketDataProviderResolver" />
    <property name="computationCacheSource" ref="mainComputationCacheSource" />
    <property name="computationJobDispatcher" ref="mainComputationJobDispatcher" />
    <property name="viewProcessorQueryReceiver" ref="mainViewProcessorQueryReceiver" />
    <property name="dependencyGraphExecutorFactory" ref="graphExecutor" />
    <property name="graphExecutionStatistics" ref="graphExecutionStatistics" />
    <property name="viewPermissionProvider">
      <bean class="com.opengamma.engine.view.permission.DefaultViewPermissionProvider" />
    </property>
<<<<<<< HEAD
    <property name="overrideOperationCompiler">
      <bean class="com.opengamma.financial.marketdata.MarketDataHackedExpressionCompiler">
        <constructor-arg ref="combinedSecuritySource" />
      </bean>
    </property>
    <property name="viewResultListenerFactory" ref="viewResultListenerFactory" />
=======
    <property name="overrideOperationCompiler" ref="mainOverrideOperationCompiler" />
>>>>>>> 72782251
  </bean>
  
  <bean id="viewProcessorManager" class="com.opengamma.financial.view.ViewProcessorManager" init-method="start">
    <property name="viewProcessor" ref="mainViewProcessor" />
    <property name="mastersAndSources">
      <map>
        <entry key-ref="dbConfigMaster" value-ref="sharedConfigSource" />
        <entry key-ref="userInterpolatedYieldCurveDefinitionMaster" value-ref="userInterpolatedYieldCurveDefinitionSource" />
      </map>
    </property>
    <property name="watchSetProviders">
      <set>
        <bean class="com.opengamma.financial.view.ConfigDbOverrideWatchSetProvider">
          <constructor-arg value="${opengamma.config.db.configmaster.scheme}" />
          <constructor-arg ref="dbConfigMaster" />
          <constructor-arg>
            <set>
              <value>UserCurves</value>
            </set>
          </constructor-arg>
        </bean>
      </set>
    </property>
  </bean>
  
  <!-- Code fragment needed for work on ENG-199 & ENG-200 only -->
  <!--
  <bean id="tuner" class="com.opengamma.integration.server.MultipleNodeExecutorTuner">
    <property name="executorFactory" ref="graphExecutor" />
    <property name="graphStatistics" ref="graphExecutionStatistics" />
    <property name="nodeStatistics" ref="jobDispatchStatistics" />
    <property name="minimumJobCostLowerLimit" value="1" />
    <property name="minimumJobCostUpperLimit" value="100000000" />
  </bean>
  -->

  <!-- ============================================================================== -->
  <!-- Portfolio aggregators -->
  <bean id="mainPortfolioAggregationFunctions" class="com.opengamma.financial.aggregation.PortfolioAggregationFunctions">
   <constructor-arg>
    <bean class="org.springframework.beans.factory.config.ListFactoryBean">
     <property name="sourceList">
      <list>
        <!-- TODO: shared aggregation function config -->
        <bean class="com.opengamma.financial.aggregation.AssetClassAggregationFunction">
          <constructor-arg value="false" />
        </bean>
        <bean class="com.opengamma.financial.aggregation.CurrencyAggregationFunction" />
        <bean class="com.opengamma.financial.aggregation.DetailedAssetClassAggregationFunction" />
        <bean class="com.opengamma.financial.aggregation.RegionAggregationFunction">
          <constructor-arg ref="combinedSecuritySource" />
          <constructor-arg ref="sharedRegionSource" />
          <constructor-arg ref="sharedExchangeSource" />
          <constructor-arg value="false" />
          <constructor-arg value="false" />
        </bean>
        <bean class="com.opengamma.financial.aggregation.UnderlyingAggregationFunction">
          <constructor-arg ref="combinedSecuritySource" />
          <constructor-arg value="BLOOMBERG_TICKER" />
          <constructor-arg value="false" />
        </bean>
        <bean class="com.opengamma.financial.aggregation.GICSAggregationFunction">
          <constructor-arg ref="combinedSecuritySource" />
          <constructor-arg value="SECTOR" />
          <constructor-arg value="false" />
          <constructor-arg value="false" />
        </bean>
        <bean class="com.opengamma.financial.aggregation.GICSAggregationFunction">
          <constructor-arg ref="combinedSecuritySource" />
          <constructor-arg value="INDUSTRY_GROUP" />
          <constructor-arg value="false" />
        </bean>
        <bean class="com.opengamma.financial.aggregation.GICSAggregationFunction">
          <constructor-arg ref="combinedSecuritySource" />
          <constructor-arg value="INDUSTRY" />
          <constructor-arg value="false" />
        </bean>
        <bean class="com.opengamma.financial.aggregation.GICSAggregationFunction">
          <constructor-arg ref="combinedSecuritySource" />
          <constructor-arg value="SUB_INDUSTRY" />
          <constructor-arg value="false" />
        </bean>
        <bean class="com.opengamma.financial.aggregation.EquityBetaAggregationFunction">
          <constructor-arg ref="combinedSecuritySource" />
          <constructor-arg ref="sharedHistoricalTimeSeriesSource" />
          <constructor-arg value="false" />
          <constructor-arg value="true" />
        </bean>
        <bean class="com.opengamma.financial.aggregation.CurrentMarketCapAggregationFunction">
          <constructor-arg ref="combinedSecuritySource" />
          <constructor-arg ref="sharedHistoricalTimeSeriesSource" />
          <constructor-arg value="false" />
        </bean>
        <bean class="com.opengamma.financial.aggregation.LiquidityAggregationFunction">
          <constructor-arg ref="combinedSecuritySource" />
          <constructor-arg ref="sharedHistoricalTimeSeriesSource" />
          <constructor-arg value="false" />
        </bean>
        <bean class="com.opengamma.financial.aggregation.LongShortAggregationFunction">
          <constructor-arg ref="combinedSecuritySource" />
          <constructor-arg value="false" />
        </bean>
      </list>
     </property>
    </bean>
   </constructor-arg>
  </bean>

  <!-- ============================================================================== -->
  <!-- JMX instrumentation -->
  <bean id="standardMBeanServer" class="org.springframework.jmx.support.MBeanServerFactoryBean">
    <property name="locateExistingServerIfPossible" value="true" />
  </bean>
  <bean class="org.springframework.beans.factory.config.MethodInvokingFactoryBean">
    <property name="staticMethod" value="net.sf.ehcache.management.ManagementService.registerMBeans"/>
    <property name="arguments">
      <list>
        <ref bean="standardCacheManager" />
        <ref bean="standardMBeanServer" />
        <value>true</value>
        <value>true</value>
        <value>true</value>
        <value>true</value>
      </list>
    </property>
  </bean>
  <bean class="org.springframework.beans.factory.config.MethodInvokingFactoryBean">
    <property name="staticMethod" value="com.opengamma.engine.view.calc.jmx.MultipleNodeExecutor.registerMBeans" />
    <property name="arguments">
      <list>
        <ref bean="graphExecutor" />
        <ref bean="standardMBeanServer" />
      </list>
    </property>
  </bean>
  <bean class="org.springframework.beans.factory.config.MethodInvokingFactoryBean">
    <property name="staticMethod" value="com.opengamma.engine.management.ManagementService.registerMBeans" />
    <property name="arguments">
      <list>
        <ref bean="mainViewProcessor" />
        <ref bean="graphExecutionStatistics" />
        <ref bean="standardMBeanServer" />
      </list>
    </property>
  </bean>

  <!-- ============================================================================== -->
  <!-- Anything that needs regular scheduling -->
  <bean id="scheduler" class="org.springframework.scheduling.concurrent.ScheduledExecutorFactoryBean">
    <property name="scheduledExecutorTasks">
      <list>
        <bean class="org.springframework.scheduling.concurrent.ScheduledExecutorTask">
          <property name="runnable" ref="graphExecutorTuner" />
          <property name="period" value="5000" />
          <property name="fixedRate" value="false" />
        </bean>
        <bean class="org.springframework.scheduling.concurrent.ScheduledExecutorTask">
          <property name="runnable">
            <bean factory-bean="functionCosts" factory-method="createPersistenceWriter" />
          </property>
          <property name="period" value="60000" />
          <property name="fixedRate" value="false" />
        </bean>
      </list>
    </property>
  </bean>
</beans><|MERGE_RESOLUTION|>--- conflicted
+++ resolved
@@ -354,16 +354,8 @@
     <property name="viewPermissionProvider">
       <bean class="com.opengamma.engine.view.permission.DefaultViewPermissionProvider" />
     </property>
-<<<<<<< HEAD
-    <property name="overrideOperationCompiler">
-      <bean class="com.opengamma.financial.marketdata.MarketDataHackedExpressionCompiler">
-        <constructor-arg ref="combinedSecuritySource" />
-      </bean>
-    </property>
     <property name="viewResultListenerFactory" ref="viewResultListenerFactory" />
-=======
     <property name="overrideOperationCompiler" ref="mainOverrideOperationCompiler" />
->>>>>>> 72782251
   </bean>
   
   <bean id="viewProcessorManager" class="com.opengamma.financial.view.ViewProcessorManager" init-method="start">
