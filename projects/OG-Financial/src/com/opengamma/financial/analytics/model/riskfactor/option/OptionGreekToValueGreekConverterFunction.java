--- conflicted
+++ resolved
@@ -41,25 +41,15 @@
 /**
  * 
  */
-<<<<<<< HEAD
-public class OptionGreekToValueGreekConverterFunction extends AbstractFunction implements FunctionInvoker {
-=======
 public class OptionGreekToValueGreekConverterFunction extends AbstractFunction.NonCompiledInvoker {
-
-  private static final Logger s_logger = LoggerFactory.getLogger(OptionGreekToValueGreekConverterFunction.class);
->>>>>>> af1cb378
   private final Function1D<GreekDataBundle, Map<ValueGreek, Double>> _converter = new GreekToValueGreekConverter();
   private final String _requirementName;
 
-  //TODO rewrite 
   public OptionGreekToValueGreekConverterFunction(final String requirementName) {
     ArgumentChecker.notNull(requirementName, "requirement name");
     _requirementName = requirementName;
   }
 
-  /**
-   * @return the requirementName
-   */
   public String getRequirementName() {
     return _requirementName;
   }
