--- conflicted
+++ resolved
@@ -304,14 +304,10 @@
     final ZonedDateTime maturity = maturityDate;
     final int publicationLag = 0; //TODO
     final Period paymentFrequency = getTenor(floatLeg.getFrequency());
-<<<<<<< HEAD
     DayCount dayCount = indexConvention.getDayCount();
     if (dayCount == null) {
       dayCount = swapConvention.getSwapFloatingLegDayCount();
     }
-=======
-    final DayCount dayCount =  indexConvention.getDayCount();
->>>>>>> 45f9386c
     final IndexON index = new IndexON(floatLeg.getFloatingReferenceRateId().getValue(), currency, dayCount, publicationLag, calendar);
     final GeneratorOIS generator = new GeneratorOIS(currency.getCode() + "_OIS_Convention", index, paymentFrequency, swapConvention.getSwapFloatingLegDayCount(),
         swapConvention.getSwapFloatingLegBusinessDayConvention(), true, swapConvention.getSwapFloatingLegSettlementDays());
