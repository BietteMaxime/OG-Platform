/**
 * Copyright (C) 2011 - present by OpenGamma Inc. and the OpenGamma group of companies
 *
 * Please see distribution for license.
 */
package com.opengamma.financial.analytics.model.volatility.surface;

import static com.opengamma.financial.analytics.model.volatility.surface.SABRFittingProperties.PROPERTY_ERROR;
import it.unimi.dsi.fastutil.doubles.DoubleArrayList;

import java.util.ArrayList;
import java.util.BitSet;
import java.util.HashMap;
import java.util.List;
import java.util.Map;
import java.util.Set;
import java.util.SortedSet;

import org.slf4j.Logger;
import org.slf4j.LoggerFactory;

import com.google.common.collect.Iterables;
import com.google.common.collect.Sets;
import com.opengamma.OpenGammaRuntimeException;
import com.opengamma.analytics.financial.model.volatility.smile.fitting.SABRModelFitter;
import com.opengamma.analytics.financial.model.volatility.smile.function.SABRHaganVolatilityFunction;
import com.opengamma.analytics.math.curve.NodalDoublesCurve;
import com.opengamma.analytics.math.interpolation.Interpolator2D;
import com.opengamma.analytics.math.matrix.DoubleMatrix1D;
import com.opengamma.analytics.math.matrix.DoubleMatrix2D;
import com.opengamma.analytics.math.statistics.leastsquare.LeastSquareResultsWithTransform;
import com.opengamma.analytics.math.surface.InterpolatedDoublesSurface;
import com.opengamma.core.marketdatasnapshot.VolatilitySurfaceData;
import com.opengamma.engine.ComputationTarget;
import com.opengamma.engine.function.AbstractFunction;
import com.opengamma.engine.function.FunctionCompilationContext;
import com.opengamma.engine.function.FunctionExecutionContext;
import com.opengamma.engine.function.FunctionInputs;
import com.opengamma.engine.target.ComputationTargetType;
import com.opengamma.engine.target.PrimitiveComputationTargetType;
import com.opengamma.engine.value.ComputedValue;
import com.opengamma.engine.value.ValueProperties;
import com.opengamma.engine.value.ValuePropertyNames;
import com.opengamma.engine.value.ValueRequirement;
import com.opengamma.engine.value.ValueRequirementNames;
import com.opengamma.engine.value.ValueSpecification;
import com.opengamma.financial.analytics.model.InstrumentTypeProperties;
import com.opengamma.financial.analytics.model.volatility.SmileFittingProperties;
import com.opengamma.financial.analytics.model.volatility.surface.fitted.SurfaceFittedSmileDataPoints;
import com.opengamma.financial.analytics.volatility.fittedresults.SABRFittedSurfaces;
<<<<<<< HEAD
import com.opengamma.financial.convention.HolidaySourceCalendarAdapter;
import com.opengamma.financial.convention.calendar.Calendar;
=======
>>>>>>> 33740b5b
import com.opengamma.util.money.Currency;
import com.opengamma.util.tuple.DoublesPair;
import com.opengamma.util.tuple.ObjectsPair;

/**
 *
 */
public class SABRNonLinearLeastSquaresIRFutureOptionSurfaceFittingFunction extends AbstractFunction.NonCompiledInvoker {
  /** A logger */
  private static final Logger s_logger = LoggerFactory.getLogger(SABRNonLinearLeastSquaresIRFutureOptionSurfaceFittingFunction.class);
  /** Hagan SABR function */
  private static final SABRHaganVolatilityFunction SABR_FUNCTION = new SABRHaganVolatilityFunction();

  @Override
  public Set<ComputedValue> execute(final FunctionExecutionContext executionContext, final FunctionInputs inputs, final ComputationTarget target, final Set<ValueRequirement> desiredValues) {
<<<<<<< HEAD
    final Clock snapshotClock = executionContext.getValuationClock();
    final ZonedDateTime now = snapshotClock.zonedDateTime();
    final Currency currency = target.getValue(PrimitiveComputationTargetType.CURRENCY);
    final Calendar calendar = new HolidaySourceCalendarAdapter(OpenGammaExecutionContext.getHolidaySource(executionContext), currency);
=======
>>>>>>> 33740b5b
    final ValueRequirement desiredValue = desiredValues.iterator().next();
    final Object objectSurfaceData = inputs.getValue(ValueRequirementNames.STANDARD_VOLATILITY_SURFACE_DATA);
    if (objectSurfaceData == null) {
      throw new OpenGammaRuntimeException("Could not get volatility surface data");
    }
    @SuppressWarnings("unchecked")
    final VolatilitySurfaceData<Number, Double> volatilitySurfaceData = (VolatilitySurfaceData<Number, Double>) objectSurfaceData;
    final Object objectFuturePriceData = inputs.getValue(ValueRequirementNames.FUTURE_PRICE_CURVE_DATA);
    if (objectFuturePriceData == null) {
      throw new OpenGammaRuntimeException("Could not get futures price data");
    }
    final NodalDoublesCurve futurePriceData = (NodalDoublesCurve) objectFuturePriceData;
    //assumes that the sorting is first x, then y
    if (volatilitySurfaceData.size() == 0) {
      throw new OpenGammaRuntimeException("Interest rate future option volatility surface name" + desiredValue.getConstraint(ValuePropertyNames.SURFACE) + " contains no data");
    }
    final Double error = Double.parseDouble(desiredValue.getConstraint(PROPERTY_ERROR));
    final DoubleMatrix1D sabrInitialValues = SABRFittingPropertyUtils.getStartingValues(desiredValue);
    final BitSet fixed = SABRFittingPropertyUtils.getFixedValues(desiredValue);
    final Interpolator2D interpolator = SABRFittingPropertyUtils.getInterpolator(desiredValue);
    final SortedSet<Number> timeValues = volatilitySurfaceData.getUniqueXValues();
    final DoubleArrayList fittedOptionExpiryList = new DoubleArrayList();
    final DoubleArrayList futureDelayList = new DoubleArrayList();
    final DoubleArrayList alphaList = new DoubleArrayList();
    final DoubleArrayList betaList = new DoubleArrayList();
    final DoubleArrayList nuList = new DoubleArrayList();
    final DoubleArrayList rhoList = new DoubleArrayList();
    final DoubleArrayList chiSqList = new DoubleArrayList();
    final Map<DoublesPair, DoubleMatrix2D> inverseJacobians = new HashMap<DoublesPair, DoubleMatrix2D>();
    final Map<Double, List<Double>> dataPointsForStrip = new HashMap<Double, List<Double>>();
    for (final Number ttm : timeValues) {
      final List<Double> fittedPointsForStrip = new ArrayList<Double>();
      final List<ObjectsPair<Double, Double>> strip = volatilitySurfaceData.getYValuesForX(ttm);
      final DoubleArrayList errors = new DoubleArrayList();
      final DoubleArrayList strikes = new DoubleArrayList();
      final DoubleArrayList blackVols = new DoubleArrayList();
      if (strip.size() > 4) {
        try {
          final Double forward = futurePriceData.getYValue(ttm.doubleValue());
          for (final ObjectsPair<Double, Double> value : strip) {
            if (value.second != null) {
              strikes.add(1 - value.first);
              blackVols.add(value.second);
              errors.add(error);
              fittedPointsForStrip.add(value.first);
            }
          }
          if (blackVols.size() > 4) {
            final LeastSquareResultsWithTransform fittedResult = new SABRModelFitter(forward, strikes.toDoubleArray(), ttm.doubleValue(), blackVols.toDoubleArray(),
                errors.toDoubleArray(), SABR_FUNCTION).solve(sabrInitialValues, fixed);
            final DoubleMatrix1D parameters = fittedResult.getModelParameters();
            fittedOptionExpiryList.add(ttm.doubleValue());
            futureDelayList.add(0);
            alphaList.add(parameters.getEntry(0));
            betaList.add(parameters.getEntry(1));
            nuList.add(parameters.getEntry(2));
            rhoList.add(parameters.getEntry(3));
            inverseJacobians.put(DoublesPair.of(ttm.doubleValue(), 0.), fittedResult.getModelParameterSensitivityToData());
            chiSqList.add(fittedResult.getChiSq());
            dataPointsForStrip.put(ttm.doubleValue(), fittedPointsForStrip);
          }
        } catch (final IllegalArgumentException e) {
          s_logger.info("Could not get values for forward for x={}", ttm);
        }
      }
    }
    if (fittedOptionExpiryList.size() < 4) { //don't have sufficient fits to construct a surface
      throw new OpenGammaRuntimeException("Could not construct SABR parameter surfaces; have less than 3 surface points");
    }
    final double[] fittedOptionExpiry = fittedOptionExpiryList.toDoubleArray();
    final double[] futureDelay = futureDelayList.toDoubleArray();
    final double[] alpha = alphaList.toDoubleArray();
    final double[] beta = betaList.toDoubleArray();
    final double[] nu = nuList.toDoubleArray();
    final double[] rho = rhoList.toDoubleArray();
    final InterpolatedDoublesSurface alphaSurface = InterpolatedDoublesSurface.from(fittedOptionExpiry, futureDelay, alpha, interpolator, "SABR alpha surface");
    final InterpolatedDoublesSurface betaSurface = InterpolatedDoublesSurface.from(fittedOptionExpiry, futureDelay, beta, interpolator, "SABR beta surface");
    final InterpolatedDoublesSurface nuSurface = InterpolatedDoublesSurface.from(fittedOptionExpiry, futureDelay, nu, interpolator, "SABR nu surface");
    final InterpolatedDoublesSurface rhoSurface = InterpolatedDoublesSurface.from(fittedOptionExpiry, futureDelay, rho, interpolator, "SABR rho surface");
    final SABRFittedSurfaces fittedSurfaces = new SABRFittedSurfaces(alphaSurface, betaSurface, nuSurface, rhoSurface, inverseJacobians);
    final ValueProperties resultProperties = desiredValue.getConstraints().copy()
        .withoutAny(ValuePropertyNames.FUNCTION)
        .with(ValuePropertyNames.FUNCTION, getUniqueId()).get();
    final ValueSpecification resultSpecification = new ValueSpecification(ValueRequirementNames.SABR_SURFACES, target.toSpecification(), resultProperties);
    final ValueSpecification fittedPointsSpecification = new ValueSpecification(ValueRequirementNames.VOLATILITY_SURFACE_FITTED_POINTS, target.toSpecification(), resultProperties);
    return Sets.newHashSet(new ComputedValue(resultSpecification, fittedSurfaces), new ComputedValue(fittedPointsSpecification, new SurfaceFittedSmileDataPoints(dataPointsForStrip)));
  }

  @Override
  public ComputationTargetType getTargetType() {
<<<<<<< HEAD
    return ComputationTargetType.CURRENCY;
=======
    return ComputationTargetType.PRIMITIVE;
  }

  @Override
  public boolean canApplyTo(final FunctionCompilationContext context, final ComputationTarget target) {
    if (target.getType() != ComputationTargetType.PRIMITIVE) {
      return false;
    }
    if (target.getUniqueId() == null) {
      s_logger.error("Target unique id was null; {}", target);
      return false;
    }
    return Currency.OBJECT_SCHEME.equals(target.getUniqueId().getScheme());
>>>>>>> 33740b5b
  }

  @Override
  public Set<ValueSpecification> getResults(final FunctionCompilationContext context, final ComputationTarget target) {
<<<<<<< HEAD
    final Currency currency = target.getValue(PrimitiveComputationTargetType.CURRENCY);
    final ValueProperties resultProperties = createValueProperties()
=======
    final Currency currency = Currency.of(target.getUniqueId().getValue());
    final ValueProperties resultProperties = SABRFittingPropertyUtils.addNLSSFittingProperties(createValueProperties()
>>>>>>> 33740b5b
        .with(ValuePropertyNames.CURRENCY, currency.getCode())
        .withAny(ValuePropertyNames.SURFACE)
        .with(InstrumentTypeProperties.PROPERTY_SURFACE_INSTRUMENT_TYPE, InstrumentTypeProperties.IR_FUTURE_OPTION)
        .with(SmileFittingProperties.PROPERTY_VOLATILITY_MODEL, SmileFittingProperties.SABR)
        .with(SmileFittingProperties.PROPERTY_FITTING_METHOD, SmileFittingProperties.NON_LINEAR_LEAST_SQUARES).get());
    final ValueSpecification resultSpecification = new ValueSpecification(ValueRequirementNames.SABR_SURFACES, target.toSpecification(), resultProperties);
    final ValueSpecification fittedPointsSpecification = new ValueSpecification(ValueRequirementNames.VOLATILITY_SURFACE_FITTED_POINTS, target.toSpecification(), resultProperties);
    return Sets.newHashSet(resultSpecification, fittedPointsSpecification);
  }

  @Override
  public Set<ValueRequirement> getRequirements(final FunctionCompilationContext context, final ComputationTarget target, final ValueRequirement desiredValue) {
    final Set<String> surfaceNames = desiredValue.getConstraints().getValues(ValuePropertyNames.SURFACE);
    if (surfaceNames == null || surfaceNames.size() != 1) {
      s_logger.error("Need to provide a single surface name; have {}", surfaceNames);
      return null;
    }
    if (!SABRFittingPropertyUtils.ensureNLSSFittingProperties(desiredValue)) {
      return null;
    }
    final String surfaceName = Iterables.getOnlyElement(surfaceNames);
    final ValueProperties surfaceProperties = ValueProperties.builder()
        .with(ValuePropertyNames.SURFACE, surfaceName)
        .with(InstrumentTypeProperties.PROPERTY_SURFACE_INSTRUMENT_TYPE, InstrumentTypeProperties.IR_FUTURE_OPTION).get();
    final ValueProperties futurePriceProperties = ValueProperties.builder()
        .with(ValuePropertyNames.CURVE, surfaceName)
        .with(InstrumentTypeProperties.PROPERTY_SURFACE_INSTRUMENT_TYPE, InstrumentTypeProperties.IR_FUTURE_PRICE).get();
    final ValueRequirement surfaceRequirement = new ValueRequirement(ValueRequirementNames.STANDARD_VOLATILITY_SURFACE_DATA, target.toSpecification(), surfaceProperties);
    final ValueRequirement futurePriceRequirement = new ValueRequirement(ValueRequirementNames.FUTURE_PRICE_CURVE_DATA, target.toSpecification(), futurePriceProperties);
    return Sets.newHashSet(futurePriceRequirement, surfaceRequirement);
  }

<<<<<<< HEAD
  @Override
  public Set<ValueSpecification> getResults(final FunctionCompilationContext context, final ComputationTarget target, final Map<ValueSpecification, ValueRequirement> inputs) {
    String surfaceName = null;
    for (final Map.Entry<ValueSpecification, ValueRequirement> input : inputs.entrySet()) {
      if (ValueRequirementNames.STANDARD_VOLATILITY_SURFACE_DATA.equals(input.getKey().getValueName())) {
        surfaceName = input.getKey().getProperty(ValuePropertyNames.SURFACE);
        break;
      }
    }
    assert surfaceName != null;
    final Currency currency = target.getValue(PrimitiveComputationTargetType.CURRENCY);
    final ValueProperties resultProperties = createValueProperties()
        .with(ValuePropertyNames.CURRENCY, currency.getCode())
        .with(ValuePropertyNames.SURFACE, surfaceName)
        .with(InstrumentTypeProperties.PROPERTY_SURFACE_INSTRUMENT_TYPE, InstrumentTypeProperties.IR_FUTURE_OPTION).get();
    final ValueSpecification resultSpecification = new ValueSpecification(ValueRequirementNames.SABR_SURFACES, target.toSpecification(), resultProperties);
    final ValueSpecification fittedPointsSpecification = new ValueSpecification(ValueRequirementNames.VOLATILITY_SURFACE_FITTED_POINTS, target.toSpecification(), resultProperties);
    return Sets.newHashSet(resultSpecification, fittedPointsSpecification);
  }

=======
>>>>>>> 33740b5b
}<|MERGE_RESOLUTION|>--- conflicted
+++ resolved
@@ -48,11 +48,6 @@
 import com.opengamma.financial.analytics.model.volatility.SmileFittingProperties;
 import com.opengamma.financial.analytics.model.volatility.surface.fitted.SurfaceFittedSmileDataPoints;
 import com.opengamma.financial.analytics.volatility.fittedresults.SABRFittedSurfaces;
-<<<<<<< HEAD
-import com.opengamma.financial.convention.HolidaySourceCalendarAdapter;
-import com.opengamma.financial.convention.calendar.Calendar;
-=======
->>>>>>> 33740b5b
 import com.opengamma.util.money.Currency;
 import com.opengamma.util.tuple.DoublesPair;
 import com.opengamma.util.tuple.ObjectsPair;
@@ -68,13 +63,6 @@
 
   @Override
   public Set<ComputedValue> execute(final FunctionExecutionContext executionContext, final FunctionInputs inputs, final ComputationTarget target, final Set<ValueRequirement> desiredValues) {
-<<<<<<< HEAD
-    final Clock snapshotClock = executionContext.getValuationClock();
-    final ZonedDateTime now = snapshotClock.zonedDateTime();
-    final Currency currency = target.getValue(PrimitiveComputationTargetType.CURRENCY);
-    final Calendar calendar = new HolidaySourceCalendarAdapter(OpenGammaExecutionContext.getHolidaySource(executionContext), currency);
-=======
->>>>>>> 33740b5b
     final ValueRequirement desiredValue = desiredValues.iterator().next();
     final Object objectSurfaceData = inputs.getValue(ValueRequirementNames.STANDARD_VOLATILITY_SURFACE_DATA);
     if (objectSurfaceData == null) {
@@ -165,34 +153,13 @@
 
   @Override
   public ComputationTargetType getTargetType() {
-<<<<<<< HEAD
     return ComputationTargetType.CURRENCY;
-=======
-    return ComputationTargetType.PRIMITIVE;
-  }
-
-  @Override
-  public boolean canApplyTo(final FunctionCompilationContext context, final ComputationTarget target) {
-    if (target.getType() != ComputationTargetType.PRIMITIVE) {
-      return false;
-    }
-    if (target.getUniqueId() == null) {
-      s_logger.error("Target unique id was null; {}", target);
-      return false;
-    }
-    return Currency.OBJECT_SCHEME.equals(target.getUniqueId().getScheme());
->>>>>>> 33740b5b
   }
 
   @Override
   public Set<ValueSpecification> getResults(final FunctionCompilationContext context, final ComputationTarget target) {
-<<<<<<< HEAD
     final Currency currency = target.getValue(PrimitiveComputationTargetType.CURRENCY);
-    final ValueProperties resultProperties = createValueProperties()
-=======
-    final Currency currency = Currency.of(target.getUniqueId().getValue());
     final ValueProperties resultProperties = SABRFittingPropertyUtils.addNLSSFittingProperties(createValueProperties()
->>>>>>> 33740b5b
         .with(ValuePropertyNames.CURRENCY, currency.getCode())
         .withAny(ValuePropertyNames.SURFACE)
         .with(InstrumentTypeProperties.PROPERTY_SURFACE_INSTRUMENT_TYPE, InstrumentTypeProperties.IR_FUTURE_OPTION)
@@ -225,27 +192,4 @@
     return Sets.newHashSet(futurePriceRequirement, surfaceRequirement);
   }
 
-<<<<<<< HEAD
-  @Override
-  public Set<ValueSpecification> getResults(final FunctionCompilationContext context, final ComputationTarget target, final Map<ValueSpecification, ValueRequirement> inputs) {
-    String surfaceName = null;
-    for (final Map.Entry<ValueSpecification, ValueRequirement> input : inputs.entrySet()) {
-      if (ValueRequirementNames.STANDARD_VOLATILITY_SURFACE_DATA.equals(input.getKey().getValueName())) {
-        surfaceName = input.getKey().getProperty(ValuePropertyNames.SURFACE);
-        break;
-      }
-    }
-    assert surfaceName != null;
-    final Currency currency = target.getValue(PrimitiveComputationTargetType.CURRENCY);
-    final ValueProperties resultProperties = createValueProperties()
-        .with(ValuePropertyNames.CURRENCY, currency.getCode())
-        .with(ValuePropertyNames.SURFACE, surfaceName)
-        .with(InstrumentTypeProperties.PROPERTY_SURFACE_INSTRUMENT_TYPE, InstrumentTypeProperties.IR_FUTURE_OPTION).get();
-    final ValueSpecification resultSpecification = new ValueSpecification(ValueRequirementNames.SABR_SURFACES, target.toSpecification(), resultProperties);
-    final ValueSpecification fittedPointsSpecification = new ValueSpecification(ValueRequirementNames.VOLATILITY_SURFACE_FITTED_POINTS, target.toSpecification(), resultProperties);
-    return Sets.newHashSet(resultSpecification, fittedPointsSpecification);
-  }
-
-=======
->>>>>>> 33740b5b
 }