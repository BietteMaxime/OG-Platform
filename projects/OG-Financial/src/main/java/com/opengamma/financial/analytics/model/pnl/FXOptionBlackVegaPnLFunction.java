--- conflicted
+++ resolved
@@ -228,18 +228,6 @@
     final String currencyBase = currencyPair.getBase().getCode(); // The base currency
     final ValueRequirement vegaMatrixRequirement = new ValueRequirement(ValueRequirementNames.VEGA_QUOTE_MATRIX, ComputationTargetSpecification.of(security),
         ValueProperties.builder()
-<<<<<<< HEAD
-            .with(ValuePropertyNames.CALCULATION_METHOD, FXOptionBlackFunction.BLACK_METHOD)
-            .with(FXOptionBlackFunction.PUT_CURVE, Iterables.getOnlyElement(putCurveNames))
-            .with(FXOptionBlackFunction.PUT_CURVE_CALC_CONFIG, Iterables.getOnlyElement(putCurveCalculationConfigs))
-            .with(FXOptionBlackFunction.CALL_CURVE, Iterables.getOnlyElement(callCurveNames))
-            .with(FXOptionBlackFunction.CALL_CURVE_CALC_CONFIG, Iterables.getOnlyElement(callCurveCalculationConfigs))
-            .with(ValuePropertyNames.SURFACE, surfaceName)
-            .with(InterpolatedDataProperties.X_INTERPOLATOR_NAME, Iterables.getOnlyElement(interpolatorNames))
-            .with(InterpolatedDataProperties.LEFT_X_EXTRAPOLATOR_NAME, Iterables.getOnlyElement(leftExtrapolatorNames))
-            .with(InterpolatedDataProperties.RIGHT_X_EXTRAPOLATOR_NAME, Iterables.getOnlyElement(rightExtrapolatorNames))
-            .with(ValuePropertyNames.CURRENCY, vegaResultCurrency).get());
-=======
         .with(ValuePropertyNames.CALCULATION_METHOD, CalculationPropertyNamesAndValues.BLACK_METHOD)
         .with(FXOptionBlackFunction.PUT_CURVE, Iterables.getOnlyElement(putCurveNames))
         .with(FXOptionBlackFunction.PUT_CURVE_CALC_CONFIG, Iterables.getOnlyElement(putCurveCalculationConfigs))
@@ -250,7 +238,6 @@
         .with(InterpolatedDataProperties.LEFT_X_EXTRAPOLATOR_NAME, Iterables.getOnlyElement(leftExtrapolatorNames))
         .with(InterpolatedDataProperties.RIGHT_X_EXTRAPOLATOR_NAME, Iterables.getOnlyElement(rightExtrapolatorNames))
         .with(ValuePropertyNames.CURRENCY, vegaResultCurrency).get());
->>>>>>> 33740b5b
     final ValueRequirement surfaceHTSRequirement = getVolatilitySurfaceHTSRequirement(currencies, surfaceName, samplingPeriod);
     final Set<ValueRequirement> requirements = new HashSet<ValueRequirement>();
     requirements.add(vegaMatrixRequirement);
