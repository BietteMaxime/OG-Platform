--- conflicted
+++ resolved
@@ -206,13 +206,8 @@
     }
     final FinancialSecurity security = (FinancialSecurity) target.getPosition().getSecurity();
     final ValueRequirement fxCurrencyExposureRequirement = new ValueRequirement(
-<<<<<<< HEAD
         ValueRequirementNames.FX_CURRENCY_EXPOSURE, ComputationTargetType.SECURITY, security.getUniqueId(), ValueProperties.builder()
-            .with(ValuePropertyNames.CALCULATION_METHOD, FXOptionBlackFunction.BLACK_METHOD)
-=======
-        ValueRequirementNames.FX_CURRENCY_EXPOSURE, security, ValueProperties.builder()
             .with(ValuePropertyNames.CALCULATION_METHOD, CalculationPropertyNamesAndValues.BLACK_METHOD)
->>>>>>> 33740b5b
             .with(FXOptionBlackFunction.PUT_CURVE, putCurveNames.iterator().next())
             .with(FXOptionBlackFunction.PUT_CURVE_CALC_CONFIG, putCurveCalculationConfigs.iterator().next())
             .with(FXOptionBlackFunction.CALL_CURVE, callCurveNames.iterator().next())
