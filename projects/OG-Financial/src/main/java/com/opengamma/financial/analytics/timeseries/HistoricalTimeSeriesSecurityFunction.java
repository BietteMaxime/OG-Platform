--- conflicted
+++ resolved
@@ -55,14 +55,6 @@
   }
 
   @Override
-<<<<<<< HEAD
-=======
-  public boolean canApplyTo(final FunctionCompilationContext context, final ComputationTarget target) {
-    return getTargetType().equals(target.getType());
-  }
-
-  @Override
->>>>>>> 77912cad
   public Set<ValueSpecification> getResults(final FunctionCompilationContext context, final ComputationTarget target) {
     final ValueProperties props = createValueProperties()
         .withAny(HistoricalTimeSeriesFunctionUtils.DATA_FIELD_PROPERTY)
@@ -82,21 +74,13 @@
     if ((dataFieldConstraints != null) && (dataFieldConstraints.size() > 1)) {
       return null;
     }
-<<<<<<< HEAD
-    final String dataField = dataFieldConstraints.isEmpty() ? null : Iterables.getOnlyElement(dataFieldConstraints);
-=======
     final String dataField = ((dataFieldConstraints == null) || dataFieldConstraints.isEmpty()) ? null : Iterables.getOnlyElement(dataFieldConstraints);
->>>>>>> 77912cad
     final HistoricalTimeSeriesResolutionResult resolutionResult = htsResolver.resolve(target.getSecurity().getExternalIdBundle(), null, null, null, dataField, null);
     if (resolutionResult == null) {
       return null;
     }
     final UniqueId htsId = resolutionResult.getHistoricalTimeSeriesInfo().getUniqueId();
-<<<<<<< HEAD
     final ValueRequirement valueRequirement = new ValueRequirement(ValueRequirementNames.HISTORICAL_TIME_SERIES, ComputationTargetType.PRIMITIVE, htsId, desiredValue.getConstraints());
-=======
-    final ValueRequirement valueRequirement = new ValueRequirement(ValueRequirementNames.HISTORICAL_TIME_SERIES, htsId, desiredValue.getConstraints());
->>>>>>> 77912cad
     return Collections.singleton(valueRequirement);
   }
 
