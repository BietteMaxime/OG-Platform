--- conflicted
+++ resolved
@@ -1,6 +1,6 @@
 /**
  * Copyright (C) 2011 - present by OpenGamma Inc. and the OpenGamma group of companies
- * 
+ *
  * Please see distribution for license.
  */
 package com.opengamma.financial.analytics.model.sensitivities;
@@ -47,18 +47,15 @@
 import com.opengamma.financial.sensitivities.RawSecurityUtils;
 import com.opengamma.financial.sensitivities.SecurityEntryData;
 import com.opengamma.id.ExternalId;
-<<<<<<< HEAD
-=======
 import com.opengamma.id.ExternalIdBundle;
 import com.opengamma.master.historicaltimeseries.HistoricalTimeSeriesResolutionResult;
 import com.opengamma.master.historicaltimeseries.HistoricalTimeSeriesResolver;
 import com.opengamma.master.historicaltimeseries.ManageableHistoricalTimeSeries;
->>>>>>> ec428cd4
 import com.opengamma.master.security.RawSecurity;
 import com.opengamma.util.money.Currency;
 
 /**
- * 
+ *
  */
 public class ExternallyProvidedSensitivitiesYieldCurveNodeSensitivitiesFunction extends AbstractFunction.NonCompiledInvoker {
   private static final Logger s_logger = LoggerFactory.getLogger(ExternallyProvidedSensitivitiesYieldCurveNodeSensitivitiesFunction.class);
@@ -131,8 +128,6 @@
     requirements.addAll(getSensitivityRequirements(context.getSecuritySource(), (RawSecurity) target.getPosition().getSecurity()));
     return requirements;
   }
-
-
 
   @Override
   public Set<ValueSpecification> getResults(final FunctionCompilationContext context, final ComputationTarget target, final Map<ValueSpecification, ValueRequirement> inputs) {
@@ -197,14 +192,15 @@
     final ValueProperties.Builder properties = createValueProperties(target)
         .with(ValuePropertyNames.CURVE, curveName)
         .with(ValuePropertyNames.CURVE_CALCULATION_CONFIG, curveCalculationConfig);
-    final ComputationTargetSpecification targetSpec = target.toSpecification();    
+    final ComputationTargetSpecification targetSpec = target.toSpecification();
     final ValueSpecification resultSpec = new ValueSpecification(YCNS_REQUIREMENT, targetSpec, properties.get());
     final Set<ComputedValue> results = YieldCurveNodeSensitivitiesHelper.getInstrumentLabelledSensitivitiesForCurve(curveName, bundle, sensitivitiesForCurves, curveSpec, resultSpec);
     //s_logger.debug("execute, returning " + results);
     return results;
   }
 
-  private DoubleMatrix1D getSensitivities(final SecuritySource secSource, final FunctionInputs inputs, final RawSecurity rawSecurity, final InterpolatedYieldCurveSpecificationWithSecurities curveSpec,
+  private DoubleMatrix1D getSensitivities(final SecuritySource secSource, final FunctionInputs inputs, final RawSecurity rawSecurity,
+      final InterpolatedYieldCurveSpecificationWithSecurities curveSpec,
       final YieldAndDiscountCurve curve) {
     final Collection<FactorExposureData> decodedSensitivities = RawSecurityUtils.decodeFactorExposureData(secSource, rawSecurity);
     final double[] entries = new double[curveSpec.getStrips().size()];
@@ -214,8 +210,8 @@
       if (externalSensitivitiesData != null) {
         final ComputedValue computedValue = inputs.getComputedValue(getSensitivityRequirement(externalSensitivitiesData.getExposureExternalId()));
         if (computedValue != null) {
-          final ManageableHistoricalTimeSeries mhts = (ManageableHistoricalTimeSeries) computedValue.getValue(); 
-          final Double value = (Double) mhts.getTimeSeries().getLatestValue();
+          final ManageableHistoricalTimeSeries mhts = (ManageableHistoricalTimeSeries) computedValue.getValue();
+          final Double value = mhts.getTimeSeries().getLatestValue();
           entries[i] = -value; // we invert here because OpenGamma uses -1bp shift rather than +1.  DV01 function will invert back.
         } else {
           s_logger.warn("Value was null when getting required input data " + externalSensitivitiesData.getExposureExternalId());
@@ -258,33 +254,19 @@
   }
 
   protected ValueRequirement getSensitivityRequirement(final ExternalId externalId) {
-<<<<<<< HEAD
-    return new ValueRequirement(/*ExternalDataRequirementNames.SENSITIVITY*/"EXPOSURE", ComputationTargetType.PRIMITIVE, externalId);
-=======
     final HistoricalTimeSeriesResolutionResult resolutionResult = _htsResolver.resolve(ExternalIdBundle.of(externalId), null, null, null, "EXPOSURE", null);
-    ValueRequirement htsRequirement = HistoricalTimeSeriesFunctionUtils.createHTSRequirement(resolutionResult, "EXPOSURE", DateConstraint.VALUATION_TIME, true, DateConstraint.VALUATION_TIME, true);
+    final ValueRequirement htsRequirement = HistoricalTimeSeriesFunctionUtils.createHTSRequirement(resolutionResult, "EXPOSURE", DateConstraint.VALUATION_TIME, true, DateConstraint.VALUATION_TIME,
+        true);
     return htsRequirement;
     //return new ValueRequirement();
     //return new ValueRequirement(/*ExternalDataRequirementNames.SENSITIVITY*/"EXPOSURE", ComputationTargetType.PRIMITIVE, UniqueId.of(externalId.getScheme().getName(), externalId.getValue()));
->>>>>>> ec428cd4
   }
 
   protected ValueRequirement getCurveRequirement(final ComputationTarget target, final String curveName, final String curveCalculationConfig) {
     final Currency currency = FinancialSecurityUtils.getCurrency(target.getPosition().getSecurity());
     final ValueProperties.Builder properties = ValueProperties.with(ValuePropertyNames.CURVE, curveName);
-<<<<<<< HEAD
-    if (advisoryForwardCurve != null) {
-      properties.with(YieldCurveFunction.PROPERTY_FORWARD_CURVE, advisoryForwardCurve);
-    }
-    if (advisoryFundingCurve != null) {
-      properties.with(YieldCurveFunction.PROPERTY_FUNDING_CURVE, advisoryFundingCurve);
-    }
-    properties.with(ValuePropertyNames.CURVE_CALCULATION_METHOD, MarketInstrumentImpliedYieldCurveFunction.PRESENT_VALUE_STRING);
+    properties.with(ValuePropertyNames.CURVE_CALCULATION_CONFIG, curveCalculationConfig);
     return new ValueRequirement(ValueRequirementNames.YIELD_CURVE, ComputationTargetSpecification.of(currency), properties.get());
-=======
-    properties.with(ValuePropertyNames.CURVE_CALCULATION_CONFIG, curveCalculationConfig);
-    return new ValueRequirement(ValueRequirementNames.YIELD_CURVE, ComputationTargetType.PRIMITIVE, currency.getUniqueId(), properties.get());
->>>>>>> ec428cd4
   }
 
   protected ValueRequirement getCurveSpecRequirement(final ComputationTarget target, final String curveName) {
