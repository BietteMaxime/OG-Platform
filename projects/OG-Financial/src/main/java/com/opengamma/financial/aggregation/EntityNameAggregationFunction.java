/**
 * Copyright (C) 2013 - present by OpenGamma Inc. and the OpenGamma group of companies
 *
 * Please see distribution for license.
 */
package com.opengamma.financial.aggregation;

import java.util.Collection;
import java.util.Comparator;

import com.google.common.collect.ImmutableList;
import com.opengamma.core.organization.Organization;
import com.opengamma.core.organization.OrganizationSource;
import com.opengamma.core.position.Position;
import com.opengamma.core.position.impl.SimplePositionComparator;
import com.opengamma.core.security.Security;
import com.opengamma.core.security.SecuritySource;
import com.opengamma.financial.security.cds.AbstractCreditDefaultSwapSecurity;
import com.opengamma.financial.security.cds.CreditDefaultSwapIndexDefinitionSecurity;
import com.opengamma.financial.security.cds.CreditDefaultSwapIndexSecurity;
import com.opengamma.financial.security.cds.CreditDefaultSwapSecurity;
import com.opengamma.financial.security.option.CreditDefaultSwapOptionSecurity;
import com.opengamma.id.ExternalId;
import com.opengamma.id.ExternalIdBundle;
import com.opengamma.util.ArgumentChecker;

/**
 * Abstract aggregation function for CDS reference entity data. If used with
 * non-CDS securities, all items will be classified as "N/A".
 */
public class EntityNameAggregationFunction implements AggregationFunction<String> {

  /**
   * Classification indicating that this aggregation does not apply to the security.
   */
  private static final String NOT_APPLICABLE = "N/A";

  /**
   * The security source used for resolution of the CDS security, not null.
   */
  private final SecuritySource _securitySource;
  /**
   * The organization source, not null.
   */
  private final OrganizationSource _organizationSource;

  /**
   * The name of this aggregation.
   */
  private static final String NAME = "Reference Entity Names";

  /**
   * Creates the aggregation function.
   *
<<<<<<< HEAD
   * @param organizationSource  the organization source, not null
   * @param securitySource  the security source used for resolution of the CDS security, not null
=======
   * @param organizationSource the organization source used for the finding the organization from the red code
   * of the CDS security, not null
   * @param securitySource the security source used for resolution of the CDS security, not null
>>>>>>> 845497c3
   */
  public EntityNameAggregationFunction(final OrganizationSource organizationSource, final SecuritySource securitySource) {
    ArgumentChecker.notNull(organizationSource, "organizationSource");
    ArgumentChecker.notNull(securitySource, "securitySource");
    _securitySource = securitySource;
    _organizationSource = organizationSource;
  }

  //-------------------------------------------------------------------------
  @Override
  public Collection<String> getRequiredEntries() {
    return ImmutableList.of();
  }

  @Override
<<<<<<< HEAD
  public String classifyPosition(Position position) {
    Security security = resolveSecurity(position);
=======
  public String classifyPosition(final Position position) {

    final Security security = resolveSecurity(position);


>>>>>>> 845497c3
    if (security instanceof CreditDefaultSwapOptionSecurity) {
      final CreditDefaultSwapOptionSecurity cdsOption = (CreditDefaultSwapOptionSecurity) security;
      final ExternalId underlyingId = cdsOption.getUnderlyingId();
      final Security underlying = _securitySource.getSingle(underlyingId.toBundle());
      final String redCode = ((CreditDefaultSwapSecurity) underlying).getReferenceEntity().getValue();
      final Organization organisation = _organizationSource.getOrganizationByRedCode(redCode);
      return organisation.getObligor().getObligorShortName();

    } else if (security instanceof CreditDefaultSwapIndexSecurity) {
      final CreditDefaultSwapIndexSecurity cdsIndex = (CreditDefaultSwapIndexSecurity) security;
      final CreditDefaultSwapIndexDefinitionSecurity definition = (CreditDefaultSwapIndexDefinitionSecurity) _securitySource.getSingle(ExternalIdBundle.of(cdsIndex.getReferenceEntity()));
      return definition.getName();
    } else if (security instanceof CreditDefaultSwapSecurity) {
<<<<<<< HEAD
      AbstractCreditDefaultSwapSecurity cds = (AbstractCreditDefaultSwapSecurity) security;
      String redCode = cds.getReferenceEntity().getValue();
      Organization organisation = _organizationSource.getOrganizationByRedCode(redCode);
=======
      final AbstractCreditDefaultSwapSecurity cds = (AbstractCreditDefaultSwapSecurity) security;
      final String redCode = cds.getReferenceEntity().getValue();
      final Organization organisation = _organizationSource.getOrganizationByRedCode(redCode);
>>>>>>> 845497c3
      if (organisation != null) {
        return organisation.getObligor().getObligorShortName();
      } else {
        return redCode;
      }
    }

    return NOT_APPLICABLE;
  }

  /**
   * Gets the security source.
   * @return The security source
   */
  public SecuritySource getSecuritySource() {
    return _securitySource;
  }

<<<<<<< HEAD
  private Security resolveSecurity(Position position) {
    Security security = position.getSecurityLink().getTarget();
=======
  private Security resolveSecurity(final Position position) {

    final Security security = position.getSecurityLink().getTarget();
>>>>>>> 845497c3
    return security != null ? security : position.getSecurityLink().resolveQuiet(_securitySource);
  }

  @Override
  public Comparator<Position> getPositionComparator() {
    return new SimplePositionComparator();
  }

  @Override
  public String getName() {
    return NAME;
  }

  @Override
  public int compare(final String sector1, final String sector2) {
    return sector1.compareTo(sector2);
  }
<<<<<<< HEAD

}
=======
}
>>>>>>> 845497c3
<|MERGE_RESOLUTION|>--- conflicted
+++ resolved
@@ -52,14 +52,9 @@
   /**
    * Creates the aggregation function.
    *
-<<<<<<< HEAD
-   * @param organizationSource  the organization source, not null
-   * @param securitySource  the security source used for resolution of the CDS security, not null
-=======
-   * @param organizationSource the organization source used for the finding the organization from the red code
-   * of the CDS security, not null
+   * @param organizationSource the organization source used for the finding the
+   *  organization from the red code of the CDS security, not null
    * @param securitySource the security source used for resolution of the CDS security, not null
->>>>>>> 845497c3
    */
   public EntityNameAggregationFunction(final OrganizationSource organizationSource, final SecuritySource securitySource) {
     ArgumentChecker.notNull(organizationSource, "organizationSource");
@@ -75,16 +70,8 @@
   }
 
   @Override
-<<<<<<< HEAD
-  public String classifyPosition(Position position) {
-    Security security = resolveSecurity(position);
-=======
   public String classifyPosition(final Position position) {
-
     final Security security = resolveSecurity(position);
-
-
->>>>>>> 845497c3
     if (security instanceof CreditDefaultSwapOptionSecurity) {
       final CreditDefaultSwapOptionSecurity cdsOption = (CreditDefaultSwapOptionSecurity) security;
       final ExternalId underlyingId = cdsOption.getUnderlyingId();
@@ -98,15 +85,9 @@
       final CreditDefaultSwapIndexDefinitionSecurity definition = (CreditDefaultSwapIndexDefinitionSecurity) _securitySource.getSingle(ExternalIdBundle.of(cdsIndex.getReferenceEntity()));
       return definition.getName();
     } else if (security instanceof CreditDefaultSwapSecurity) {
-<<<<<<< HEAD
-      AbstractCreditDefaultSwapSecurity cds = (AbstractCreditDefaultSwapSecurity) security;
-      String redCode = cds.getReferenceEntity().getValue();
-      Organization organisation = _organizationSource.getOrganizationByRedCode(redCode);
-=======
       final AbstractCreditDefaultSwapSecurity cds = (AbstractCreditDefaultSwapSecurity) security;
       final String redCode = cds.getReferenceEntity().getValue();
       final Organization organisation = _organizationSource.getOrganizationByRedCode(redCode);
->>>>>>> 845497c3
       if (organisation != null) {
         return organisation.getObligor().getObligorShortName();
       } else {
@@ -125,14 +106,8 @@
     return _securitySource;
   }
 
-<<<<<<< HEAD
-  private Security resolveSecurity(Position position) {
-    Security security = position.getSecurityLink().getTarget();
-=======
   private Security resolveSecurity(final Position position) {
-
     final Security security = position.getSecurityLink().getTarget();
->>>>>>> 845497c3
     return security != null ? security : position.getSecurityLink().resolveQuiet(_securitySource);
   }
 
@@ -150,9 +125,5 @@
   public int compare(final String sector1, final String sector2) {
     return sector1.compareTo(sector2);
   }
-<<<<<<< HEAD
 
-}
-=======
-}
->>>>>>> 845497c3
+}