/**
 * Copyright (C) 2012 - present by OpenGamma Inc. and the OpenGamma group of companies
 *
 * Please see distribution for license.
 */
package com.opengamma.financial.analytics.model.sabrcube;

import com.opengamma.OpenGammaRuntimeException;
import com.opengamma.analytics.financial.interestrate.PresentValueCurveSensitivitySABRCalculator;
import com.opengamma.analytics.financial.interestrate.PresentValueNodeSensitivityCalculator;
import com.opengamma.analytics.financial.interestrate.YieldCurveBundle;
import com.opengamma.analytics.financial.model.option.definition.SABRInterestRateCorrelationParameters;
import com.opengamma.analytics.financial.model.option.definition.SABRInterestRateDataBundle;
import com.opengamma.analytics.math.function.DoubleFunction1D;
import com.opengamma.analytics.math.surface.InterpolatedDoublesSurface;
import com.opengamma.engine.ComputationTarget;
import com.opengamma.engine.ComputationTargetType;
import com.opengamma.engine.function.FunctionCompilationContext;
import com.opengamma.engine.function.FunctionInputs;
import com.opengamma.engine.value.ValueProperties;
import com.opengamma.engine.value.ValuePropertyNames;
import com.opengamma.engine.value.ValueRequirement;
import com.opengamma.financial.analytics.model.volatility.SmileFittingProperties;
import com.opengamma.financial.analytics.volatility.fittedresults.SABRFittedSurfaces;
import com.opengamma.financial.convention.daycount.DayCount;
import com.opengamma.financial.security.FinancialSecurityUtils;
import com.opengamma.financial.security.capfloor.CapFloorCMSSpreadSecurity;
import com.opengamma.util.money.Currency;

/**
 *
 */
public class SABRCMSSpreadNoExtrapolationYCNSFunction extends SABRYCNSFunction {
  private static final PresentValueNodeSensitivityCalculator NSC = PresentValueNodeSensitivityCalculator.using(PresentValueCurveSensitivitySABRCalculator.getInstance());

  @Override
  public boolean canApplyTo(final FunctionCompilationContext context, final ComputationTarget target) {
    if (target.getType() != ComputationTargetType.SECURITY) {
      return false;
    }
    return target.getSecurity() instanceof CapFloorCMSSpreadSecurity;
  }

  @Override
  protected SABRInterestRateDataBundle getModelParameters(final ComputationTarget target, final FunctionInputs inputs, final Currency currency,
      final DayCount dayCount, final YieldCurveBundle yieldCurves, final ValueRequirement desiredValue) {
    final String cubeName = desiredValue.getConstraint(ValuePropertyNames.CUBE);
    final String fittingMethod = desiredValue.getConstraint(SmileFittingProperties.PROPERTY_FITTING_METHOD);
    final ValueRequirement surfacesRequirement = getCubeRequirement(cubeName, currency, fittingMethod);
    final Object surfacesObject = inputs.getValue(surfacesRequirement);
    if (surfacesObject == null) {
      throw new OpenGammaRuntimeException("Could not get " + surfacesRequirement);
    }
    final SABRFittedSurfaces surfaces = (SABRFittedSurfaces) surfacesObject;
    final InterpolatedDoublesSurface alphaSurface = surfaces.getAlphaSurface();
    final InterpolatedDoublesSurface betaSurface = surfaces.getBetaSurface();
    final InterpolatedDoublesSurface nuSurface = surfaces.getNuSurface();
    final InterpolatedDoublesSurface rhoSurface = surfaces.getRhoSurface();
    final DoubleFunction1D correlationFunction = getCorrelationFunction();
    final SABRInterestRateCorrelationParameters modelParameters = new SABRInterestRateCorrelationParameters(alphaSurface, betaSurface, rhoSurface, nuSurface, dayCount, correlationFunction);
    return new SABRInterestRateDataBundle(modelParameters, yieldCurves);
  }

  @Override
  protected ValueProperties.Builder createValueProperties(final Currency currency) {
    return createValueProperties()
        .with(ValuePropertyNames.CURRENCY, currency.getCode())
        .with(ValuePropertyNames.CURVE_CURRENCY, currency.getCode())
        .withAny(ValuePropertyNames.CURVE_CALCULATION_CONFIG)
        .withAny(ValuePropertyNames.CURVE)
        .withAny(ValuePropertyNames.CUBE)
<<<<<<< HEAD
        .withAny(SmileFittingProperties.PROPERTY_FITTING_METHOD)
        .with(SmileFittingProperties.PROPERTY_VOLATILITY_MODEL, SmileFittingProperties.SABR)
        .with(ValuePropertyNames.CALCULATION_METHOD, SABRFunction.SABR_NO_EXTRAPOLATION).get();
=======
        .withAny(VolatilityDataFittingDefaults.PROPERTY_FITTING_METHOD)
        .with(VolatilityDataFittingDefaults.PROPERTY_VOLATILITY_MODEL, VolatilityDataFittingDefaults.SABR_FITTING)
        .with(ValuePropertyNames.CALCULATION_METHOD, SABRFunction.SABR_NO_EXTRAPOLATION);
>>>>>>> 97cf6786
  }

  @Override
  protected ValueProperties.Builder createValueProperties(final ComputationTarget target, final ValueRequirement desiredValue) {
    final String currency = FinancialSecurityUtils.getCurrency(target.getSecurity()).getCode();
    final String curveCalculationConfig = desiredValue.getConstraint(ValuePropertyNames.CURVE_CALCULATION_CONFIG);
    final String fittingMethod = desiredValue.getConstraint(SmileFittingProperties.PROPERTY_FITTING_METHOD);
    final String curveName = desiredValue.getConstraint(ValuePropertyNames.CURVE);
    final String cubeName = desiredValue.getConstraint(ValuePropertyNames.CUBE);
    return createValueProperties()
        .with(ValuePropertyNames.CURRENCY, currency)
        .with(ValuePropertyNames.CURVE_CURRENCY, currency)
        .with(ValuePropertyNames.CURVE_CALCULATION_CONFIG, curveCalculationConfig)
        .with(ValuePropertyNames.CURVE, curveName)
        .with(ValuePropertyNames.CUBE, cubeName)
<<<<<<< HEAD
        .with(SmileFittingProperties.PROPERTY_FITTING_METHOD, fittingMethod)
        .with(SmileFittingProperties.PROPERTY_VOLATILITY_MODEL, SmileFittingProperties.SABR)
        .with(ValuePropertyNames.CALCULATION_METHOD, SABRFunction.SABR_NO_EXTRAPOLATION).get();
=======
        .with(VolatilityDataFittingDefaults.PROPERTY_FITTING_METHOD, fittingMethod)
        .with(VolatilityDataFittingDefaults.PROPERTY_VOLATILITY_MODEL, VolatilityDataFittingDefaults.SABR_FITTING)
        .with(ValuePropertyNames.CALCULATION_METHOD, SABRFunction.SABR_NO_EXTRAPOLATION);
>>>>>>> 97cf6786
  }

  @Override
  protected PresentValueNodeSensitivityCalculator getNodeSensitivityCalculator(final ValueRequirement desiredValue) {
    return NSC;
  }

  private DoubleFunction1D getCorrelationFunction() {
    return new DoubleFunction1D() {

      @Override
      public Double evaluate(final Double x) {
        return 0.8;
      }

    };
  }
}<|MERGE_RESOLUTION|>--- conflicted
+++ resolved
@@ -69,15 +69,9 @@
         .withAny(ValuePropertyNames.CURVE_CALCULATION_CONFIG)
         .withAny(ValuePropertyNames.CURVE)
         .withAny(ValuePropertyNames.CUBE)
-<<<<<<< HEAD
         .withAny(SmileFittingProperties.PROPERTY_FITTING_METHOD)
         .with(SmileFittingProperties.PROPERTY_VOLATILITY_MODEL, SmileFittingProperties.SABR)
-        .with(ValuePropertyNames.CALCULATION_METHOD, SABRFunction.SABR_NO_EXTRAPOLATION).get();
-=======
-        .withAny(VolatilityDataFittingDefaults.PROPERTY_FITTING_METHOD)
-        .with(VolatilityDataFittingDefaults.PROPERTY_VOLATILITY_MODEL, VolatilityDataFittingDefaults.SABR_FITTING)
         .with(ValuePropertyNames.CALCULATION_METHOD, SABRFunction.SABR_NO_EXTRAPOLATION);
->>>>>>> 97cf6786
   }
 
   @Override
@@ -93,15 +87,9 @@
         .with(ValuePropertyNames.CURVE_CALCULATION_CONFIG, curveCalculationConfig)
         .with(ValuePropertyNames.CURVE, curveName)
         .with(ValuePropertyNames.CUBE, cubeName)
-<<<<<<< HEAD
         .with(SmileFittingProperties.PROPERTY_FITTING_METHOD, fittingMethod)
         .with(SmileFittingProperties.PROPERTY_VOLATILITY_MODEL, SmileFittingProperties.SABR)
-        .with(ValuePropertyNames.CALCULATION_METHOD, SABRFunction.SABR_NO_EXTRAPOLATION).get();
-=======
-        .with(VolatilityDataFittingDefaults.PROPERTY_FITTING_METHOD, fittingMethod)
-        .with(VolatilityDataFittingDefaults.PROPERTY_VOLATILITY_MODEL, VolatilityDataFittingDefaults.SABR_FITTING)
         .with(ValuePropertyNames.CALCULATION_METHOD, SABRFunction.SABR_NO_EXTRAPOLATION);
->>>>>>> 97cf6786
   }
 
   @Override
