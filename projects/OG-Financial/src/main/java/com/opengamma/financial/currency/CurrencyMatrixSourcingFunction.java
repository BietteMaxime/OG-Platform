--- conflicted
+++ resolved
@@ -11,14 +11,9 @@
 import org.slf4j.Logger;
 import org.slf4j.LoggerFactory;
 
-<<<<<<< HEAD
 import com.opengamma.core.value.MarketDataRequirementNames;
 import com.opengamma.engine.ComputationTarget;
 import com.opengamma.engine.ComputationTargetSpecification;
-=======
-import com.opengamma.engine.ComputationTarget;
-import com.opengamma.engine.ComputationTargetType;
->>>>>>> 77912cad
 import com.opengamma.engine.function.AbstractFunction;
 import com.opengamma.engine.function.FunctionCompilationContext;
 import com.opengamma.engine.function.FunctionExecutionContext;
@@ -38,12 +33,8 @@
 import com.opengamma.financial.currency.CurrencyMatrixValue.CurrencyMatrixValueRequirement;
 import com.opengamma.id.ExternalIdBundle;
 import com.opengamma.id.UniqueId;
-<<<<<<< HEAD
-import com.opengamma.id.VersionCorrection;
 import com.opengamma.master.historicaltimeseries.HistoricalTimeSeriesResolutionResult;
 import com.opengamma.master.historicaltimeseries.HistoricalTimeSeriesResolver;
-=======
->>>>>>> 77912cad
 import com.opengamma.util.money.Currency;
 import com.opengamma.util.timeseries.DoubleTimeSeries;
 import com.opengamma.util.tuple.Pair;
@@ -57,14 +48,12 @@
 
   private static final String CURRENCY_MATRIX_NAME_PROPERTY = "CurrencyMatrix";
 
-<<<<<<< HEAD
   private static final ExternalIdBundleLookup s_externalIdLookup = new ExternalIdBundleLookup(null);
-=======
+
   /**
    * Scheme used for the target primitive.
    */
   public static final String TARGET_IDENTIFIER_SCHEME = "CurrencyPair";
->>>>>>> 77912cad
 
   private final String _currencyMatrixName;
   private final String[] _additionalProperties;
@@ -94,26 +83,10 @@
     return properties;
   }
 
-<<<<<<< HEAD
   private static Pair<Currency, Currency> parse(final UniqueId uniqueId) {
-    final int underscore = uniqueId.getValue().indexOf('_');
-    final Currency source = Currency.of(uniqueId.getValue().substring(0, underscore));
-    final Currency target = Currency.of(uniqueId.getValue().substring(underscore + 1));
+    final Currency source = Currency.of(uniqueId.getValue().substring(0, 3));
+    final Currency target = Currency.of(uniqueId.getValue().substring(3));
     return Pair.of(source, target);
-=======
-  private static Pair<Currency, Currency> parse(final ComputationTarget target) {
-    final String value = target.getUniqueId().getValue();
-    if (value.length() != 6) {
-      return null;
-    }
-    try {
-      final Currency sourceCurrency = Currency.of(value.substring(0, 3));
-      final Currency targetCurrency = Currency.of(value.substring(3, 6));
-      return Pair.of(sourceCurrency, targetCurrency);
-    } catch (final IllegalArgumentException e) {
-      return null;
-    }
->>>>>>> 77912cad
   }
 
   protected CurrencyMatrix getCurrencyMatrix() {
@@ -155,18 +128,10 @@
   }
 
   @Override
-<<<<<<< HEAD
   public ComputationTargetType getTargetType() {
     // TODO: [PLAT-2286] Should have a type declared locally in this package for CurrencyPair; this would remove the need for the RATE_LOOKUP_SCHEME constant
     // in CurrencyConversionFunction.
     return ComputationTargetType.PRIMITIVE;
-=======
-  public Set<ComputedValue> execute(final FunctionExecutionContext executionContext, final FunctionInputs inputs, final ComputationTarget target, final Set<ValueRequirement> desiredValues) {
-    final ValueRequirement desiredValue = desiredValues.iterator().next();
-    final Pair<Currency, Currency> currencies = parse(target);
-    return Collections.singleton(new ComputedValue(new ValueSpecification(ValueRequirementNames.SPOT_RATE, target.toSpecification(), desiredValue.getConstraints()),
-          getConversionRate(inputs, currencies.getFirst(), currencies.getSecond())));
->>>>>>> 77912cad
   }
 
   @Override
@@ -177,18 +142,13 @@
     if (target.getUniqueId() == null) {
       return false;
     }
-<<<<<<< HEAD
-    if (!CurrencyConversionFunction.RATE_LOOKUP_SCHEME.equals(target.getUniqueId().getScheme())) {
-=======
     if (!TARGET_IDENTIFIER_SCHEME.equals(target.getUniqueId().getScheme())) {
->>>>>>> 77912cad
-      return false;
-    }
-    final Pair<Currency, Currency> currencies = parse(target);
+      return false;
+    }
+    final Pair<Currency, Currency> currencies = parse(target.getUniqueId());
     if (currencies == null) {
       return false;
     }
-<<<<<<< HEAD
     return true;
   }
 
@@ -197,14 +157,11 @@
     final ComputationTargetSpecification targetSpec = target.toSpecification();
     final ValueProperties properties = createValueProperties().get();
     final Set<ValueSpecification> results = new HashSet<ValueSpecification>();
-    results.add(new ValueSpecification(CurrencyConversionFunction.RATE_LOOKUP_VALUE_NAME, targetSpec, properties));
+    results.add(new ValueSpecification(ValueRequirementNames.SPOT_RATE, targetSpec, properties));
     if (getHistoricalTimeSeriesResolver() != null) {
-      results.add(new ValueSpecification(CurrencySeriesConversionFunction.RATE_LOOKUP_VALUE_NAME, targetSpec, properties));
+      results.add(new ValueSpecification(CurrencySeriesConversionFunction.SPOT_RATE, targetSpec, properties));
     }
     return results;
-=======
-    return getConversionRequirements(currencies) != null;
->>>>>>> 77912cad
   }
 
   private boolean getValueConversionRequirements(final Set<ValueRequirement> requirements, final Set<Pair<Currency, Currency>> visited, final Pair<Currency, Currency> currencies) {
@@ -218,13 +175,8 @@
 
         @Override
         public Boolean visitCross(final CurrencyMatrixCross cross) {
-<<<<<<< HEAD
           return getValueConversionRequirements(requirements, visited, Pair.of(currencies.getFirst(), cross.getCrossCurrency()))
               && getValueConversionRequirements(requirements, visited, Pair.of(cross.getCrossCurrency(), currencies.getSecond()));
-=======
-          return getConversionRequirements(requirements, visited, Pair.of(currencies.getFirst(), cross.getCrossCurrency()))
-              && getConversionRequirements(requirements, visited, Pair.of(cross.getCrossCurrency(), currencies.getSecond()));
->>>>>>> 77912cad
         }
 
         @Override
@@ -299,7 +251,7 @@
   public Set<ValueRequirement> getRequirements(final FunctionCompilationContext context, final ComputationTarget target, final ValueRequirement desiredValue) {
     final Pair<Currency, Currency> currencies = parse(target.getUniqueId());
     final Set<ValueRequirement> requirements = new HashSet<ValueRequirement>();
-    if (CurrencyConversionFunction.RATE_LOOKUP_VALUE_NAME.equals(desiredValue.getValueName())) {
+    if (ValueRequirementNames.SPOT_RATE.equals(desiredValue.getValueName())) {
       if (!getValueConversionRequirements(requirements, new HashSet<Pair<Currency, Currency>>(), currencies)) {
         return null;
       }
@@ -339,29 +291,9 @@
 
       @Override
       public Object visitCross(final CurrencyMatrixCross cross) {
-<<<<<<< HEAD
         final Object r1 = getValueConversionRate(inputs, source, cross.getCrossCurrency());
         final Object r2 = getValueConversionRate(inputs, cross.getCrossCurrency(), target);
         return createCrossRate(r1, r2);
-=======
-        final Object r1 = getConversionRate(inputs, source, cross.getCrossCurrency());
-        final Object r2 = getConversionRate(inputs, cross.getCrossCurrency(), target);
-        if (r1 instanceof Double) {
-          if (r2 instanceof Double) {
-            return (Double) r1 * (Double) r2;
-          } else {
-            throw new IllegalArgumentException();
-          }
-        } else if (r1 instanceof DoubleTimeSeries) {
-          if (r2 instanceof DoubleTimeSeries) {
-            return ((DoubleTimeSeries<?>) r1).multiply((DoubleTimeSeries<?>) r2);
-          } else {
-            throw new IllegalArgumentException();
-          }
-        } else {
-          throw new IllegalArgumentException();
-        }
->>>>>>> 77912cad
       }
 
       @Override
@@ -394,7 +326,6 @@
     return rate;
   }
 
-<<<<<<< HEAD
   private Object getSeriesConversionRate(final FunctionInputs inputs, final Currency source, final Currency target) {
     final CurrencyMatrixValue value = getCurrencyMatrix().getConversion(source, target);
     final Object rate = value.accept(new CurrencyMatrixValueVisitor<Object>() {
@@ -428,17 +359,6 @@
     });
     s_logger.debug("{} to {} = {}", new Object[] {source, target, rate });
     return rate;
-=======
-  @Override
-  public Set<ValueRequirement> getRequirements(final FunctionCompilationContext context, final ComputationTarget target, final ValueRequirement desiredValue) {
-    final Pair<Currency, Currency> currencies = parse(target);
-    return getConversionRequirements(currencies);
-  }
-
-  @Override
-  public Set<ValueSpecification> getResults(final FunctionCompilationContext context, final ComputationTarget target) {
-    return Collections.singleton(new ValueSpecification(ValueRequirementNames.SPOT_RATE, target.toSpecification(), createValueProperties().get()));
->>>>>>> 77912cad
   }
 
   @Override
@@ -448,10 +368,10 @@
     final ComputationTargetSpecification targetSpec = target.toSpecification();
     for (final ValueRequirement desiredValue : desiredValues) {
       final Object result;
-      if (CurrencyConversionFunction.RATE_LOOKUP_VALUE_NAME.equals(desiredValue.getValueName())) {
+      if (ValueRequirementNames.SPOT_RATE.equals(desiredValue.getValueName())) {
         result = getValueConversionRate(inputs, currencies.getFirst(), currencies.getSecond());
       } else {
-        assert CurrencySeriesConversionFunction.RATE_LOOKUP_VALUE_NAME.equals(desiredValue.getValueName());
+        assert CurrencySeriesConversionFunction.SPOT_RATE.equals(desiredValue.getValueName());
         result = getSeriesConversionRate(inputs, currencies.getFirst(), currencies.getSecond());
       }
       results.add(new ComputedValue(new ValueSpecification(desiredValue.getValueName(), targetSpec, desiredValue.getConstraints()), result));
@@ -468,7 +388,7 @@
 
   /**
    * Creates a requirement that will supply a value which gives the number of units of the source currency for each unit of the target currency.
-   * 
+   *
    * @param source the source currency to convert from
    * @param target the target currency to convert to
    * @return the requirement, not null
@@ -479,7 +399,7 @@
 
   /**
    * Creates a requirement that will supply a value which gives the number of units of the source currency for each unit of the target currency.
-   * 
+   *
    * @param source the source currency to convert from
    * @param target the target currency to convert to
    * @return the requirement, not null
@@ -488,4 +408,12 @@
     return new ValueRequirement(ValueRequirementNames.SPOT_RATE, ComputationTargetType.PRIMITIVE, UniqueId.of(TARGET_IDENTIFIER_SCHEME, source + target));
   }
 
+  public static ValueRequirement getSeriesConversionRequirement(final Currency source, final Currency target) {
+    return getSeriesConversionRequirement(source.getCode(), target.getCode());
+  }
+
+  public static ValueRequirement getSeriesConversionRequirement(final String source, final String target) {
+    return new ValueRequirement(CurrencySeriesConversionFunction.SPOT_RATE, ComputationTargetType.PRIMITIVE, UniqueId.of(TARGET_IDENTIFIER_SCHEME, source + target));
+  }
+
 }