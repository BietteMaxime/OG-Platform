/**
 * Copyright (C) 2009 - 2009 by OpenGamma Inc.
 * 
 * Please see distribution for license.
 */
package com.opengamma.financial.view;

import static org.testng.AssertJUnit.assertEquals;
import static org.testng.AssertJUnit.assertFalse;
import static org.testng.AssertJUnit.assertNotNull;
import static org.testng.AssertJUnit.assertNull;
import static org.testng.AssertJUnit.assertTrue;

import java.util.Collection;
import java.util.concurrent.ExecutorService;
import java.util.concurrent.Future;
import java.util.concurrent.LinkedBlockingQueue;
import java.util.concurrent.TimeUnit;

import javax.time.Instant;

import org.testng.annotations.Test;

import com.opengamma.core.change.ChangeEvent;
import com.opengamma.core.change.ChangeListener;
import com.opengamma.core.change.ChangeManager;
import com.opengamma.core.change.ChangeProvider;
import com.opengamma.core.change.ChangeType;
import com.opengamma.engine.ComputationTarget;
import com.opengamma.engine.function.CachingFunctionRepositoryCompiler;
import com.opengamma.engine.function.CompiledFunctionService;
import com.opengamma.engine.function.FunctionCompilationContext;
import com.opengamma.engine.function.InMemoryFunctionRepository;
import com.opengamma.engine.test.MockFunction;
import com.opengamma.engine.view.ViewDefinitionRepository;
import com.opengamma.engine.view.ViewProcess;
import com.opengamma.engine.view.ViewProcessorInternal;
import com.opengamma.engine.view.calc.EngineResourceManager;
import com.opengamma.engine.view.calc.ViewCycle;
import com.opengamma.engine.view.client.ViewClient;
import com.opengamma.engine.view.event.ViewProcessorEventListenerRegistry;
import com.opengamma.id.UniqueId;
import com.opengamma.id.VersionCorrection;
import com.opengamma.livedata.UserPrincipal;
import com.opengamma.master.VersionedSource;
import com.opengamma.util.test.Timeout;

/**
 * Test the ViewProcessorManager class.
 */
public class ViewProcessorManagerTest {

  //-------------------------------------------------------------------------
  private static class MockViewProcessor implements ViewProcessorInternal {
    private final CompiledFunctionService _compiledFunctionService;
    private final LinkedBlockingQueue<Boolean> _suspendState = new LinkedBlockingQueue<Boolean>();
    private boolean _running;
    private boolean _suspended;

    public MockViewProcessor() {
      final InMemoryFunctionRepository functions = new InMemoryFunctionRepository();
      _compiledFunctionService = new CompiledFunctionService(functions, new CachingFunctionRepositoryCompiler(), new FunctionCompilationContext());
      functions.addFunction(new MockFunction("mock", new ComputationTarget("Foo")) {

        @Override
        public void init(final FunctionCompilationContext context) {
          context.getFunctionReinitializer().reinitializeFunction(getFunctionDefinition(), UniqueId.of("Test", "Watched"));
        }

      });
    }

    @Override
    public Future<Runnable> suspend(final ExecutorService executorService) {
      return executorService.submit(new Runnable() {
        @Override
        public void run() {
          synchronized (MockViewProcessor.this) {
            assertTrue(_running);
            assertFalse(_suspended);
            _suspended = true;
            _suspendState.add(Boolean.TRUE);
          }
        }
      }, (Runnable) new Runnable() {
        @Override
        public void run() {
          synchronized (MockViewProcessor.this) {
            assertTrue(_running);
            assertTrue(_suspended);
            _suspended = false;
            _suspendState.add(Boolean.FALSE);
          }
        }
      });
    }

    @Override
    public synchronized boolean isRunning() {
      return _running;
    }

    @Override
    public synchronized void start() {
      assertFalse(_running);
      _running = true;
    }

    @Override
    public synchronized void stop() {
      assertTrue(_running);
      _running = false;
    }

    public Boolean isSuspended(final long timeout) throws InterruptedException {
      return _suspendState.poll(timeout, TimeUnit.MILLISECONDS);
    }

    @Override
    public UniqueId getUniqueId() {
      return null;
    }

    @Override
    public ViewDefinitionRepository getViewDefinitionRepository() {
      return null;
    }

    @Override
    public Collection<? extends ViewProcess> getViewProcesses() {
      return null;
    }

    @Override
    public ViewProcess getViewProcess(UniqueId viewProcessId) {
      return null;
    }
    
    @Override
    public Collection<ViewClient> getViewClients() {
      return null;
    }

    @Override
    public ViewClient createViewClient(UserPrincipal clientUser) {
      return null;
    }

    @Override
    public ViewClient getViewClient(UniqueId clientId) {
      return null;
    }

    @Override
    public CompiledFunctionService getFunctionCompilationService() {
      return _compiledFunctionService;
    }

    @Override
    public ViewProcessorEventListenerRegistry getViewProcessorEventListenerRegistry() {
      return null;
    }

    @Override
    public EngineResourceManager<ViewCycle> getViewCycleManager() {
      return null;
    }

  }

  //-------------------------------------------------------------------------
  private static final class MockChangeManager implements ChangeManager {
    private ChangeListener _listener;

    @Override
    public void addChangeListener(ChangeListener listener) {
      assertNull(_listener);
      _listener = listener;
    }

    @Override
    public void removeChangeListener(ChangeListener listener) {
      assertEquals(listener, _listener);
      _listener = null;
    }

    public boolean hasListener() {
      return _listener != null;
    }

    @Override
<<<<<<< HEAD
    public void masterChanged(MasterChangedType type, UniqueId beforeId, UniqueId afterId, Instant versionInstant) {
    }

    public void notifyListenerUnwatchedIdentifier() {
      _listener.masterChanged(new MasterChanged(MasterChangedType.UPDATED, UniqueId.of("Test", "Unwatched"), UniqueId.of("Test", "UnwatchedNew"), Instant.now()));
    }

    public void notifyListenerWatchedIdentifier() {
      _listener.masterChanged(new MasterChanged(MasterChangedType.UPDATED, UniqueId.of("Test", "Watched"), UniqueId.of("Test", "WatchedNew"), Instant.now()));
=======
    public void entityChanged(ChangeType type, UniqueIdentifier beforeId, UniqueIdentifier afterId, Instant versionInstant) {
    }

    public void notifyListenerUnwatchedIdentifier() {
      _listener.entityChanged(new ChangeEvent(ChangeType.UPDATED, UniqueIdentifier.of("Test", "Unwatched"), UniqueIdentifier.of("Test", "UnwatchedNew"), Instant.now()));
    }

    public void notifyListenerWatchedIdentifier() {
      _listener.entityChanged(new ChangeEvent(ChangeType.UPDATED, UniqueIdentifier.of("Test", "Watched"), UniqueIdentifier.of("Test", "WatchedNew"), Instant.now()));
>>>>>>> 412e2163
    }
  }

  //-------------------------------------------------------------------------
  private static class MockNotifyingMaster implements ChangeProvider {
    private ChangeManager _changeManager = new MockChangeManager();

    @Override
    public ChangeManager changeManager() {
      return _changeManager;
    }
  }

  //-------------------------------------------------------------------------
  private static class MockVersionedSource implements VersionedSource {
    private final LinkedBlockingQueue<VersionCorrection> _versionCorrections = new LinkedBlockingQueue<VersionCorrection>();

    @Override
    public void setVersionCorrection(VersionCorrection versionCorrection) {
      _versionCorrections.add(versionCorrection);
    }

    public VersionCorrection getVersionCorrection() throws InterruptedException {
      return _versionCorrections.poll(Timeout.standardTimeoutMillis(), TimeUnit.MILLISECONDS);
    }
  }

  //-------------------------------------------------------------------------
  @Test
  public void testBasicOperation() throws InterruptedException {
    final ViewProcessorManager vpm = new ViewProcessorManager();
    final MockViewProcessor vp = new MockViewProcessor();
    vpm.setViewProcessor(vp);
    final MockNotifyingMaster master = new MockNotifyingMaster();
    final MockChangeManager changeManger = (MockChangeManager) master.changeManager();
    final MockVersionedSource source = new MockVersionedSource();
    vpm.setMasterAndSource(master, source);
    // Check normal startup
    vpm.start();
    assertTrue(changeManger.hasListener());
    assertTrue(vpm.isRunning());
    assertTrue(vp.isRunning());
    Long initialId = vp.getFunctionCompilationService().getFunctionCompilationContext().getFunctionInitId();
    assertNotNull(initialId);
    VersionCorrection initialVersion = source.getVersionCorrection();
    // Notify it of a change to the master
    Thread.sleep(10);
    changeManger.notifyListenerUnwatchedIdentifier();
    assertNull(vp.isSuspended(Timeout.standardTimeoutMillis()));
    changeManger.notifyListenerWatchedIdentifier();
    assertEquals(Boolean.TRUE, vp.isSuspended(Timeout.standardTimeoutMillis()));
    VersionCorrection newVersion = source.getVersionCorrection();
    assertTrue(newVersion.getVersionAsOf().isAfter(initialVersion.getVersionAsOf()));
    Long newId = 0L;
    for (int i = 0; i < 10; i++) {
      Thread.sleep(Timeout.standardTimeoutMillis() / 10);
      newId = vp.getFunctionCompilationService().getFunctionCompilationContext().getFunctionInitId();
    }
    assertTrue(newId > initialId);
    assertEquals(Boolean.FALSE, vp.isSuspended(Timeout.standardTimeoutMillis()));
    // Shutdown
    vpm.stop();
    assertFalse(vpm.isRunning());
    assertFalse(vp.isRunning());
    assertFalse(changeManger.hasListener());
  }

}<|MERGE_RESOLUTION|>--- conflicted
+++ resolved
@@ -189,27 +189,15 @@
     }
 
     @Override
-<<<<<<< HEAD
-    public void masterChanged(MasterChangedType type, UniqueId beforeId, UniqueId afterId, Instant versionInstant) {
+    public void entityChanged(ChangeType type, UniqueId beforeId, UniqueId afterId, Instant versionInstant) {
     }
 
     public void notifyListenerUnwatchedIdentifier() {
-      _listener.masterChanged(new MasterChanged(MasterChangedType.UPDATED, UniqueId.of("Test", "Unwatched"), UniqueId.of("Test", "UnwatchedNew"), Instant.now()));
+      _listener.entityChanged(new ChangeEvent(ChangeType.UPDATED, UniqueId.of("Test", "Unwatched"), UniqueId.of("Test", "UnwatchedNew"), Instant.now()));
     }
 
     public void notifyListenerWatchedIdentifier() {
-      _listener.masterChanged(new MasterChanged(MasterChangedType.UPDATED, UniqueId.of("Test", "Watched"), UniqueId.of("Test", "WatchedNew"), Instant.now()));
-=======
-    public void entityChanged(ChangeType type, UniqueIdentifier beforeId, UniqueIdentifier afterId, Instant versionInstant) {
-    }
-
-    public void notifyListenerUnwatchedIdentifier() {
-      _listener.entityChanged(new ChangeEvent(ChangeType.UPDATED, UniqueIdentifier.of("Test", "Unwatched"), UniqueIdentifier.of("Test", "UnwatchedNew"), Instant.now()));
-    }
-
-    public void notifyListenerWatchedIdentifier() {
-      _listener.entityChanged(new ChangeEvent(ChangeType.UPDATED, UniqueIdentifier.of("Test", "Watched"), UniqueIdentifier.of("Test", "WatchedNew"), Instant.now()));
->>>>>>> 412e2163
+      _listener.entityChanged(new ChangeEvent(ChangeType.UPDATED, UniqueId.of("Test", "Watched"), UniqueId.of("Test", "WatchedNew"), Instant.now()));
     }
   }
 
