/**
 * Copyright (C) 2009 - present by OpenGamma Inc. and the OpenGamma group of companies
 *
 * Please see distribution for license.
 */
package com.opengamma.bloombergexample.tool;

import java.math.BigDecimal;
import java.util.Collection;
import java.util.List;
import java.util.Set;

import javax.time.calendar.LocalDate;

import com.google.common.collect.ImmutableSet;
import com.google.common.collect.Lists;
import com.opengamma.bbg.BloombergIdentifierProvider;
import com.opengamma.bbg.loader.BloombergHistoricalTimeSeriesLoader;
import com.opengamma.bbg.loader.BloombergSecurityLoader;
import com.opengamma.bloombergexample.generator.BloombergExamplePortfolioGeneratorTool;
import com.opengamma.bloombergexample.loader.CurveNodeHistoricalDataLoader;
import com.opengamma.bloombergexample.loader.DemoEquityOptionCollarPortfolioLoader;
import com.opengamma.bloombergexample.loader.ExampleEquityPortfolioLoader;
import com.opengamma.bloombergexample.loader.ExampleMultiCurrencySwapPortfolioLoader;
import com.opengamma.bloombergexample.loader.ExampleTimeSeriesRatingLoader;
import com.opengamma.bloombergexample.loader.ExampleViewsPopulator;
import com.opengamma.component.tool.AbstractTool;
import com.opengamma.core.id.ExternalSchemes;
import com.opengamma.financial.analytics.volatility.surface.FXOptionVolatilitySurfaceConfigPopulator;
import com.opengamma.financial.generator.AbstractPortfolioGeneratorTool;
import com.opengamma.financial.generator.StaticNameGenerator;
import com.opengamma.financial.security.equity.EquitySecurity;
import com.opengamma.id.ExternalId;
import com.opengamma.id.ExternalIdBundle;
import com.opengamma.integration.tool.IntegrationToolContext;
import com.opengamma.master.security.SecurityDocument;
import com.opengamma.master.security.SecurityMaster;
import com.opengamma.master.security.SecuritySearchRequest;
import com.opengamma.master.security.SecuritySearchResult;
import com.opengamma.provider.security.SecurityProvider;
import com.opengamma.util.generate.scripts.Scriptable;
import com.opengamma.util.money.Currency;

/**
 * Single class that populates the database with data for running the example server.
 * <p>
 * It is designed to run against the HSQLDB example database.  
 */
@Scriptable
public class ExampleDatabasePopulator extends AbstractTool<IntegrationToolContext> {

  /**
   * Example configuration for tools.
   */
  public static final String TOOLCONTEXT_EXAMPLE_PROPERTIES = "classpath:toolcontext/toolcontext-bloombergexample.properties";

  /**
   * The name of the generated example FX portfolio.
   */
  public static final String FX_PORTFOLIO_NAME = "FX Portfolio";
  
  /**
   * The name of the multi-currency swap portfolio.
   */
  public static final String MULTI_CURRENCY_SWAP_PORTFOLIO_NAME = "Multi-currency Swap Portfolio";
  
  /**
   * The currencies.
   */
  private static final Currency[] s_currencies = new Currency[] {Currency.USD, Currency.GBP, Currency.EUR, Currency.JPY, Currency.CHF, Currency.AUD, Currency.CAD};
  

  //-------------------------------------------------------------------------

  /**
   * Main method to run the tool.
   * No arguments are needed.
   *
   * @param args  the arguments, unused
   */
  public static void main(String[] args) {  // CSIGNORE
    new ExampleDatabasePopulator().initAndRun(args, TOOLCONTEXT_EXAMPLE_PROPERTIES, null, IntegrationToolContext.class);
    System.exit(0);
  }

  private Set<ExternalId> _curveNodesExternalIds;

  private Set<ExternalId> _initialRateExternalIds;

  private Set<ExternalIdBundle> _futuresExternalIds;

  //-------------------------------------------------------------------------
  @SuppressWarnings("unchecked")
  @Override
  protected void doRun() {
    Set<ExternalId> eurUsdId = ImmutableSet.of(ExternalId.of(ExternalSchemes.BLOOMBERG_TICKER, "EURUSD Curncy"));

    loadCurveNodeHistoricalData();
    loadFutures(_futuresExternalIds);
    loadTimeSeriesRating();
    loadEquityPortfolio();
    loadHistoricalData(_curveNodesExternalIds, _initialRateExternalIds, eurUsdId);
    loadVolSurfaceData();
    loadFXPortfolio();
    loadMultiCurrencySwapPortfolio();
    loadEquityOptionPortfolio();
    loadViews();       
  }
  
  private BloombergExamplePortfolioGeneratorTool portfolioGeneratorTool() {
    final BloombergExamplePortfolioGeneratorTool tool = new BloombergExamplePortfolioGeneratorTool();
    tool.setCounterPartyGenerator(new StaticNameGenerator(AbstractPortfolioGeneratorTool.DEFAULT_COUNTER_PARTY));
    return tool;
  }

  private void loadEquityOptionPortfolio() {
    DemoEquityOptionCollarPortfolioLoader loader = new DemoEquityOptionCollarPortfolioLoader();    
    loader.setNumOptions(2);
    loader.setNumMembers(8);
    loader.setNumContracts(new BigDecimal(500));
    loader.run(getToolContext());    
  }

  private void loadCurveNodeHistoricalData() {
    CurveNodeHistoricalDataLoader curveNodeHistoricalDataLoader = new CurveNodeHistoricalDataLoader();
    System.out.println("Loading curve node historical data");
    curveNodeHistoricalDataLoader.run(getToolContext());
    _curveNodesExternalIds = curveNodeHistoricalDataLoader.getCurveNodesExternalIds();
    _initialRateExternalIds = curveNodeHistoricalDataLoader.getInitialRateExternalIds();
    _futuresExternalIds = curveNodeHistoricalDataLoader.getFuturesExternalIds();
    System.out.println("Finished");
  }

  private void loadVolSurfaceData() {
    FXOptionVolatilitySurfaceConfigPopulator.populateVolatilitySurfaceConfigMaster(getToolContext().getConfigMaster());
  }

  private void loadTimeSeriesRating() {
    ExampleTimeSeriesRatingLoader timeSeriesRatingLoader = new ExampleTimeSeriesRatingLoader();
    System.out.println("Creating Timeseries configuration");
    timeSeriesRatingLoader.run(getToolContext());
    System.out.println("Finished");
  }

  private void loadFutures(Set<ExternalIdBundle> identifiers) {
<<<<<<< HEAD
    SecurityMaster securityMaster = getToolContext().getSecurityMaster();
    SecurityProvider securityProvider = getToolContext().getSecurityProvider();
    BloombergSecurityLoader securityLoader = new BloombergSecurityLoader(securityProvider, securityMaster);
=======
    SecurityMaster secMaster = getToolContext().getSecurityMaster();
    ReferenceDataProvider referenceDataProvider = getToolContext().getBloombergReferenceDataProvider();
    ExchangeDataProvider exchangeDataProvider = new DefaultExchangeDataProvider();
    BloombergBulkSecurityLoader bulkSecurityLoader = new BloombergBulkSecurityLoader(referenceDataProvider, exchangeDataProvider);
    BloombergSecurityLoader securityLoader = new BloombergSecurityLoader(secMaster, bulkSecurityLoader);
>>>>>>> 406a15fc
    securityLoader.loadSecurity(identifiers);
  }

  private void loadHistoricalData(Set<ExternalId>... externalIdSets) {
    BloombergHistoricalTimeSeriesLoader loader = new BloombergHistoricalTimeSeriesLoader(
      getToolContext().getHistoricalTimeSeriesMaster(),
<<<<<<< HEAD
      getToolContext().getHistoricalTimeSeriesProvider(),
      new BloombergIdentifierProvider(getBloombergToolContext().getBloombergReferenceDataProvider()));
=======
      getToolContext().getBloombergHistoricalTimeSeriesSource(),
      new BloombergIdentifierProvider(getToolContext().getBloombergReferenceDataProvider()));
>>>>>>> 406a15fc

    Collection<EquitySecurity> securities = readEquitySecurities();
    for (final EquitySecurity security : securities) {
      loader.addTimeSeries(ImmutableSet.of(security.getExternalIdBundle().getExternalId(ExternalSchemes.BLOOMBERG_TICKER)), "CMPL", "PX_LAST", LocalDate.now().minusYears(1), LocalDate.now());
    }
    for (Set<ExternalId> externalIds : externalIdSets) {
      if (externalIds.size() > 0) {
        loader.addTimeSeries(externalIds, "CMPL", "PX_LAST", LocalDate.now().minusYears(1), LocalDate.now());
      }
    }
    System.out.println("Finished");
  }

  private Collection<EquitySecurity> readEquitySecurities() {
    List<EquitySecurity> result = Lists.newArrayList();
    SecurityMaster securityMaster = getToolContext().getSecurityMaster();
    SecuritySearchRequest request = new SecuritySearchRequest();
    request.setSecurityType(EquitySecurity.SECURITY_TYPE);
    SecuritySearchResult searchResult = securityMaster.search(request);
    List<SecurityDocument> documents = searchResult.getDocuments();
    for (SecurityDocument securityDocument : documents) {
      result.add((EquitySecurity) securityDocument.getSecurity());
    }
    return result;
  }

  private void loadEquityPortfolio() {
    ExampleEquityPortfolioLoader equityLoader = new ExampleEquityPortfolioLoader();
    System.out.println("Creating example equity portfolio");
    equityLoader.run(getToolContext());
    System.out.println("Finished");
  }

  private void loadMultiCurrencySwapPortfolio() {
    ExampleMultiCurrencySwapPortfolioLoader multiCurrSwapLoader = new ExampleMultiCurrencySwapPortfolioLoader();
    System.out.println("Creating example multi currency swap portfolio");
    multiCurrSwapLoader.run(getToolContext());
    System.out.println("Finished");
  }

  private void loadFXPortfolio() {
    System.out.println("Creating FX portfolio");
    portfolioGeneratorTool().run(getToolContext(), FX_PORTFOLIO_NAME, "EuroDollarFX", true, s_currencies);
    System.out.println("Finished");
  }

  private void loadViews() {
    ExampleViewsPopulator populator = new ExampleViewsPopulator();
    System.out.println("Creating example view definitions");
    populator.run(getToolContext());
    System.out.println("Finished");
  }
  
}<|MERGE_RESOLUTION|>--- conflicted
+++ resolved
@@ -143,30 +143,17 @@
   }
 
   private void loadFutures(Set<ExternalIdBundle> identifiers) {
-<<<<<<< HEAD
     SecurityMaster securityMaster = getToolContext().getSecurityMaster();
     SecurityProvider securityProvider = getToolContext().getSecurityProvider();
     BloombergSecurityLoader securityLoader = new BloombergSecurityLoader(securityProvider, securityMaster);
-=======
-    SecurityMaster secMaster = getToolContext().getSecurityMaster();
-    ReferenceDataProvider referenceDataProvider = getToolContext().getBloombergReferenceDataProvider();
-    ExchangeDataProvider exchangeDataProvider = new DefaultExchangeDataProvider();
-    BloombergBulkSecurityLoader bulkSecurityLoader = new BloombergBulkSecurityLoader(referenceDataProvider, exchangeDataProvider);
-    BloombergSecurityLoader securityLoader = new BloombergSecurityLoader(secMaster, bulkSecurityLoader);
->>>>>>> 406a15fc
     securityLoader.loadSecurity(identifiers);
   }
 
   private void loadHistoricalData(Set<ExternalId>... externalIdSets) {
     BloombergHistoricalTimeSeriesLoader loader = new BloombergHistoricalTimeSeriesLoader(
       getToolContext().getHistoricalTimeSeriesMaster(),
-<<<<<<< HEAD
       getToolContext().getHistoricalTimeSeriesProvider(),
-      new BloombergIdentifierProvider(getBloombergToolContext().getBloombergReferenceDataProvider()));
-=======
-      getToolContext().getBloombergHistoricalTimeSeriesSource(),
       new BloombergIdentifierProvider(getToolContext().getBloombergReferenceDataProvider()));
->>>>>>> 406a15fc
 
     Collection<EquitySecurity> securities = readEquitySecurities();
     for (final EquitySecurity security : securities) {
