/**
 * Copyright (C) 2009 - present by OpenGamma Inc. and the OpenGamma group of companies
 *
 * Please see distribution for license.
 */
package com.opengamma.bbg.util;

import static com.opengamma.bbg.BloombergConstants.DATA_PROVIDER_UNKNOWN;
import static com.opengamma.bbg.BloombergConstants.DEFAULT_DATA_PROVIDER;
import static com.opengamma.bbg.BloombergConstants.FIELD_FUT_CHAIN;
import static com.opengamma.bbg.BloombergConstants.FIELD_ID_BBG_UNIQUE;
import static com.opengamma.bbg.BloombergConstants.FIELD_ID_CUSIP;
import static com.opengamma.bbg.BloombergConstants.FIELD_ID_ISIN;
import static com.opengamma.bbg.BloombergConstants.FIELD_ID_SEDOL1;
import static com.opengamma.bbg.BloombergConstants.FIELD_OPT_CHAIN;
import static com.opengamma.bbg.BloombergConstants.FIELD_PARSEKYABLE_DES;
import static com.opengamma.bbg.BloombergConstants.ON_OFF_FIELDS;
import static org.threeten.bp.temporal.ChronoField.DAY_OF_MONTH;
import static org.threeten.bp.temporal.ChronoField.MONTH_OF_YEAR;
import static org.threeten.bp.temporal.ChronoField.YEAR;
import static org.threeten.bp.temporal.ChronoUnit.MONTHS;

import java.io.BufferedReader;
import java.io.IOException;
import java.io.Reader;
import java.text.DecimalFormat;
import java.util.ArrayList;
import java.util.Collection;
import java.util.Collections;
import java.util.HashMap;
import java.util.HashSet;
import java.util.List;
import java.util.Map;
import java.util.Map.Entry;
import java.util.Set;
import java.util.TreeSet;
import java.util.regex.Matcher;
import java.util.regex.Pattern;

import net.sf.ehcache.CacheManager;

import org.apache.commons.lang.StringUtils;
import org.fudgemsg.FudgeContext;
import org.fudgemsg.FudgeField;
import org.fudgemsg.FudgeMsg;
import org.fudgemsg.MutableFudgeMsg;
import org.slf4j.Logger;
import org.slf4j.LoggerFactory;
import org.threeten.bp.LocalDate;
import org.threeten.bp.Month;
import org.threeten.bp.OffsetTime;
import org.threeten.bp.ZoneId;
import org.threeten.bp.ZonedDateTime;
import org.threeten.bp.format.DateTimeFormatter;
import org.threeten.bp.format.DateTimeFormatterBuilder;
import org.threeten.bp.format.DateTimeParseException;
import org.threeten.bp.temporal.TemporalAdjuster;

import com.bloomberglp.blpapi.Datetime;
import com.bloomberglp.blpapi.Element;
import com.bloomberglp.blpapi.Schema.Datatype;
import com.google.common.collect.BiMap;
import com.google.common.collect.HashBiMap;
import com.google.common.collect.ImmutableList;
import com.google.common.collect.ImmutableMap;
import com.google.common.collect.ImmutableSet;
import com.google.common.collect.Lists;
import com.google.common.collect.Sets;
import com.opengamma.OpenGammaRuntimeException;
import com.opengamma.bbg.BloombergConstants;
import com.opengamma.bbg.historical.normalization.BloombergRateHistoricalTimeSeriesNormalizer;
import com.opengamma.bbg.livedata.normalization.BloombergRateRuleProvider;
import com.opengamma.bbg.normalization.BloombergRateClassifier;
import com.opengamma.bbg.referencedata.ReferenceData;
import com.opengamma.bbg.referencedata.ReferenceDataError;
import com.opengamma.bbg.referencedata.ReferenceDataProvider;
import com.opengamma.bbg.referencedata.ReferenceDataProviderGetRequest;
import com.opengamma.bbg.referencedata.ReferenceDataProviderGetResult;
import com.opengamma.core.historicaltimeseries.HistoricalTimeSeriesAdjuster;
import com.opengamma.core.historicaltimeseries.HistoricalTimeSeriesConstants;
import com.opengamma.core.id.ExternalSchemes;
import com.opengamma.core.value.MarketDataRequirementNames;
import com.opengamma.core.value.MarketDataRequirementNamesHelper;
import com.opengamma.engine.marketdata.availability.DomainMarketDataAvailabilityFilter;
import com.opengamma.engine.marketdata.availability.MarketDataAvailabilityFilter;
import com.opengamma.financial.analytics.ircurve.NextMonthlyExpiryAdjuster;
import com.opengamma.financial.security.option.OptionType;
import com.opengamma.id.ExternalId;
import com.opengamma.id.ExternalIdBundle;
import com.opengamma.id.ExternalIdBundleWithDates;
import com.opengamma.id.ExternalIdWithDates;
import com.opengamma.id.ExternalScheme;
import com.opengamma.livedata.normalization.FieldFilter;
import com.opengamma.livedata.normalization.FieldHistoryUpdater;
import com.opengamma.livedata.normalization.FieldNameChange;
import com.opengamma.livedata.normalization.ImpliedVolatilityCalculator;
import com.opengamma.livedata.normalization.MarketValueCalculator;
import com.opengamma.livedata.normalization.NormalizationRule;
import com.opengamma.livedata.normalization.NormalizationRuleSet;
import com.opengamma.livedata.normalization.RequiredFieldFilter;
import com.opengamma.livedata.normalization.SecurityRuleApplier;
import com.opengamma.livedata.normalization.SecurityRuleProvider;
import com.opengamma.livedata.normalization.StandardRules;
import com.opengamma.master.historicaltimeseries.impl.HistoricalTimeSeriesFieldAdjustmentMap;
import com.opengamma.master.position.PositionDocument;
import com.opengamma.master.position.PositionMaster;
import com.opengamma.master.position.PositionSearchRequest;
import com.opengamma.master.position.impl.PositionSearchIterator;
import com.opengamma.util.ArgumentChecker;
import com.opengamma.util.time.Expiry;
import com.opengamma.util.tuple.Pair;

/**
 * Utilities for working with data in the Bloomberg schema.
 * <p>
 * This is a thread-safe static utility class.
 */
public final class BloombergDataUtils {

  /** Logger. */
  private static final Logger s_logger = LoggerFactory.getLogger(BloombergDataUtils.class);

  private static final Pattern s_bloombergTickerPattern = buildPattern();

  private static final TemporalAdjuster s_monthlyExpiryAdjuster = new NextMonthlyExpiryAdjuster();

  /**
   * The standard fields required for Bloomberg data, as a list.
   */
  public static final List<String> STANDARD_FIELDS_LIST = ImmutableList.of("BID",
      "ASK",
      "LAST_PRICE",
      "PX_SETTLE",
      "VOLUME",
      "OPT_IMPLIED_VOLATILITY_BID_RT",
      "OPT_IMPLIED_VOLATILITY_ASK_RT",
      "OPT_IMPLIED_VOLATILITY_LAST_RT",
      "OPT_IMPLIED_VOLATILITY_MID_RT",
      "YLD_CNV_MID", //TODO BBG-96
      "YLD_YTM_MID", //TODO BBG-96
      "PX_DIRTY_MID"); //TODO BBG-96

  /**
   * The standard fields required for Bloomberg data, as a set.
   */
  public static final Set<String> STANDARD_FIELDS_SET = new ImmutableSet.Builder<String>().addAll(STANDARD_FIELDS_LIST).build();

  /**
   * Map from RIC to BBG prefixes, for exceptions only
   */
  private static final Map<String, String> s_ricToBbgPrefixMap;
  static {
    s_ricToBbgPrefixMap = new HashMap<String, String>();
    s_ricToBbgPrefixMap.put("EDD", "FD");
    s_ricToBbgPrefixMap.put("EDM", "0D");
    s_ricToBbgPrefixMap.put("EDD", "FD");
    s_ricToBbgPrefixMap.put("FEI", "ER");
    s_ricToBbgPrefixMap.put("FME", "0R");
    s_ricToBbgPrefixMap.put("2FME", "2R");
    s_ricToBbgPrefixMap.put("FSS", "L ");
    s_ricToBbgPrefixMap.put("FMS", "0L");
    s_ricToBbgPrefixMap.put("2FMS", "2L");
    s_ricToBbgPrefixMap.put("FES", "ES");
  }

  /**
   * Number format to use in BBC strike price
   */
  private static final DecimalFormat THREE_DECIMAL_PLACES = new DecimalFormat("#0.000");

  /**
   * Map from month to BBG month code
   */
  private static final BiMap<Month, String> s_monthCode;
  static {
    s_monthCode = HashBiMap.create();
    s_monthCode.put(Month.JANUARY, "F");
    s_monthCode.put(Month.FEBRUARY, "G");
    s_monthCode.put(Month.MARCH, "H");
    s_monthCode.put(Month.APRIL, "J");
    s_monthCode.put(Month.MAY, "K");
    s_monthCode.put(Month.JUNE, "M");
    s_monthCode.put(Month.JULY, "N");
    s_monthCode.put(Month.AUGUST, "Q");
    s_monthCode.put(Month.SEPTEMBER, "U");
    s_monthCode.put(Month.OCTOBER, "V");
    s_monthCode.put(Month.NOVEMBER, "X");
    s_monthCode.put(Month.DECEMBER, "Z");
  }

  /**
   * The observation time map.
   */
  private static final Map<String, String> s_observationTimeMap = ImmutableMap.<String, String>builder()
      .put("CMPL", HistoricalTimeSeriesConstants.LONDON_CLOSE)
      .put("CMPT", HistoricalTimeSeriesConstants.TOKYO_CLOSE)
      .put("CMPN", HistoricalTimeSeriesConstants.NEWYORK_CLOSE)
      .put(DEFAULT_DATA_PROVIDER, HistoricalTimeSeriesConstants.DEFAULT_OBSERVATION_TIME)
      .build();

  /**
   * Restricted constructor.
   */
  private BloombergDataUtils() {
  }

  private static Pattern buildPattern() {
    if (BloombergConstants.MARKET_SECTORS.isEmpty()) {
      throw new OpenGammaRuntimeException("Bloomberg market sectors can not be empty");
    }
    final List<String> marketSectorList = Lists.newArrayList(BloombergConstants.MARKET_SECTORS);
    String sectorPattern = marketSectorList.get(0);
    for (int i = 1; i < marketSectorList.size(); i++) {
      sectorPattern += "|" + marketSectorList.get(i);
    }
    final Pattern bloombergTickerPattern = Pattern.compile(String.format("^(.+)(\\s+)((%s))$", sectorPattern), Pattern.CASE_INSENSITIVE);
    return bloombergTickerPattern;
  }

  public static Collection<NormalizationRuleSet> getDefaultNormalizationRules(final ReferenceDataProvider referenceDataProvider, final CacheManager cacheManager) {
    ArgumentChecker.notNull(cacheManager, "cacheManager");

    final Collection<NormalizationRuleSet> returnValue = new ArrayList<NormalizationRuleSet>();
    returnValue.add(StandardRules.getNoNormalization());

    final List<NormalizationRule> openGammaRules = new ArrayList<NormalizationRule>();

    // Filter out non-price updates
    openGammaRules.add(new FieldFilter(STANDARD_FIELDS_LIST));

    // Standardize field names.
    openGammaRules.add(new FieldNameChange("BID", MarketDataRequirementNames.BID));
    openGammaRules.add(new FieldNameChange("ASK", MarketDataRequirementNames.ASK));
    openGammaRules.add(new FieldNameChange("LAST_PRICE", MarketDataRequirementNames.LAST));
    openGammaRules.add(new FieldNameChange("PX_SETTLE", MarketDataRequirementNames.SETTLE_PRICE));
    openGammaRules.add(new FieldNameChange("VOLUME", MarketDataRequirementNames.VOLUME));
    openGammaRules.add(new FieldNameChange("OPT_IMPLIED_VOLATILITY_BID_RT", MarketDataRequirementNames.BID_IMPLIED_VOLATILITY));
    openGammaRules.add(new FieldNameChange("OPT_IMPLIED_VOLATILITY_ASK_RT", MarketDataRequirementNames.ASK_IMPLIED_VOLATILITY));
    openGammaRules.add(new FieldNameChange("OPT_IMPLIED_VOLATILITY_LAST_RT", MarketDataRequirementNames.LAST_IMPLIED_VOLATILITY));
    openGammaRules.add(new FieldNameChange("OPT_IMPLIED_VOLATILITY_MID_RT", MarketDataRequirementNames.MID_IMPLIED_VOLATILITY));
    openGammaRules.add(new FieldNameChange("YLD_CNV_MID", MarketDataRequirementNames.YIELD_CONVENTION_MID));
    openGammaRules.add(new FieldNameChange("YLD_YTM_MID", MarketDataRequirementNames.YIELD_YIELD_TO_MATURITY_MID));
    openGammaRules.add(new FieldNameChange("PX_DIRTY_MID", MarketDataRequirementNames.DIRTY_PRICE_MID));

    // Calculate market value
    openGammaRules.add(new MarketValueCalculator());

    // Normalize the market value
    if (referenceDataProvider != null) {
      final BloombergRateClassifier rateClassifier = new BloombergRateClassifier(referenceDataProvider, cacheManager);
      final SecurityRuleProvider quoteRuleProvider = new BloombergRateRuleProvider(rateClassifier);
      openGammaRules.add(new SecurityRuleApplier(quoteRuleProvider));
    }

    // Calculate implied vol value
    openGammaRules.add(new ImpliedVolatilityCalculator());

    // At this point, BID, ASK, LAST, MARKET_VALUE, Volume and various Bloomberg implied vol fields are stored in the history.
    openGammaRules.add(new FieldHistoryUpdater());

    // Filter out non-OpenGamma fields (i.e., BID, ASK, various Bloomberg implied vol fields)
    openGammaRules.add(new FieldFilter(
        MarketDataRequirementNames.MARKET_VALUE,
        MarketDataRequirementNames.SETTLE_PRICE,
        MarketDataRequirementNames.VOLUME,
        MarketDataRequirementNames.IMPLIED_VOLATILITY,
        MarketDataRequirementNames.YIELD_CONVENTION_MID,
        MarketDataRequirementNames.YIELD_YIELD_TO_MATURITY_MID,
        MarketDataRequirementNames.DIRTY_PRICE_MID));
    openGammaRules.add(new RequiredFieldFilter(MarketDataRequirementNames.MARKET_VALUE));

    final NormalizationRuleSet openGammaRuleSet = new NormalizationRuleSet(
        StandardRules.getOpenGammaRuleSetId(),
        "",
        openGammaRules);
    returnValue.add(openGammaRuleSet);

    return returnValue;
  }

  public static HistoricalTimeSeriesFieldAdjustmentMap createFieldAdjustmentMap(final ReferenceDataProvider referenceDataProvider, final CacheManager cacheManager) {
    final HistoricalTimeSeriesFieldAdjustmentMap fieldAdjustmentMap = new HistoricalTimeSeriesFieldAdjustmentMap(BloombergConstants.BLOOMBERG_DATA_SOURCE_NAME);
    final BloombergRateClassifier rateClassifier = new BloombergRateClassifier(referenceDataProvider, cacheManager);
    final HistoricalTimeSeriesAdjuster rateNormalizer = new BloombergRateHistoricalTimeSeriesNormalizer(rateClassifier);
    fieldAdjustmentMap.addFieldAdjustment(MarketDataRequirementNames.SETTLE_PRICE, null, BloombergConstants.BBG_FIELD_SETTLE_PRICE, rateNormalizer);
    fieldAdjustmentMap.addFieldAdjustment(MarketDataRequirementNames.MARKET_VALUE, null, BloombergConstants.BBG_FIELD_LAST_PRICE, rateNormalizer);
    fieldAdjustmentMap.addFieldAdjustment(MarketDataRequirementNames.VOLUME, null, BloombergConstants.BBG_FIELD_VOLUME, null);
    fieldAdjustmentMap.addFieldAdjustment(MarketDataRequirementNames.YIELD_YIELD_TO_MATURITY_MID, null, BloombergConstants.BBG_FIELD_YIELD_TO_MATURITY_MID, null);
    return fieldAdjustmentMap;
  }

  public static MarketDataAvailabilityFilter createAvailabilityFilter() {
    final Set<ExternalScheme> acceptableSchemes = ImmutableSet.of(
        ExternalSchemes.BLOOMBERG_BUID_WEAK,
        ExternalSchemes.BLOOMBERG_BUID,
        ExternalSchemes.BLOOMBERG_TICKER_WEAK,
        ExternalSchemes.BLOOMBERG_TICKER);
    final Collection<String> validMarketDataRequirementNames = MarketDataRequirementNamesHelper.constructValidRequirementNames();
    return new DomainMarketDataAvailabilityFilter(acceptableSchemes, validMarketDataRequirementNames);
  }

  public static FudgeMsg parseElement(final Element element) {
    final MutableFudgeMsg fieldData = FudgeContext.GLOBAL_DEFAULT.newMessage();
    for (int iSubElement = 0; iSubElement < element.numElements(); iSubElement++) {
      final Element subElement = element.getElement(iSubElement);
      if (subElement.numValues() == 0) {
        continue;
      }
      final String name = subElement.elementDefinition().name().toString();
      final Object value = parseValue(subElement);
      if (value instanceof List<?>) {
        for (final Object obj : (List<?>) value) {
          fieldData.add(name, obj);
        }
      } else if (value != null) {
        fieldData.add(name, value);
      } else {
        s_logger.warn("Unable to extract value named {} from element {}", name, subElement);
      }
    }
    return fieldData;
  }

  /**
   * @param valueElement the value element
   * @return the parsed value
   */
  public static Object parseValue(final Element valueElement) {
    final Datatype datatype = valueElement.datatype();
    if (datatype == Datatype.STRING) {
      return valueElement.getValueAsString();
    } else if (datatype == Datatype.BOOL) {
      return valueElement.getValueAsBool();
    } else if (datatype == Datatype.BYTEARRAY) {
      // REVIEW kirk 2009-10-22 -- How do we extract this? Intentionally fall through.
    } else if (datatype == Datatype.CHAR) {
      final char c = valueElement.getValueAsChar();
      return new String("" + c);
    } else if (datatype == Datatype.CHOICE) {
      // REVIEW kirk 2009-10-22 -- How do we extract this? Intentionally fall through.
    } else if (datatype == Datatype.DATE) {
      final Datetime date = valueElement.getValueAsDate();
      return date.toString();
    } else if (datatype == Datatype.DATETIME) {
      // REVIEW kirk 2009-10-22 -- This is clearly wrong.
      final Datetime date = valueElement.getValueAsDatetime();
      return date.toString();
      //return date.calendar().getTime();
    } else if (datatype == Datatype.ENUMERATION) {
      return valueElement.getValueAsString();
    } else if (datatype == Datatype.FLOAT32) {
      return valueElement.getValueAsFloat32();
    } else if (datatype == Datatype.FLOAT64) {
      return valueElement.getValueAsFloat64();
    } else if (datatype == Datatype.INT32) {
      return valueElement.getValueAsInt32();
    } else if (datatype == Datatype.INT64) {
      return valueElement.getValueAsInt64();
    } else if (datatype == Datatype.TIME) {
      // REVIEW kirk 2009-10-22 -- This is clearly wrong.
      final Datetime date = valueElement.getValueAsDate();
      return date.toString();
      //return date.calendar().getTime();
    } else if (datatype == Datatype.SEQUENCE) {
      final int numValues = valueElement.numValues();
      final List<FudgeMsg> valueAsList = new ArrayList<FudgeMsg>(numValues);
      for (int i = 0; i < numValues; i++) {
        final Element sequenceElem = valueElement.getValueAsElement(i);
        final FudgeMsg sequenceElemAsMsg = parseElement(sequenceElem);
        valueAsList.add(sequenceElemAsMsg);
      }
      return valueAsList;
    }
    s_logger.warn("Unhandled Datatype of {}, data {}", datatype, valueElement);
    return null;
  }

  public static String getSingleBUID(final ReferenceDataProvider refDataProvider, final String securityDes) {
    final Map<String, String> ticker2buid = getBUID(refDataProvider, Collections.singleton(securityDes));
    return ticker2buid.get(securityDes);
  }

  public static Map<String, String> getBUID(final ReferenceDataProvider refDataProvider, final Set<String> bloombergKeys) {
    return refDataProvider.getReferenceDataValues(bloombergKeys, FIELD_ID_BBG_UNIQUE);
  }

  public static Set<String> getIndexMembers(final ReferenceDataProvider refDataProvider, final String indexTicker) {
    final Set<String> result = new TreeSet<String>();
    final Set<String> bbgFields = new HashSet<String>();
    bbgFields.add("INDX_MEMBERS");
    bbgFields.add("INDX_MEMBERS2");
    bbgFields.add("INDX_MEMBERS3");
    final ReferenceDataProviderGetRequest dataRequest = ReferenceDataProviderGetRequest.createGet(indexTicker, bbgFields, true);
    final ReferenceDataProviderGetResult dataResult = refDataProvider.getReferenceData(dataRequest);
    final ReferenceData perSecResult = dataResult.getReferenceData(indexTicker);
    if (perSecResult.isIdentifierError()) {
      final List<ReferenceDataError> errors = perSecResult.getErrors();
      if (!errors.isEmpty()) {
        s_logger.warn("Unable to lookup Index {} members because of exceptions {}", indexTicker, errors.toString());
        throw new OpenGammaRuntimeException("Unable to lookup Index members because of exceptions " + errors.toString());
      }
    }
    addIndexMembers(result, perSecResult, "INDX_MEMBERS");
    addIndexMembers(result, perSecResult, "INDX_MEMBERS2");
    addIndexMembers(result, perSecResult, "INDX_MEMBERS3");
    return result;
  }

  /**
   * @param result
   * @param perSecResult
   * @return
   */
  private static void addIndexMembers(final Set<String> result, final ReferenceData perSecResult, final String fieldName) {
    final FudgeMsg fieldData = perSecResult.getFieldValues();
    final List<FudgeField> fields = fieldData.getAllByName(fieldName);
    for (final FudgeField fudgeField : fields) {
      final FudgeMsg msg = (FudgeMsg) fudgeField.getValue();
      final String memberTicker = msg.getString("Member Ticker and Exchange Code");
      result.add(memberTicker);
    }
  }

  public static Set<ExternalId> getOptionChain(final ReferenceDataProvider refDataProvider, final String securityID) {
    ArgumentChecker.notNull(securityID, "security name");
    final Set<ExternalId> result = new TreeSet<ExternalId>();
    final FudgeMsg fieldData = refDataProvider.getReferenceData(Collections.singleton(securityID), Collections.singleton(FIELD_OPT_CHAIN)).get(securityID);
    if (fieldData == null) {
      s_logger.info("Reference data for security {} cannot be null", securityID);
      return null;
    }
    for (final FudgeField field : fieldData.getAllByName(FIELD_OPT_CHAIN)) {
      final FudgeMsg chainContainer = (FudgeMsg) field.getValue();
      final String identifier = StringUtils.trimToNull(chainContainer.getString("Security Description"));
      if (identifier != null) {
        final ExternalId ticker = ExternalSchemes.bloombergTickerSecurityId(BloombergDataUtils.removeDuplicateWhiteSpace(identifier, " "));
        result.add(ticker);
      }
    }
    return result;
  }

  /**
   * Get the future chain for a security. There may be futures on multiple exchanges - in general need to restrict to exchanges using the same currency. Equities: restrict to One Chicago futures with
   * a lead market maker (e.g. AAPL=G3 OC Equity)
   * 
   * @param refDataProvider the reference data provider
   * @param securityID the security
   * @return the (ordered)
   */
  public static Set<ExternalId> getFuturechain(final ReferenceDataProvider refDataProvider, final String securityID) {
    ArgumentChecker.notNull(securityID, "security name");
    final Set<ExternalId> result = new TreeSet<>();

    final FudgeMsg fieldData = refDataProvider.getReferenceData(Collections.singleton(securityID), Collections.singleton(FIELD_FUT_CHAIN)).get(securityID);
    if (fieldData == null) {
      s_logger.info("Reference data for security {} cannot be null", securityID);
      return null;
    }

    for (final FudgeField field : fieldData.getAllByName(FIELD_FUT_CHAIN)) {
      final FudgeMsg chainContainer = (FudgeMsg) field.getValue();
      final String identifier = StringUtils.trimToNull(chainContainer.getString("Security Description"));
      if (identifier != null) {
        if (identifier.endsWith("OC Equity") && identifier.startsWith(securityID.split("\\s+")[0] + "=")) { // equity
          final ExternalId ticker = ExternalSchemes.bloombergTickerSecurityId(BloombergDataUtils.removeDuplicateWhiteSpace(identifier, " "));
          result.add(ticker);
        }
      }
    }
    return result;
  }

  /**
   * Checks if the specified field contains valid data.
   * 
   * @param name the field name, not null
   * @return true if the field is valid
   */
  public static boolean isValidField(final String name) {
    return ON_OFF_FIELDS.contains(name) || (StringUtils.isNotBlank(name) && !name.equalsIgnoreCase("N.A"));
  }

  public static ExternalIdBundleWithDates parseIdentifiers(final FudgeMsg fieldData, final String firstTradeDateField, final String lastTradeDateField) {
    ArgumentChecker.notNull(fieldData, "fieldData");
    final String bbgUnique = fieldData.getString(FIELD_ID_BBG_UNIQUE);
    final String cusip = fieldData.getString(FIELD_ID_CUSIP);
    final String isin = fieldData.getString(FIELD_ID_ISIN);
    final String sedol1 = fieldData.getString(FIELD_ID_SEDOL1);
    final String securityIdentifier = fieldData.getString(FIELD_PARSEKYABLE_DES);
    final String validFromStr = firstTradeDateField != null ? fieldData.getString(firstTradeDateField) : null;
    final String validToStr = lastTradeDateField != null ? fieldData.getString(lastTradeDateField) : null;

    final Set<ExternalIdWithDates> identifiers = new HashSet<ExternalIdWithDates>();
    if (isValidField(bbgUnique)) {
      final ExternalId buid = ExternalSchemes.bloombergBuidSecurityId(bbgUnique);
      identifiers.add(ExternalIdWithDates.of(buid, null, null));
    }
    if (isValidField(cusip)) {
      final ExternalId cusipId = ExternalSchemes.cusipSecurityId(cusip);
      identifiers.add(ExternalIdWithDates.of(cusipId, null, null));
    }
    if (isValidField(sedol1)) {
      final ExternalId sedol1Id = ExternalSchemes.sedol1SecurityId(sedol1);
      identifiers.add(ExternalIdWithDates.of(sedol1Id, null, null));
    }
    if (isValidField(isin)) {
      final ExternalId isinId = ExternalSchemes.isinSecurityId(isin);
      identifiers.add(ExternalIdWithDates.of(isinId, null, null));
    }
    if (isValidField(securityIdentifier)) {
      final ExternalId tickerId = ExternalSchemes.bloombergTickerSecurityId(securityIdentifier);
      LocalDate validFrom = null;
      if (isValidField(validFromStr)) {
        try {
          validFrom = LocalDate.parse(validFromStr);
        } catch (final DateTimeParseException ex) {
          s_logger.warn("valid from date not in yyyy-mm-dd format - {}", validFromStr);
        }
      }
      LocalDate validTo = null;
      if (isValidField(validToStr)) {
        try {
          validTo = LocalDate.parse(validToStr);
        } catch (final DateTimeParseException ex) {
          s_logger.warn("valid to date not in yyyy-mm-dd format - {}", validToStr);
        }
      }
      identifiers.add(ExternalIdWithDates.of(tickerId, validFrom, validTo));
    }
    return new ExternalIdBundleWithDates(identifiers);
  }

  /**
   * @param bundleWithDates the identifier bundle with dates
   * @return {@link ExternalIdBundleWithDates} with single and 2 digit year codes
   */
  public static ExternalIdBundleWithDates addTwoDigitYearCode(final ExternalIdBundleWithDates bundleWithDates) {
    ArgumentChecker.notNull(bundleWithDates, "bundleWithDates");
    final Set<ExternalIdWithDates> identifiers = new HashSet<ExternalIdWithDates>();
    for (final ExternalIdWithDates identifierWithDates : bundleWithDates) {
      final ExternalId identifier = identifierWithDates.toExternalId();
      final String identifierValue = identifier.getValue();
      if (identifierValue.contains(BloombergConstants.MARKET_SECTOR_COMDTY) && identifierValue.indexOf(' ') == identifierValue.lastIndexOf(' ')) {
        //found a future code
        final int splitIndex = identifierValue.lastIndexOf(' ');
        final String secCode = identifierValue.substring(0, splitIndex);

        //get two year digit code
        final int length = secCode.length();
        String yearStr = secCode.substring(length - 2);
        try {
          Integer.parseInt(yearStr);
          identifiers.add(ExternalIdWithDates.of(identifierWithDates.toExternalId(), identifierWithDates.getValidTo().plusDays(1), null));

          //add single digit as well
          final StringBuilder buf = new StringBuilder(secCode.substring(0, secCode.indexOf(yearStr)));
          buf.append(yearStr.charAt(yearStr.length() - 1));
          buf.append(identifierValue.substring(splitIndex));
          final ExternalId singleYearId = ExternalSchemes.bloombergTickerSecurityId(buf.toString());
          identifiers.add(ExternalIdWithDates.of(singleYearId, identifierWithDates.getValidFrom(), identifierWithDates.getValidTo()));
        } catch (final NumberFormatException ex) {
          // try the single digit
          yearStr = secCode.substring(length - 1);
          try {
            Integer.parseInt(yearStr);
            identifiers.add(identifierWithDates);
            //add double digit as well
            final LocalDate validTo = identifierWithDates.getValidTo();
            final String endYear = String.valueOf(validTo.getYear());
            final StringBuilder buf = new StringBuilder(secCode.substring(0, secCode.indexOf(yearStr)));
            buf.append(endYear.substring(endYear.length() - 2));
            buf.append(identifierValue.substring(splitIndex));
            final ExternalId doubleDigitYearId = ExternalSchemes.bloombergTickerSecurityId(buf.toString());
            identifiers.add(ExternalIdWithDates.of(doubleDigitYearId, identifierWithDates.getValidTo().plusDays(1), null));
          } catch (final NumberFormatException ex2) {
            s_logger.warn("cannot make out year code for {}", identifier);
          }
        }
      } else {
        identifiers.add(identifierWithDates);
      }
    }
    return new ExternalIdBundleWithDates(identifiers);
  }

  /**
   * Given a position master, it pulls the current positions identifier bundles.
   * 
   * @param positionMaster the position master, not-null
   * @return a set of bundles of current positions
   */
  public static Set<ExternalIdBundle> getCurrentIdentifiers(final PositionMaster positionMaster) {
    ArgumentChecker.notNull(positionMaster, "positionMaster");
    final PositionSearchRequest searchRequest = new PositionSearchRequest();
    final Set<ExternalIdBundle> securities = new HashSet<ExternalIdBundle>();
    for (final PositionDocument doc : PositionSearchIterator.iterable(positionMaster, searchRequest)) {
      securities.add(doc.getPosition().getSecurityLink().getExternalId()); // TODO: doesn't work if linked by object id
    }
    return securities;
  }

  /**
   * Removes duplicate whitespace from the specified field.
   * 
   * @param field the field name, not null
   * @param replacement the replacement string, not null
   * @return the stripped field, not null
   */
  public static String removeDuplicateWhiteSpace(final String field, final String replacement) {
    if (field != null) {
      ArgumentChecker.notNull(field, "field");
      ArgumentChecker.notNull(replacement, "replacement");
      return field.replaceAll("\\s+", replacement);
    } else {
      return null;
    }
  }

  public static Set<ExternalId> identifierLoader(final Reader reader) {
    ArgumentChecker.notNull(reader, "reader");
    final Set<ExternalId> result = Sets.newHashSet();
    final BufferedReader inputReader = new BufferedReader(reader);
    try {
      String line;
      while ((line = inputReader.readLine()) != null) {
        if (StringUtils.isBlank(line) || line.charAt(0) == '#') {
          continue;
        }
        result.add(ExternalId.parse(line));
      }
    } catch (final IOException ex) {
      throw new OpenGammaRuntimeException("cannot read from reader", ex);
    } finally {
      try {
        inputReader.close();
      } catch (final IOException ex) {
        s_logger.warn("cannot close reader ", ex);
      }
    }
    return result;
  }

  /**
   * Convert bundles to preferred bloomberg keys. Where possible these keys will be BUIDs [BBG-87]
   * 
   * @param identifiers the collection of bundles, not null
   * @param refDataProvider the ReferenceDataProvider to use to resolve bundles not containing BUIDs, not null
   * @return BiMap of bloomberg key (hopefully a buid key) to bundle, not null
   */
  public static BiMap<String, ExternalIdBundle> convertToBloombergBuidKeys(final Collection<ExternalIdBundle> identifiers, final ReferenceDataProvider refDataProvider) {
    ArgumentChecker.notNull(identifiers, "identifiers");
    ArgumentChecker.notNull(refDataProvider, "refDataProvider");

    final Set<String> nonBuids = new HashSet<String>();
    final BiMap<String, ExternalIdBundle> bundle2Bbgkey = HashBiMap.create();
    for (final ExternalIdBundle identifierBundle : identifiers) {
      final ExternalId preferredIdentifier = BloombergDomainIdentifierResolver.resolvePreferredIdentifier(identifierBundle);
      final String bloombergKey = BloombergDomainIdentifierResolver.toBloombergKey(preferredIdentifier);
      if (bloombergKey == null) {
        s_logger.warn("bundle {} resolves to null bloomberg key", identifierBundle);
        continue;
      }
      //REVIEW simon : is it ok that we discard duplicates here
      bundle2Bbgkey.put(bloombergKey, identifierBundle);
      if (!preferredIdentifier.getScheme().equals(ExternalSchemes.BLOOMBERG_BUID)) {
        nonBuids.add(bloombergKey);
      }
    }

    if (!nonBuids.isEmpty()) {
      //BBG-87 Map everything to BUIDs
      final Map<String, String> remaps = getBUID(refDataProvider, nonBuids);
      for (final Entry<String, String> entry : remaps.entrySet()) {
        final String nonBuid = entry.getKey();
        final String buid = entry.getValue();
        final ExternalId buidExternalId = ExternalId.of(ExternalSchemes.BLOOMBERG_BUID, buid);
        final String buidKey = BloombergDomainIdentifierResolver.toBloombergKey(buidExternalId);
        changeKey(nonBuid, buidKey, bundle2Bbgkey);
      }
    }
    return bundle2Bbgkey;
  }

  private static <TKey, TValue> void changeKey(final TKey oldKey, final TKey newKey, final BiMap<TKey, TValue> map) {
    //REVIEW simon : is it ok that we discard duplicates here
    final TValue oldValue = map.remove(oldKey);
    map.put(newKey, oldValue);
  }

  /**
   * Splits a ticker at the market sector, returning a pair of the ticker excluding the market sector and the market sector itself.
   * 
   * @param ticker the ticker, not null
   * @return a pair of the ticker excluding the market sector, and the market sector, not null
   */
  public static Pair<String, String> splitTickerAtMarketSector(final String ticker) {
    ArgumentChecker.notNull(ticker, "ticker");
    final int splitIdx = ticker.lastIndexOf(' ');
    if (splitIdx > 0) {
      return Pair.of(ticker.substring(0, splitIdx), ticker.substring(splitIdx + 1));
    } else {
      return null;
    }
  }

  public static boolean isValidBloombergTicker(final String ticker) {
    ArgumentChecker.notNull(ticker, "ticker");
    final Matcher matcher = s_bloombergTickerPattern.matcher(ticker);
    if (matcher.matches()) {
      final String marketSector = matcher.group(3);
      s_logger.debug("market sector {} extracted from ticker {}", marketSector, ticker);
      return true;
    } else {
      return false;
    }
  }

  /**
   * Generates an equity option ticker from details about the option.
   * 
   * @param underlyingTicker the ticker of the underlying equity, not null
   * @param expiry the option expiry, not null
   * @param optionType the option type, not null
   * @param strike the strike rate
   * @return the equity option ticker, not null
   */
  public static ExternalId generateEquityOptionTicker(final String underlyingTicker, final Expiry expiry, final OptionType optionType, final double strike) {
    ArgumentChecker.notNull(underlyingTicker, "underlyingTicker");
    ArgumentChecker.notNull(expiry, "expiry");
    ArgumentChecker.notNull(optionType, "optionType");
<<<<<<< HEAD
    Pair<String, String> tickerMarketSectorPair = splitTickerAtMarketSector(underlyingTicker);
    DateTimeFormatter expiryFormatter = DateTimeFormatter.ofPattern("MM/dd/yy");
    DecimalFormat strikeFormat = new DecimalFormat("0.###");
    String strikeString = strikeFormat.format(strike);
    StringBuilder sb = new StringBuilder();
=======
    final Pair<String, String> tickerMarketSectorPair = splitTickerAtMarketSector(underlyingTicker);
    final DateTimeFormatter expiryFormatter = DateTimeFormatters.pattern("MM/dd/yy");
    final DecimalFormat strikeFormat = new DecimalFormat("0.###");
    final String strikeString = strikeFormat.format(strike);
    final StringBuilder sb = new StringBuilder();
>>>>>>> f31ef432
    sb.append(tickerMarketSectorPair.getFirst())
        .append(' ')
        .append(expiry.getExpiry().toString(expiryFormatter))
        .append(' ')
        .append(optionType == OptionType.PUT ? 'P' : 'C')
        .append(strikeString)
        .append(' ')
        .append(tickerMarketSectorPair.getSecond());
    return ExternalId.of(ExternalSchemes.BLOOMBERG_TICKER, sb.toString());
  }

  public static String dateToBbgCode(final LocalDate date) {
    final String y = Integer.toString(date.getYear());
    return s_monthCode.get(date.getMonth()) + y.charAt(y.length() - 1);
  }

  public static ExternalId ricToBbgFuture(final String ric) {
    return ExternalId.of(ExternalSchemes.BLOOMBERG_TICKER,
        ricToBbgFuturePrefix(ric) + ric.substring(ric.length() - 2, ric.length()) + " Comdty");
  }

  public static ExternalId ricToBbgFutureOption(final String ric, final boolean isCall, final double strike, final LocalDate expiry) {
    final String result = ricToBbgFuturePrefix(ric) + dateToBbgCode(expiry) + (isCall ? "C" : "P") + " " + THREE_DECIMAL_PLACES.format(strike) + " Comdty";
    return ExternalId.of(ExternalSchemes.BLOOMBERG_TICKER, result);
  }

  private static String ricToBbgFuturePrefix(String ric) {
    if (ric.length() < 4) {
      return null;
    }
    ric = ric.trim().toUpperCase();
    final String front = ric.substring(0, (Character.isDigit(ric.charAt(0)) ? 4 : 3));
    if (s_ricToBbgPrefixMap.containsKey(front)) {
      return s_ricToBbgPrefixMap.get(front);
    } else {
      throw new OpenGammaRuntimeException("Could not map RIC onto BBG code");
    }
  }
<<<<<<< HEAD
  
  public static ExternalId futureBundleToGenericFutureTicker(ExternalIdBundle bundle, ZonedDateTime now, OffsetTime futureExpiryTime, ZoneId futureExpiryTimeZone) {
    ZonedDateTime nextExpiry = now.toLocalDate().with(s_monthlyExpiryAdjuster).atTime(now.toLocalTime()).atZone(now.getZone());
    ExternalId bbgTicker = bundle.getExternalId(ExternalSchemes.BLOOMBERG_TICKER);
=======

  public static ExternalId futureBundleToGenericFutureTicker(final ExternalIdBundle bundle, final ZonedDateTime now, final OffsetTime futureExpiryTime, final ZoneId futureExpiryTimeZone) {
    final ZonedDateTime nextExpiry = now.getDate().with(s_monthlyExpiryAdjuster).atTime(now.getTime()).atZone(now.getZone());
    final ExternalId bbgTicker = bundle.getExternalId(ExternalSchemes.BLOOMBERG_TICKER);
>>>>>>> f31ef432
    if (bbgTicker == null) {
      throw new OpenGammaRuntimeException("Could not find a Bloomberg Ticker in the supplied bundle " + bundle.toString());
    }
    final String code = bbgTicker.getValue();
    final String marketSector = splitTickerAtMarketSector(code).getSecond();
    try {
      String typeCode;
      String monthCode;
      int year;
      if (code.length() > 4 && code.charAt(4) == ' ') {
        // four letter futures code
        typeCode = code.substring(0, 2);
        monthCode = code.substring(2, 3);
        year = Integer.parseInt(code.substring(3, 4));

        final int thisYear = now.getYear();
        if ((thisYear % 10) > year) {
          year = ((thisYear / 10) * 10) + 10 + year;
        } else if ((thisYear % 10) == year) {
          // This code assumes that the code is for this year, so constructs a trial date using the year and month and adjusts it forward to the expiry
          // note we're not taking into account exchange closing time here.
          final Month month = s_monthCode.inverse().get(monthCode);
          if (month == null) {
            throw new OpenGammaRuntimeException("Invalid month code " + monthCode);
          }
<<<<<<< HEAD
          LocalDate nextExpiryIfThisYear = LocalDate.of((((thisYear / 10) * 10) + year), month, 1).with(s_monthlyExpiryAdjuster);
          ZonedDateTime nextExpiryDateTimeIfThisYear = nextExpiryIfThisYear.atTime(futureExpiryTime).atZoneSimilarLocal(futureExpiryTimeZone);
=======
          final LocalDate nextExpiryIfThisYear = LocalDate.of((((thisYear / 10) * 10) + year), month, 1).with(s_monthlyExpiryAdjuster);
          final ZonedDateTime nextExpiryDateTimeIfThisYear = DateUtils.offsetDateTime(nextExpiryIfThisYear, futureExpiryTime).atZoneSimilarLocal(futureExpiryTimeZone);
>>>>>>> f31ef432
          if (now.isAfter(nextExpiryDateTimeIfThisYear)) {
            year = ((thisYear / 10) * 10) + 10 + year;
          } else {
            year = ((thisYear / 10) * 10) + year;
          }
        } else {
          year = ((thisYear / 10) * 10) + year;
        }
      } else if (code.length() > 5 && code.charAt(5) == ' ') {
        // five letter futures code
        typeCode = code.substring(0, 2);
        monthCode = code.substring(2, 3);
        s_logger.warn("Parsing retired futures code format {}", code);
        year = Integer.parseInt(code.substring(3, 5));
        if (year > 70) { // 58 year time bomb and ticking...
          year += 1900;
        } else {
          year += 2000;
        }
      } else {
        s_logger.warn("Unknown futures code format {}", code);
        return null;
      }
      // phew.
      // now we generate the expiry of the future from the code:
      // Again, note that we're not taking into account exchange trading hours.
<<<<<<< HEAD
      LocalDate expiryDate = LocalDate.of(year, s_monthCode.inverse().get(monthCode), 1).with(s_monthlyExpiryAdjuster);
      ZonedDateTime expiry = expiryDate.atTime(futureExpiryTime).atZoneSimilarLocal(futureExpiryTimeZone);
      int quarters = (int) nextExpiry.periodUntil(expiry, MONTHS) / 3;
      int genericFutureNumber = quarters + 1;
      StringBuilder sb = new StringBuilder();
=======
      final LocalDate expiryDate = LocalDate.of(year, s_monthCode.inverse().get(monthCode), 1).with(s_monthlyExpiryAdjuster);
      final ZonedDateTime expiry = DateUtils.offsetDateTime(expiryDate, futureExpiryTime).atZoneSimilarLocal(futureExpiryTimeZone);
      final int quarters = (int) nextExpiry.periodUntil(expiry, MONTHS) / 3;
      final int genericFutureNumber = quarters + 1;
      final StringBuilder sb = new StringBuilder();
>>>>>>> f31ef432
      sb.append(typeCode);
      sb.append(genericFutureNumber);
      sb.append(" ");
      sb.append(marketSector);
      return ExternalId.of(ExternalSchemes.BLOOMBERG_TICKER, sb.toString());
    } catch (final NumberFormatException nfe) {
      s_logger.error("Could not parse futures code {}", code);
    }
    return null;
  }

  //-------------------------------------------------------------------------
  /**
   * Resolves the data provider name.
   * 
   * @param dataProvider the data provider, null returns the unknown value
   * @return the resolver data provider, not null
   */
  public static String resolveDataProvider(final String dataProvider) {
    return (dataProvider == null || dataProvider.equalsIgnoreCase(DATA_PROVIDER_UNKNOWN) ? DEFAULT_DATA_PROVIDER : dataProvider);
  }

  /**
   * Resolves the data provider to provide an observation time.
   * 
   * @param dataProvider the data provider, null returns the unknown value
   * @return the corresponding observation time for the given data provider
   */
  public static String resolveObservationTime(String dataProvider) {
    if (dataProvider == null || dataProvider.equalsIgnoreCase(DATA_PROVIDER_UNKNOWN) || dataProvider.equalsIgnoreCase(DEFAULT_DATA_PROVIDER)) {
      dataProvider = DEFAULT_DATA_PROVIDER;
    }
    return s_observationTimeMap.get(dataProvider);

  }

  private static DateTimeFormatter s_bloombergDateFormatter = new DateTimeFormatterBuilder()
      .parseCaseInsensitive()
      .appendValue(YEAR, 4)
      .appendValue(MONTH_OF_YEAR, 2)
      .appendValue(DAY_OF_MONTH, 2)
      .toFormatter();

  public static String toBloombergDate(LocalDate localDate) {
    localDate = localDate.withYear(Math.min(9999, localDate.getYear()));
    return localDate.toString(s_bloombergDateFormatter);
  }

  /**
   * Returns future month code for a given month
   * 
   * @param month the month of year, not null
   * @return the future month code, null if not available
   */
  public static String futureMonthCode(final Month month) {
    return s_monthCode.get(month);
  }

}<|MERGE_RESOLUTION|>--- conflicted
+++ resolved
@@ -729,19 +729,11 @@
     ArgumentChecker.notNull(underlyingTicker, "underlyingTicker");
     ArgumentChecker.notNull(expiry, "expiry");
     ArgumentChecker.notNull(optionType, "optionType");
-<<<<<<< HEAD
     Pair<String, String> tickerMarketSectorPair = splitTickerAtMarketSector(underlyingTicker);
     DateTimeFormatter expiryFormatter = DateTimeFormatter.ofPattern("MM/dd/yy");
     DecimalFormat strikeFormat = new DecimalFormat("0.###");
     String strikeString = strikeFormat.format(strike);
     StringBuilder sb = new StringBuilder();
-=======
-    final Pair<String, String> tickerMarketSectorPair = splitTickerAtMarketSector(underlyingTicker);
-    final DateTimeFormatter expiryFormatter = DateTimeFormatters.pattern("MM/dd/yy");
-    final DecimalFormat strikeFormat = new DecimalFormat("0.###");
-    final String strikeString = strikeFormat.format(strike);
-    final StringBuilder sb = new StringBuilder();
->>>>>>> f31ef432
     sb.append(tickerMarketSectorPair.getFirst())
         .append(' ')
         .append(expiry.getExpiry().toString(expiryFormatter))
@@ -780,17 +772,10 @@
       throw new OpenGammaRuntimeException("Could not map RIC onto BBG code");
     }
   }
-<<<<<<< HEAD
-  
+
   public static ExternalId futureBundleToGenericFutureTicker(ExternalIdBundle bundle, ZonedDateTime now, OffsetTime futureExpiryTime, ZoneId futureExpiryTimeZone) {
     ZonedDateTime nextExpiry = now.toLocalDate().with(s_monthlyExpiryAdjuster).atTime(now.toLocalTime()).atZone(now.getZone());
     ExternalId bbgTicker = bundle.getExternalId(ExternalSchemes.BLOOMBERG_TICKER);
-=======
-
-  public static ExternalId futureBundleToGenericFutureTicker(final ExternalIdBundle bundle, final ZonedDateTime now, final OffsetTime futureExpiryTime, final ZoneId futureExpiryTimeZone) {
-    final ZonedDateTime nextExpiry = now.getDate().with(s_monthlyExpiryAdjuster).atTime(now.getTime()).atZone(now.getZone());
-    final ExternalId bbgTicker = bundle.getExternalId(ExternalSchemes.BLOOMBERG_TICKER);
->>>>>>> f31ef432
     if (bbgTicker == null) {
       throw new OpenGammaRuntimeException("Could not find a Bloomberg Ticker in the supplied bundle " + bundle.toString());
     }
@@ -816,13 +801,8 @@
           if (month == null) {
             throw new OpenGammaRuntimeException("Invalid month code " + monthCode);
           }
-<<<<<<< HEAD
           LocalDate nextExpiryIfThisYear = LocalDate.of((((thisYear / 10) * 10) + year), month, 1).with(s_monthlyExpiryAdjuster);
           ZonedDateTime nextExpiryDateTimeIfThisYear = nextExpiryIfThisYear.atTime(futureExpiryTime).atZoneSimilarLocal(futureExpiryTimeZone);
-=======
-          final LocalDate nextExpiryIfThisYear = LocalDate.of((((thisYear / 10) * 10) + year), month, 1).with(s_monthlyExpiryAdjuster);
-          final ZonedDateTime nextExpiryDateTimeIfThisYear = DateUtils.offsetDateTime(nextExpiryIfThisYear, futureExpiryTime).atZoneSimilarLocal(futureExpiryTimeZone);
->>>>>>> f31ef432
           if (now.isAfter(nextExpiryDateTimeIfThisYear)) {
             year = ((thisYear / 10) * 10) + 10 + year;
           } else {
@@ -849,19 +829,11 @@
       // phew.
       // now we generate the expiry of the future from the code:
       // Again, note that we're not taking into account exchange trading hours.
-<<<<<<< HEAD
       LocalDate expiryDate = LocalDate.of(year, s_monthCode.inverse().get(monthCode), 1).with(s_monthlyExpiryAdjuster);
       ZonedDateTime expiry = expiryDate.atTime(futureExpiryTime).atZoneSimilarLocal(futureExpiryTimeZone);
       int quarters = (int) nextExpiry.periodUntil(expiry, MONTHS) / 3;
       int genericFutureNumber = quarters + 1;
       StringBuilder sb = new StringBuilder();
-=======
-      final LocalDate expiryDate = LocalDate.of(year, s_monthCode.inverse().get(monthCode), 1).with(s_monthlyExpiryAdjuster);
-      final ZonedDateTime expiry = DateUtils.offsetDateTime(expiryDate, futureExpiryTime).atZoneSimilarLocal(futureExpiryTimeZone);
-      final int quarters = (int) nextExpiry.periodUntil(expiry, MONTHS) / 3;
-      final int genericFutureNumber = quarters + 1;
-      final StringBuilder sb = new StringBuilder();
->>>>>>> f31ef432
       sb.append(typeCode);
       sb.append(genericFutureNumber);
       sb.append(" ");
