--- conflicted
+++ resolved
@@ -104,27 +104,18 @@
     Currency.GBP,
     Currency.EUR,
     Currency.JPY,
-<<<<<<< HEAD
     Currency.CHF,
   };
-=======
-    Currency.CHF};
   /** A list of curve configuration names */
->>>>>>> 51109d2b
   private static final String[] s_curveConfigNames = new String[] {
     "DefaultTwoCurveUSDConfig",
     "DefaultTwoCurveGBPConfig",
     "DefaultTwoCurveEURConfig",
     "DefaultTwoCurveJPYConfig",
-<<<<<<< HEAD
     "DefaultTwoCurveCHFConfig",
   };
-  static final UnorderedCurrencyPair[] CURRENCY_PAIRS = new UnorderedCurrencyPair[] {
-=======
-    "DefaultTwoCurveCHFConfig"};
   /** A list of currency pairs */
   public static final UnorderedCurrencyPair[] CURRENCY_PAIRS = new UnorderedCurrencyPair[] {
->>>>>>> 51109d2b
     UnorderedCurrencyPair.of(Currency.USD, Currency.EUR),
     UnorderedCurrencyPair.of(Currency.USD, Currency.CHF),
     UnorderedCurrencyPair.of(Currency.USD, Currency.AUD),
@@ -133,15 +124,10 @@
     UnorderedCurrencyPair.of(Currency.GBP, Currency.EUR),
     UnorderedCurrencyPair.of(Currency.CHF, Currency.JPY),
   };
-<<<<<<< HEAD
-  static final Map<Currency, String> SWAPTION_SURFACES = new HashMap<>();
-  static final Map<Currency, Pair<String, String>> SWAPTION_CURVES = new HashMap<>();
-=======
   /** Map of currencies to swaption surface names */
   public static final Map<Currency, String> SWAPTION_SURFACES = new HashMap<>();
   /** Map of currencies to curves */
   public static final Map<Currency, Pair<String, String>> SWAPTION_CURVES = new HashMap<>();
->>>>>>> 51109d2b
 
   static {
     SWAPTION_SURFACES.put(Currency.USD, "PROVIDER1");
