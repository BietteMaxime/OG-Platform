--- conflicted
+++ resolved
@@ -561,17 +561,10 @@
     final DepGraphTestHelper helper = new DepGraphTestHelper();
     final MockFunction fn1Foo = helper.addFunctionProducing(helper.getValue1Foo());
     final MockFunction fn2Bar = helper.addFunctionProducing(helper.getValue2Bar());
-<<<<<<< HEAD
-    final MockFunction fnConv = new MockFunction("conv", helper.getTarget()) {
-
-      private final ValueSpecification _result = new ValueSpecification(helper.getRequirement1Any(), getUniqueIdentifier());
-
-=======
     final MockFunction fnConv = new MockFunction("conv", helper.getTarget ()) {
       
       private final ValueSpecification _result = new ValueSpecification(helper.getRequirement1Any(), getUniqueId());
       
->>>>>>> 1d39fdf2
       @Override
       public Set<ValueSpecification> getResults(FunctionCompilationContext context, ComputationTarget target) {
         return Collections.singleton(_result);
@@ -602,17 +595,10 @@
     final MockFunction fn1Foo = helper.addFunctionProducing(helper.getValue1Foo());
     final MockFunction fn2Foo = helper.addFunctionProducing(helper.getValue2Foo());
     final MockFunction fn2Bar = helper.addFunctionProducing(helper.getValue2Bar());
-<<<<<<< HEAD
-    final MockFunction fnConv = new MockFunction("conv", helper.getTarget()) {
-
-      private final ValueSpecification _result = new ValueSpecification(helper.getRequirement1Any(), getUniqueIdentifier());
-
-=======
     final MockFunction fnConv = new MockFunction("conv", helper.getTarget ()) {
       
       private final ValueSpecification _result = new ValueSpecification(helper.getRequirement1Any(), getUniqueId());
       
->>>>>>> 1d39fdf2
       @Override
       public Set<ValueSpecification> getResults(FunctionCompilationContext context, ComputationTarget target) {
         return Collections.singleton(_result);
