--- conflicted
+++ resolved
@@ -76,13 +76,8 @@
     source.setMissingValueLoader(new MissingValueLoader() {
 
       @Override
-<<<<<<< HEAD
-      public FudgeFieldContainer findMissingValue(final ViewComputationCacheKey cache, final long identifier) {
-        assertEquals(UniqueIdentifier.of("Test", "ViewProcess"), cache.getViewProcessId());
-=======
       public FudgeMsg findMissingValue(final ViewComputationCacheKey cache, final long identifier) {
         assertEquals("Test View", cache.getViewName());
->>>>>>> 7e6c4ed0
         assertEquals("Default", cache.getCalculationConfigurationName());
         final ValueSpecification spec = identifiers.getValueSpecification(identifier);
         int i = Integer.parseInt(spec.getValueName());
