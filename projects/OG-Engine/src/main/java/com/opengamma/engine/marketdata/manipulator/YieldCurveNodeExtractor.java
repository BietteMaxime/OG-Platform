/**
 * Copyright (C) 2013 - present by OpenGamma Inc. and the OpenGamma group of companies
 *
 * Please see distribution for license.
 */
package com.opengamma.engine.marketdata.manipulator;

import com.opengamma.core.marketdatasnapshot.YieldCurveKey;
import com.opengamma.engine.value.ValuePropertyNames;
import com.opengamma.engine.value.ValueRequirementNames;
import com.opengamma.engine.value.ValueSpecification;
import com.opengamma.util.money.Currency;

/**
 * Extracts the structure id for a yield curve from a value specification.
 */
public class YieldCurveNodeExtractor extends NodeExtractor<YieldCurveKey> {

  /**
   * Constructs a yield curve extractor.
   */
  public YieldCurveNodeExtractor() {
    super(ValueRequirementNames.YIELD_CURVE);
  }

  @Override
  public StructureIdentifier<YieldCurveKey> getStructuredIdentifier(ValueSpecification spec) {
    Currency currency = Currency.of(spec.getTargetSpecification().getUniqueId().getValue());
<<<<<<< HEAD
    String curve = getProperty(spec, ValuePropertyNames.CURVE);
    if (curve == null) {
      return null;
    }
    return StructureIdentifier.of(new YieldCurveKey(currency, curve));
=======
    String curve = getSingleProperty(spec, ValuePropertyNames.CURVE);
    return StructureIdentifier.of(YieldCurveKey.of(currency, curve));
>>>>>>> 4d6504e6
  }
}<|MERGE_RESOLUTION|>--- conflicted
+++ resolved
@@ -24,17 +24,12 @@
   }
 
   @Override
-  public StructureIdentifier<YieldCurveKey> getStructuredIdentifier(ValueSpecification spec) {
-    Currency currency = Currency.of(spec.getTargetSpecification().getUniqueId().getValue());
-<<<<<<< HEAD
-    String curve = getProperty(spec, ValuePropertyNames.CURVE);
+  public StructureIdentifier<YieldCurveKey> getStructuredIdentifier(final ValueSpecification spec) {
+    final Currency currency = Currency.of(spec.getTargetSpecification().getUniqueId().getValue());
+    final String curve = getProperty(spec, ValuePropertyNames.CURVE);
     if (curve == null) {
       return null;
     }
-    return StructureIdentifier.of(new YieldCurveKey(currency, curve));
-=======
-    String curve = getSingleProperty(spec, ValuePropertyNames.CURVE);
     return StructureIdentifier.of(YieldCurveKey.of(currency, curve));
->>>>>>> 4d6504e6
   }
 }