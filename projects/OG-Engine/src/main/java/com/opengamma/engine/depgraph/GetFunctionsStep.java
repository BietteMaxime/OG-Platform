/**
 * Copyright (C) 2011 - present by OpenGamma Inc. and the OpenGamma group of companies
 *
 * Please see distribution for license.
 */
package com.opengamma.engine.depgraph;

import java.util.Collection;
import java.util.Collections;
import java.util.Iterator;
import java.util.Map;
import java.util.Set;

import org.slf4j.Logger;
import org.slf4j.LoggerFactory;

import com.google.common.collect.Sets;
import com.opengamma.engine.ComputationTarget;
import com.opengamma.engine.ComputationTargetSpecification;
import com.opengamma.engine.function.CompiledFunctionDefinition;
import com.opengamma.engine.function.MarketDataAliasingFunction;
import com.opengamma.engine.function.MarketDataSourcingFunction;
import com.opengamma.engine.function.ParameterizedFunction;
import com.opengamma.engine.marketdata.availability.MarketDataNotSatisfiableException;
import com.opengamma.engine.target.ComputationTargetReferenceVisitor;
import com.opengamma.engine.target.ComputationTargetRequirement;
import com.opengamma.engine.target.digest.TargetDigests;
import com.opengamma.engine.target.lazy.LazyComputationTargetResolver;
import com.opengamma.engine.value.ValueProperties;
import com.opengamma.engine.value.ValuePropertyNames;
import com.opengamma.engine.value.ValueRequirement;
import com.opengamma.engine.value.ValueSpecification;
import com.opengamma.util.async.BlockingOperation;
import com.opengamma.util.tuple.Triple;

/* package */final class GetFunctionsStep extends ResolveTask.State {

  private static final Logger s_logger = LoggerFactory.getLogger(GetFunctionsStep.class);

  private static final ParameterizedFunction MARKET_DATA_SOURCING_FUNCTION = createParameterizedFunction(MarketDataSourcingFunction.INSTANCE);
  private static final ParameterizedFunction RELABELLING_FUNCTION = createParameterizedFunction(MarketDataAliasingFunction.INSTANCE);

  private static ParameterizedFunction createParameterizedFunction(final CompiledFunctionDefinition function) {
    return new ParameterizedFunction(function, function.getFunctionDefinition().getDefaultParameters());
  }

  public GetFunctionsStep(final ResolveTask task) {
    super(task);
  }

  private static final ComputationTargetReferenceVisitor<Object> s_getTargetValue = new ComputationTargetReferenceVisitor<Object>() {

    @Override
    public Object visitComputationTargetRequirement(final ComputationTargetRequirement requirement) {
      return requirement.getIdentifiers();
    }

    @Override
    public Object visitComputationTargetSpecification(final ComputationTargetSpecification specification) {
      // If the object couldn't be resolved, then the rogue UID is the best we can present
      return specification.getUniqueId();
    }

  };

  /**
   * Removes any optional flags on constraints. If the constraint is optional and the provider produced no value, then the constraint is removed. If the provider produced values for the constraint,
   * and an intersection exists, then the intersection is used. Otherwise the maximal value set is used to satisfy the original constraint.
   * 
   * @param constraints the requested constraints, not null
   * @param properties the provider's value specification properties, not null
   * @return the builder for constraints
   */
  private static ValueProperties.Builder intersectOptional(final ValueProperties constraints, final ValueProperties properties) {
    ValueProperties.Builder builder = constraints.copy();
    // TODO: [PLAT-3446] Return the builder immediately to recreate the observed fault
    for (String property : constraints.getProperties()) {
      final Set<String> providerValues = properties.getValues(property);
      if (providerValues != null) {
        // Remove optional flag and take intersection if there is one
        builder.notOptional(property);
        final Set<String> constrainedValues = constraints.getValues(property);
        if (!providerValues.isEmpty()) {
          if (constrainedValues.isEmpty()) {
            builder.with(property, providerValues);
          } else {
            final Set<String> intersection = Sets.intersection(constrainedValues, providerValues);
            if (!intersection.isEmpty()) {
              builder.withoutAny(property).with(property, intersection);
            }
          }
        }
      } else {
        if (constraints.isOptional(property)) {
          // Constraint is optional, remove
          builder.withoutAny(property);
        }
      }
    }
    return builder;
  }

  @Override
  protected boolean run(final GraphBuildingContext context) {
    final ValueRequirement requirement = getValueRequirement();
    boolean missing = false;
    ValueSpecification marketDataSpec = null;
    ComputationTargetSpecification targetSpec = null;
    ComputationTarget target = null;
    Object targetValue = null;
    BlockingOperation.off();
    try {
      targetSpec = getTargetSpecification(context);
      if (targetSpec != null) {
        target = LazyComputationTargetResolver.resolve(context.getCompilationContext().getComputationTargetResolver(), targetSpec);
        if (target != null) {
          targetValue = target.getValue();
        } else {
          targetValue = requirement.getTargetReference().accept(s_getTargetValue);
        }
      } else {
        targetValue = requirement.getTargetReference().accept(s_getTargetValue);
      }
      marketDataSpec = context.getMarketDataAvailabilityProvider().getAvailability(targetSpec, targetValue, requirement);
    } catch (final BlockingOperation e) {
      return false;
    } catch (final MarketDataNotSatisfiableException e) {
      missing = true;
    } finally {
      BlockingOperation.on();
    }
    if (marketDataSpec != null) {
      s_logger.info("Found live data for {}", requirement);
      marketDataSpec = context.simplifyType(marketDataSpec);
      if (targetSpec == null) {
        // The system resolver did not produce a target that we can monitor, so use the MDAP supplied value
        targetSpec = marketDataSpec.getTargetSpecification();
      }
      ResolvedValue resolvedValue = createResult(marketDataSpec, MARKET_DATA_SOURCING_FUNCTION, Collections.<ValueSpecification>emptySet(), Collections.singleton(marketDataSpec));
<<<<<<< HEAD
      final ValueProperties constraints = requirement.getConstraints();
      if ((requirement.getValueName() != marketDataSpec.getValueName())
=======
      final ValueProperties constraints = getValueRequirement().getConstraints();
      boolean constraintsSatisfied = constraints.isSatisfiedBy(marketDataSpec.getProperties());
      if ((getValueRequirement().getValueName() != marketDataSpec.getValueName())
>>>>>>> be98956d
          || !targetSpec.equals(marketDataSpec.getTargetSpecification())
          || !constraintsSatisfied) {
        // The specification returned by market data provision does not match the logical target; publish a substitute node
        context.declareProduction(resolvedValue);
        final ValueProperties properties;
        if (constraintsSatisfied) {
          // Just the target or value name that was a mismatch; use the provider properties
          properties = marketDataSpec.getProperties();
        } else {
          final Set<String> functionNames = constraints.getValues(ValuePropertyNames.FUNCTION);
          if (functionNames == null) {
            final Set<String> allProperties = constraints.getProperties();
            if (allProperties == null) {
              // Requirement made no constraints
              properties = ValueProperties.with(ValuePropertyNames.FUNCTION, MarketDataAliasingFunction.UNIQUE_ID).get();
            } else if (!allProperties.isEmpty()) {
              // Requirement made no constraint on function identifier
              properties = intersectOptional(constraints, marketDataSpec.getProperties()).with(ValuePropertyNames.FUNCTION, MarketDataAliasingFunction.UNIQUE_ID).get();
            } else {
              // Requirement used a nearly infinite property bundle that omitted a function identifier
              properties = constraints.copy().withAny(ValuePropertyNames.FUNCTION).get();
            }
          } else {
            if (functionNames.isEmpty()) {
              final Set<String> allProperties = constraints.getProperties();
              if (allProperties.isEmpty()) {
                // Requirement is for an infinite or nearly infinite property bundle. This is valid but may be indicative of an error
                properties = constraints;
              } else {
                // Requirement had a wild card for the function but is otherwise finite
                properties = intersectOptional(constraints, marketDataSpec.getProperties()).withoutAny(ValuePropertyNames.FUNCTION)
                    .with(ValuePropertyNames.FUNCTION, MarketDataAliasingFunction.UNIQUE_ID).get();
              }
            } else if (functionNames.size() == 1) {
              // Requirement is fully specified
              properties = intersectOptional(constraints, marketDataSpec.getProperties()).get();
            } else {
              // Requirement allowed a choice of function - pick one
              properties = intersectOptional(constraints, marketDataSpec.getProperties()).withoutAny(ValuePropertyNames.FUNCTION).with(ValuePropertyNames.FUNCTION, functionNames.iterator().next())
                  .get();
            }
          }
        }
        final ValueSpecification relabelledSpec = new ValueSpecification(requirement.getValueName(), targetSpec, properties);
        resolvedValue = createResult(relabelledSpec, RELABELLING_FUNCTION, Collections.singleton(marketDataSpec), Collections.singleton(relabelledSpec));
      }
      final ResolvedValueProducer producer = new SingleResolvedValueProducer(requirement, resolvedValue);
      final ResolvedValueProducer existing = context.declareTaskProducing(resolvedValue.getValueSpecification(), getTask(), producer);
      if (existing == producer) {
        context.declareProduction(resolvedValue);
        if (!pushResult(context, resolvedValue, true)) {
          throw new IllegalStateException(resolvedValue + " rejected by pushResult");
        }
        // Leave in current state; will go to finished after being pumped
      } else {
        producer.release(context);
        existing.addCallback(context, new ResolvedValueCallback() {

          @Override
          public void resolved(final GraphBuildingContext context, final ValueRequirement valueRequirement, final ResolvedValue resolvedValue, final ResolutionPump pump) {
            if (pump != null) {
              pump.close(context);
            }
            if (!pushResult(context, resolvedValue, true)) {
              throw new IllegalStateException(resolvedValue + " rejected by pushResult");
            }
            // Leave in current state; will go to finished after being pumped
          }

          @Override
          public void failed(final GraphBuildingContext context, final ValueRequirement value, final ResolutionFailure failure) {
            storeFailure(failure);
            setTaskStateFinished(context);
          }

          @Override
          public void recursionDetected() {
            getTask().setRecursionDetected();
          }

        });
        existing.release(context);
      }
      // Leave in current state; will go to finished after being pumped
    } else {
      if (missing) {
        s_logger.info("Missing market data for {}", requirement);
        storeFailure(context.marketDataMissing(requirement));
        setTaskStateFinished(context);
      } else {
        if (target != null) {
          final TargetDigests digests = context.getTargetDigests();
          if (digests != null) {
            final Object digest = digests.getDigest(context.getCompilationContext(), targetSpec);
            if (digest != null) {
              final Iterator<Map.Entry<ValueProperties, ParameterizedFunction>> existingResolutions = context.getResolutions(digest, requirement.getValueName());
              if (existingResolutions != null) {
                setRunnableTaskState(new TargetDigestStep(getTask(), existingResolutions), context);
              } else {
                getFunctions(target, context, this);
              }
            } else {
              getFunctions(target, context, this);
            }
          } else {
            getFunctions(target, context, this);
          }
        } else {
          s_logger.info("No functions for unresolved target {}", requirement);
          storeFailure(context.couldNotResolve(requirement));
          setTaskStateFinished(context);
        }
      }
    }
    return true;
  }

  protected static void getFunctions(final ComputationTarget target, final GraphBuildingContext context, final ResolveTask.State state) {
    final ValueRequirement requirement = state.getValueRequirement();
    final Iterator<Triple<ParameterizedFunction, ValueSpecification, Collection<ValueSpecification>>> itr = context.getFunctionResolver().resolveFunction(
        requirement.getValueName(), target, requirement.getConstraints());
    if (itr.hasNext()) {
      s_logger.debug("Found functions for {}", requirement);
      state.setRunnableTaskState(new ResolvedFunctionStep(state.getTask(), itr), context);
    } else {
      s_logger.info("No functions for {}", requirement);
      state.storeFailure(context.noFunctions(requirement));
      state.setTaskStateFinished(context);
    }
  }

  @Override
  protected void pump(final GraphBuildingContext context) {
    // Only had one market data result so go to finished state
    setTaskStateFinished(context);
  }

  @Override
  protected boolean isActive() {
    // Get functions has no background behavior - if run isn't called, nothing will happen
    return false;
  }

  @Override
  public String toString() {
    return "GET_FUNCTIONS" + getObjectId();
  }

}<|MERGE_RESOLUTION|>--- conflicted
+++ resolved
@@ -137,14 +137,9 @@
         targetSpec = marketDataSpec.getTargetSpecification();
       }
       ResolvedValue resolvedValue = createResult(marketDataSpec, MARKET_DATA_SOURCING_FUNCTION, Collections.<ValueSpecification>emptySet(), Collections.singleton(marketDataSpec));
-<<<<<<< HEAD
       final ValueProperties constraints = requirement.getConstraints();
+      boolean constraintsSatisfied = constraints.isSatisfiedBy(marketDataSpec.getProperties());
       if ((requirement.getValueName() != marketDataSpec.getValueName())
-=======
-      final ValueProperties constraints = getValueRequirement().getConstraints();
-      boolean constraintsSatisfied = constraints.isSatisfiedBy(marketDataSpec.getProperties());
-      if ((getValueRequirement().getValueName() != marketDataSpec.getValueName())
->>>>>>> be98956d
           || !targetSpec.equals(marketDataSpec.getTargetSpecification())
           || !constraintsSatisfied) {
         // The specification returned by market data provision does not match the logical target; publish a substitute node
