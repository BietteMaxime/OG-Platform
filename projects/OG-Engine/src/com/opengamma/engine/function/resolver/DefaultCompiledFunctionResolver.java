--- conflicted
+++ resolved
@@ -19,7 +19,6 @@
 import java.util.TreeMap;
 import java.util.concurrent.ConcurrentMap;
 
-import com.google.common.collect.Lists;
 import com.google.common.collect.MapMaker;
 import com.google.common.collect.Maps;
 import com.opengamma.OpenGammaRuntimeException;
@@ -185,22 +184,13 @@
   public Iterator<Pair<ParameterizedFunction, ValueSpecification>> resolveFunction(final ValueRequirement requirement, final ComputationTarget target) {
     List<Pair<ResolutionRule, Set<ValueSpecification>>> cached = _targetCache.get(target);
     if (cached == null) {
-<<<<<<< HEAD
       final LinkedList<Pair<ResolutionRule, Set<ValueSpecification>>> applicableRules = new LinkedList<Pair<ResolutionRule, Set<ValueSpecification>>>();
       for (Collection<ResolutionRule> rules : _type2Priority2Rules.get(target.getType()).values()) {
         int rulesFound = 0;
         for (ResolutionRule rule : rules) {
           final Set<ValueSpecification> results = rule.getResults(target, getFunctionCompilationContext());
-=======
-      final SortedMap<Integer, Collection<ResolutionRule>> storedRuleMap = _type2Priority2Rules.get(atNode.getComputationTarget().getType());
-      final LinkedList<Pair<ResolutionRule, Set<ValueSpecification>>> applicableRules = Lists.newLinkedList();
-      for (Collection<ResolutionRule> storedRulesPerPriority : storedRuleMap.values()) {
-        int rulesFound = 0;
-        for (ResolutionRule storedRule : storedRulesPerPriority) {
-          final Set<ValueSpecification> results = storedRule.getResults(atNode.getComputationTarget(), getFunctionCompilationContext());
->>>>>>> 9016482e
           if (results != null) {
-            applicableRules.add(Pair.of(storedRule, results));
+            applicableRules.add(Pair.of(rule, results));
             rulesFound++;
           }
         }
