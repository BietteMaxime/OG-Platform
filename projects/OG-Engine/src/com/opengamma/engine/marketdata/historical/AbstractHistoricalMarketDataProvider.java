/**
 * Copyright (C) 2009 - present by OpenGamma Inc. and the OpenGamma group of companies
 *
 * Please see distribution for license.
 */
package com.opengamma.engine.marketdata.historical;

import java.util.Collections;
import java.util.Set;
import java.util.concurrent.ConcurrentHashMap;
import java.util.concurrent.ConcurrentMap;

import org.apache.commons.lang.ObjectUtils;
import org.slf4j.Logger;
import org.slf4j.LoggerFactory;

import com.opengamma.core.historicaltimeseries.HistoricalTimeSeries;
import com.opengamma.core.historicaltimeseries.HistoricalTimeSeriesSource;
import com.opengamma.core.security.SecuritySource;
import com.opengamma.core.value.MarketDataRequirementNames;
import com.opengamma.engine.marketdata.AbstractMarketDataProvider;
<<<<<<< HEAD
import com.opengamma.engine.marketdata.ExternalIdBundleLookup;
=======
>>>>>>> 5c8cd6ee
import com.opengamma.engine.marketdata.MarketDataPermissionProvider;
import com.opengamma.engine.marketdata.MarketDataTargetResolver;
import com.opengamma.engine.marketdata.MarketDataUtils;
import com.opengamma.engine.marketdata.PermissiveMarketDataPermissionProvider;
import com.opengamma.engine.marketdata.availability.MarketDataAvailabilityProvider;
import com.opengamma.engine.marketdata.spec.HistoricalMarketDataSpecification;
import com.opengamma.engine.marketdata.spec.MarketDataSpecification;
import com.opengamma.engine.value.ValueRequirement;
import com.opengamma.engine.value.ValueSpecification;
import com.opengamma.id.ExternalIdBundle;
import com.opengamma.util.ArgumentChecker;
import com.opengamma.util.tuple.Pair;

/**
 * Market data provider that sources data from historical time-series.
 */
public abstract class AbstractHistoricalMarketDataProvider extends AbstractMarketDataProvider implements MarketDataAvailabilityProvider, MarketDataTargetResolver {
  
  private static final Logger s_logger = LoggerFactory.getLogger(AbstractHistoricalMarketDataProvider.class);
  
  private final HistoricalTimeSeriesSource _historicalTimeSeriesSource;
  private final String _timeSeriesResolverKey;
  private final MarketDataPermissionProvider _permissionProvider;
  private final ConcurrentMap<ValueRequirement, Pair<ExternalIdBundle, Integer>> _subscriptionIdBundleMap = new ConcurrentHashMap<ValueRequirement, Pair<ExternalIdBundle, Integer>>();
  private final ExternalIdBundleLookup _externalIdLookup;

  /**
   * Creates a new market data provider.
   * 
   * @param historicalTimeSeriesSource  the underlying source of historical data, not null
   * @param securitySource  the source of securities, not null
   * @param timeSeriesResolverKey  the source resolver key, or null to use the source default
   */
  public AbstractHistoricalMarketDataProvider(HistoricalTimeSeriesSource historicalTimeSeriesSource,
                                              SecuritySource securitySource,
                                              String timeSeriesResolverKey) {
    ArgumentChecker.notNull(historicalTimeSeriesSource, "historicalTimeSeriesSource");
    ArgumentChecker.notNull(securitySource, "securitySource");
    _historicalTimeSeriesSource = historicalTimeSeriesSource;
    _timeSeriesResolverKey = timeSeriesResolverKey;
    _permissionProvider = new PermissiveMarketDataPermissionProvider();
    _externalIdLookup = new ExternalIdBundleLookup(securitySource);
  }
  
  public AbstractHistoricalMarketDataProvider(final HistoricalTimeSeriesSource historicalTimeSeriesSource, final SecuritySource securitySource) {
    this(historicalTimeSeriesSource, securitySource, null);
  }

  public SecuritySource getSecuritySource() {
    return _securitySource;
  }

  //-------------------------------------------------------------------------
  @Override
  public void subscribe(ValueRequirement valueRequirement) {
    subscribe(Collections.singleton(valueRequirement));
  }

  @Override
  public void subscribe(Set<ValueRequirement> valueRequirements) {
    synchronized (_subscriptionIdBundleMap) {
      for (ValueRequirement requirement : valueRequirements) {
        Pair<ExternalIdBundle, Integer> existing = _subscriptionIdBundleMap.get(requirement);
        if (existing != null) {
          _subscriptionIdBundleMap.put(requirement, Pair.of(existing.getFirst(), existing.getSecond() + 1));
        } else {
          _subscriptionIdBundleMap.put(requirement, Pair.of(getExternalIdBundleLookup().getExternalIds(requirement.getTargetReference()), 1));
        }
      }
    }
    s_logger.debug("Added subscriptions to {}", valueRequirements);
    subscriptionSucceeded(valueRequirements);
  }
  
  @Override
  public void unsubscribe(ValueRequirement valueRequirement) {
    unsubscribe(Collections.singleton(valueRequirement));
  }

  @Override
  public void unsubscribe(Set<ValueRequirement> valueRequirements) {
    synchronized (_subscriptionIdBundleMap) {
      for (ValueRequirement requirement : valueRequirements) {
        Pair<ExternalIdBundle, Integer> existing = _subscriptionIdBundleMap.get(requirement);
        if (existing == null) {
          s_logger.warn("Attempted to unsubscribe from {} for which no subscription exists", requirement);
          continue;
        }
        if (existing.getSecond() == 1) {
          _subscriptionIdBundleMap.remove(requirement);
        } else {
          _subscriptionIdBundleMap.put(requirement, Pair.of(existing.getFirst(), existing.getSecond() - 1));
        }
      }
    }
    s_logger.debug("Removed subscriptions from {}", valueRequirements);
  }
  
  //-------------------------------------------------------------------------
  @Override
  public MarketDataAvailabilityProvider getAvailabilityProvider() {
    return this;
  }

  @Override
  public MarketDataPermissionProvider getPermissionProvider() {
    return _permissionProvider;
  }

  //-------------------------------------------------------------------------
  @Override
  public boolean isCompatible(MarketDataSpecification marketDataSpec) {
    if (!(marketDataSpec instanceof HistoricalMarketDataSpecification)) {
      return false;
    }
    HistoricalMarketDataSpecification historicalSpec = (HistoricalMarketDataSpecification) marketDataSpec;
    return ObjectUtils.equals(_timeSeriesResolverKey, historicalSpec.getTimeSeriesResolverKey());
  }

  @Override
  public ValueSpecification getAvailability(final ValueRequirement requirement) {
    final ExternalIdBundle idBundle = getExternalIdBundle(requirement);
    if (idBundle == null) {
      return null;
    }
    final HistoricalTimeSeries hts =
        _historicalTimeSeriesSource.getHistoricalTimeSeries(requirement.getValueName(), idBundle, null,
                                                            _timeSeriesResolverKey, null, true, null, true, 0);
    if (hts == null) {
      if (s_logger.isDebugEnabled() && requirement.getValueName().equals(MarketDataRequirementNames.MARKET_VALUE)) {
        s_logger.debug("Missing market data {}", requirement);
      }
      return null;
    } else {
      return MarketDataUtils.createMarketDataValue(requirement, hts.getUniqueId());
    }
  }

  @Override
  public ExternalIdBundle getExternalIdBundle(final ValueRequirement requirement) {
    Pair<ExternalIdBundle, Integer> existingSubscription = _subscriptionIdBundleMap.get(requirement);
    if (existingSubscription != null) {
      return existingSubscription.getFirst();
    }
    return getExternalIdBundleLookup().getExternalIds(requirement.getTargetReference());
  }

<<<<<<< HEAD
=======
  private ExternalIdBundle lookupExternalIdBundle(final ValueRequirement requirement) {
    switch (requirement.getTargetSpecification().getType()) {
      case PRIMITIVE:
        return ExternalIdBundle.of(requirement.getTargetSpecification().getIdentifier());
      case SECURITY:
        final Security security;
        try {
          security = this.getSecuritySource().get(requirement.getTargetSpecification().getUniqueId());
        } catch (DataNotFoundException ex) {
          return null;
        }
        return security.getExternalIdBundle();
      default:
        return null;
    }
  }
  
  //-------------------------------------------------------------------------
>>>>>>> 5c8cd6ee
  protected HistoricalTimeSeriesSource getTimeSeriesSource() {
    return _historicalTimeSeriesSource;
  }
  
  protected ExternalIdBundleLookup getExternalIdBundleLookup() {
    return _externalIdLookup;
  }

  public String getTimeSeriesResolverKey() {
    return _timeSeriesResolverKey;
  }
  
}<|MERGE_RESOLUTION|>--- conflicted
+++ resolved
@@ -19,10 +19,7 @@
 import com.opengamma.core.security.SecuritySource;
 import com.opengamma.core.value.MarketDataRequirementNames;
 import com.opengamma.engine.marketdata.AbstractMarketDataProvider;
-<<<<<<< HEAD
 import com.opengamma.engine.marketdata.ExternalIdBundleLookup;
-=======
->>>>>>> 5c8cd6ee
 import com.opengamma.engine.marketdata.MarketDataPermissionProvider;
 import com.opengamma.engine.marketdata.MarketDataTargetResolver;
 import com.opengamma.engine.marketdata.MarketDataUtils;
@@ -71,11 +68,6 @@
     this(historicalTimeSeriesSource, securitySource, null);
   }
 
-  public SecuritySource getSecuritySource() {
-    return _securitySource;
-  }
-
-  //-------------------------------------------------------------------------
   @Override
   public void subscribe(ValueRequirement valueRequirement) {
     subscribe(Collections.singleton(valueRequirement));
@@ -170,27 +162,6 @@
     return getExternalIdBundleLookup().getExternalIds(requirement.getTargetReference());
   }
 
-<<<<<<< HEAD
-=======
-  private ExternalIdBundle lookupExternalIdBundle(final ValueRequirement requirement) {
-    switch (requirement.getTargetSpecification().getType()) {
-      case PRIMITIVE:
-        return ExternalIdBundle.of(requirement.getTargetSpecification().getIdentifier());
-      case SECURITY:
-        final Security security;
-        try {
-          security = this.getSecuritySource().get(requirement.getTargetSpecification().getUniqueId());
-        } catch (DataNotFoundException ex) {
-          return null;
-        }
-        return security.getExternalIdBundle();
-      default:
-        return null;
-    }
-  }
-  
-  //-------------------------------------------------------------------------
->>>>>>> 5c8cd6ee
   protected HistoricalTimeSeriesSource getTimeSeriesSource() {
     return _historicalTimeSeriesSource;
   }
