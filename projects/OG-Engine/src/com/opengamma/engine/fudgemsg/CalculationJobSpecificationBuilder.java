--- conflicted
+++ resolved
@@ -26,15 +26,9 @@
   private static final String JOB_ID_FIELD_NAME = "jobId";
 
   @Override
-<<<<<<< HEAD
-  public MutableFudgeFieldContainer buildMessage(FudgeSerializationContext context, CalculationJobSpecification object) {
-    MutableFudgeFieldContainer msg = context.newMessage();
-    msg.add(VIEW_PROCESS_ID_FIELD_NAME, object.getViewProcessId());
-=======
   public MutableFudgeMsg buildMessage(FudgeSerializationContext context, CalculationJobSpecification object) {
     MutableFudgeMsg msg = context.newMessage();
     msg.add(VIEW_NAME_FIELD_NAME, object.getViewName());
->>>>>>> 7e6c4ed0
     msg.add(CALCULATION_CONFIGURATION_FIELD_NAME, object.getCalcConfigName());
     msg.add(ITERATION_TIMESTAMP_FIELD_NAME, object.getIterationTimestamp());
     msg.add(JOB_ID_FIELD_NAME, object.getJobId());
@@ -42,13 +36,8 @@
   }
 
   @Override
-<<<<<<< HEAD
-  public CalculationJobSpecification buildObject(FudgeDeserializationContext context, FudgeFieldContainer msg) {
-    UniqueIdentifier viewProcessId = msg.getValue(UniqueIdentifier.class, VIEW_PROCESS_ID_FIELD_NAME);
-=======
   public CalculationJobSpecification buildObject(FudgeDeserializationContext context, FudgeMsg msg) {
     String viewName = msg.getString(VIEW_NAME_FIELD_NAME);
->>>>>>> 7e6c4ed0
     String calcConfigName = msg.getString(CALCULATION_CONFIGURATION_FIELD_NAME);
     long iterationTimestamp = msg.getLong(ITERATION_TIMESTAMP_FIELD_NAME);
     long jobId = msg.getLong(JOB_ID_FIELD_NAME);
