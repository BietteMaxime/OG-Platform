/**
 * Copyright (C) 2009 - present by OpenGamma Inc. and the OpenGamma group of companies
 *
 * Please see distribution for license.
 */
package com.opengamma.engine.view.calcnode;

import static org.testng.AssertJUnit.assertEquals;
import static org.testng.AssertJUnit.assertFalse;
import static org.testng.AssertJUnit.assertNotNull;
import static org.testng.AssertJUnit.assertNull;
import static org.testng.AssertJUnit.assertTrue;

import java.util.Set;

import org.testng.annotations.Test;

import com.google.common.collect.Iterables;
import com.opengamma.engine.ComputationTarget;
import com.opengamma.engine.ComputationTargetSpecification;
import com.opengamma.engine.function.FunctionExecutionContext;
import com.opengamma.engine.function.FunctionInputs;
import com.opengamma.engine.test.CalculationNodeUtils;
import com.opengamma.engine.test.MockFunction;
import com.opengamma.engine.test.TestCalculationNode;
import com.opengamma.engine.value.ComputedValue;
import com.opengamma.engine.value.ValueProperties;
import com.opengamma.engine.value.ValuePropertyNames;
import com.opengamma.engine.value.ValueRequirement;
import com.opengamma.engine.value.ValueSpecification;
import com.opengamma.engine.view.ExecutionLog;
import com.opengamma.engine.view.ExecutionLogMode;
import com.opengamma.engine.view.cache.ViewComputationCache;
import com.opengamma.util.async.AsynchronousExecution;
import com.opengamma.util.log.LogBridge;
import com.opengamma.util.log.LogEvent;
import com.opengamma.util.log.LogLevel;
import com.opengamma.util.log.SimpleLogEvent;
import com.opengamma.util.log.ThreadLocalLogEventListener;

/**
 * Tests the {@link SimpleCalculationNode} class. Note the name so that Clover doesn't ignore it.
 */
@Test
public class CalculationNodeTest {

  public void mockFunctionInvocationOneInputMissing() throws Exception {
    final MockFunction mockFunction = CalculationNodeUtils.getMockFunction();
    final TestCalculationNode calcNode = CalculationNodeUtils.getTestCalcNode(mockFunction);
    final CalculationJob calcJob = CalculationNodeUtils.getCalculationJob(mockFunction);

    final long startTime = System.nanoTime();
    final CalculationJobResult jobResult = calcNode.executeJob(calcJob);
    final long endTime = System.nanoTime();
    assertNotNull(jobResult);
    assertTrue(jobResult.getDuration() >= 0);
    assertTrue(endTime - startTime >= jobResult.getDuration());
    assertEquals(1, jobResult.getResultItems().size());
    final CalculationJobResultItem resultItem = jobResult.getResultItems().get(0);
    assertEquals(InvocationResult.MISSING_INPUTS, resultItem.getResult());

    final ExecutionLog executionLog = resultItem.getExecutionLog();
    assertNotNull(executionLog);
    assertEquals(MissingInputException.class.getName(), executionLog.getExceptionClass());
    assertEquals("Unable to execute because of 1 missing input(s)", executionLog.getExceptionMessage());
    assertNull(executionLog.getExceptionStackTrace());
  }

  public void mockFunctionInvocationOneInputOneOutput() throws Exception {
    final MockFunction mockFunction = CalculationNodeUtils.getMockFunction();
    final TestCalculationNode calcNode = CalculationNodeUtils.getTestCalcNode(mockFunction);
    final CalculationJob calcJob = CalculationNodeUtils.getCalculationJob(mockFunction);
    final ValueSpecification inputSpec = CalculationNodeUtils.getMockFunctionInputs(mockFunction).iterator().next();
    final ComputedValue inputValue = new ComputedValue(inputSpec, "Just an input object");

    final ViewComputationCache cache = calcNode.getCache(calcJob.getSpecification());
    cache.putSharedValue(inputValue);

    final CalculationJobResult jobResult = calcNode.executeJob(calcJob);
    assertNotNull(jobResult);
    assertEquals(1, jobResult.getResultItems().size());
    final CalculationJobResultItem resultItem = jobResult.getResultItems().get(0);
    assertEquals(InvocationResult.SUCCESS, resultItem.getResult());
    assertEquals("Nothing we care about", cache.getValue(mockFunction.getResultSpec()));
  }

  //-------------------------------------------------------------------------
  public void testLogIndicators() throws Exception {
    final MockFunction mockFunction = getMockLoggingFunction();
    final ThreadLocalLogEventListener logEventListener = new ThreadLocalLogEventListener();
    final TestCalculationNode calcNode = new TestCalculationNode(logEventListener);
    CalculationNodeUtils.configureTestCalcNode(calcNode, mockFunction);
    final CalculationJob calcJob = CalculationNodeUtils.getCalculationJob(mockFunction, ExecutionLogMode.INDICATORS);
    final CalculationJobResultItem resultItemLogIndicators = getResultWithLogging(mockFunction, logEventListener, calcNode, calcJob);

    final ExecutionLog executionLog = resultItemLogIndicators.getExecutionLog();
    assertNotNull(executionLog);
<<<<<<< HEAD
    assertTrue(executionLog.hasWarn());
    assertFalse(executionLog.hasError());
    assertFalse(executionLog.hasInfo());

=======
    assertTrue(executionLog.getLogLevels().contains(LogLevel.WARN));
    assertFalse(executionLog.getLogLevels().contains(LogLevel.ERROR));
    assertFalse(executionLog.getLogLevels().contains(LogLevel.INFO));
    
>>>>>>> 33740b5b
    assertNull(executionLog.getEvents());

    assertNull(executionLog.getExceptionClass());
    assertNull(executionLog.getExceptionMessage());
    assertNull(executionLog.getExceptionStackTrace());
  }

  public void testLogFull() throws Exception {
    final MockFunction mockFunction = getMockLoggingFunction();
    final ThreadLocalLogEventListener logEventListener = new ThreadLocalLogEventListener();
    final TestCalculationNode calcNode = new TestCalculationNode(logEventListener);
    CalculationNodeUtils.configureTestCalcNode(calcNode, mockFunction);
    final CalculationJob calcJob = CalculationNodeUtils.getCalculationJob(mockFunction, ExecutionLogMode.FULL);
    final CalculationJobResultItem resultItemLogIndicators = getResultWithLogging(mockFunction, logEventListener, calcNode, calcJob);

    final ExecutionLog executionLog = resultItemLogIndicators.getExecutionLog();
    assertNotNull(executionLog);
<<<<<<< HEAD
    assertTrue(executionLog.hasWarn());
    assertFalse(executionLog.hasError());
    assertFalse(executionLog.hasInfo());

=======
    assertTrue(executionLog.getLogLevels().contains(LogLevel.WARN));
    assertFalse(executionLog.getLogLevels().contains(LogLevel.ERROR));
    assertFalse(executionLog.getLogLevels().contains(LogLevel.INFO));
    
>>>>>>> 33740b5b
    assertNotNull(executionLog.getEvents());
    assertEquals(1, executionLog.getEvents().size());
    final LogEvent event = Iterables.getOnlyElement(executionLog.getEvents());
    assertNotNull(event);
    assertEquals(LogLevel.WARN, event.getLevel());
    assertEquals("Warning during execution", event.getMessage());

    assertNull(executionLog.getExceptionClass());
    assertNull(executionLog.getExceptionMessage());
    assertNull(executionLog.getExceptionStackTrace());
  }

  private CalculationJobResultItem getResultWithLogging(final MockFunction mockFunction, final ThreadLocalLogEventListener logEventListener, final TestCalculationNode calcNode, final CalculationJob calcJob)
      throws AsynchronousExecution {
    LogBridge.getInstance().addListener(logEventListener);
    CalculationJobResult jobResult;
    try {
      jobResult = calcNode.executeJob(calcJob);
    } finally {
      LogBridge.getInstance().removeListener(logEventListener);
    }

    assertNotNull(jobResult);
    assertEquals(1, jobResult.getResultItems().size());
    final CalculationJobResultItem resultItem = jobResult.getResultItems().get(0);
    assertEquals(InvocationResult.SUCCESS, resultItem.getResult());
    final ViewComputationCache cache = calcNode.getCache(calcJob.getSpecification());
    assertEquals("Result", cache.getValue(mockFunction.getResultSpec()));
    return resultItem;
  }

  private MockFunction getMockLoggingFunction() {
    final MockFunction fn = new MockLoggingFunction(MockFunction.UNIQUE_ID, ComputationTarget.NULL);
    fn.addResult(new ValueSpecification("OUTPUT", ComputationTargetSpecification.NULL, ValueProperties.with(ValuePropertyNames.FUNCTION, MockFunction.UNIQUE_ID).get()), "Result");
    return fn;
  }

  private class MockLoggingFunction extends MockFunction {

    public MockLoggingFunction(final String uniqueId, final ComputationTarget target) {
      super(uniqueId, target);
    }

    @Override
    public Set<ComputedValue> execute(final FunctionExecutionContext executionContext, final FunctionInputs inputs, final ComputationTarget target, final Set<ValueRequirement> desiredValues) {
      final LogEvent logEvent = new SimpleLogEvent(LogLevel.WARN, "Warning during execution");
      LogBridge.getInstance().log(logEvent);
      return super.execute(executionContext, inputs, target, desiredValues);
    }

  }

}<|MERGE_RESOLUTION|>--- conflicted
+++ resolved
@@ -95,17 +95,10 @@
 
     final ExecutionLog executionLog = resultItemLogIndicators.getExecutionLog();
     assertNotNull(executionLog);
-<<<<<<< HEAD
-    assertTrue(executionLog.hasWarn());
-    assertFalse(executionLog.hasError());
-    assertFalse(executionLog.hasInfo());
-
-=======
     assertTrue(executionLog.getLogLevels().contains(LogLevel.WARN));
     assertFalse(executionLog.getLogLevels().contains(LogLevel.ERROR));
     assertFalse(executionLog.getLogLevels().contains(LogLevel.INFO));
     
->>>>>>> 33740b5b
     assertNull(executionLog.getEvents());
 
     assertNull(executionLog.getExceptionClass());
@@ -123,17 +116,10 @@
 
     final ExecutionLog executionLog = resultItemLogIndicators.getExecutionLog();
     assertNotNull(executionLog);
-<<<<<<< HEAD
-    assertTrue(executionLog.hasWarn());
-    assertFalse(executionLog.hasError());
-    assertFalse(executionLog.hasInfo());
-
-=======
     assertTrue(executionLog.getLogLevels().contains(LogLevel.WARN));
     assertFalse(executionLog.getLogLevels().contains(LogLevel.ERROR));
     assertFalse(executionLog.getLogLevels().contains(LogLevel.INFO));
     
->>>>>>> 33740b5b
     assertNotNull(executionLog.getEvents());
     assertEquals(1, executionLog.getEvents().size());
     final LogEvent event = Iterables.getOnlyElement(executionLog.getEvents());
