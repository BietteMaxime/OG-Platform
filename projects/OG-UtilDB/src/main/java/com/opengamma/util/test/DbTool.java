--- conflicted
+++ resolved
@@ -13,10 +13,6 @@
 import java.util.HashSet;
 import java.util.List;
 import java.util.Map;
-<<<<<<< HEAD
-import java.util.Set;
-=======
->>>>>>> 85369f06
 import java.util.SortedMap;
 
 import javax.sql.DataSource;
@@ -38,6 +34,7 @@
 
 import com.jolbox.bonecp.BoneCPDataSource;
 import com.opengamma.OpenGammaRuntimeException;
+import com.opengamma.util.ArgumentChecker;
 import com.opengamma.util.db.management.DbManagement;
 import com.opengamma.util.db.management.DbManagementUtils;
 
@@ -475,18 +472,9 @@
   }
 
   public Map<String, Integer> getLatestVersions() {
-<<<<<<< HEAD
-    final Map<String, SortedMap<Integer, DbScriptPair>> dbScripts = getScriptDirs();
-    Map<String, Integer> result = new HashMap<>();
-    for (String tableSet : dbScripts.keySet()) {
-      Set<Integer> versions = dbScripts.get(tableSet).keySet();
-      int maxVersion = Collections.max(versions);
-      result.put(tableSet, maxVersion);
-=======
     Collection<File> dirs = new ArrayList<>();
     for (String dir : _dbScriptDirs) {
       dirs.add(new File(dir));
->>>>>>> 85369f06
     }
     return DbScripts.getLatestVersions(dirs);
   }
