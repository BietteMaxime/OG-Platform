/**
 * Copyright (C) 2012 - present by OpenGamma Inc. and the OpenGamma group of companies
 *
 * Please see distribution for license.
 */
package com.opengamma.web.analytics;

import java.util.Map;
import java.util.concurrent.ConcurrentHashMap;

import org.slf4j.Logger;
import org.slf4j.LoggerFactory;

import com.opengamma.DataNotFoundException;
import com.opengamma.engine.ComputationTargetResolver;
import com.opengamma.engine.marketdata.NamedMarketDataSpecificationRepository;
import com.opengamma.engine.view.ViewProcessor;
import com.opengamma.engine.view.client.ViewClient;
import com.opengamma.livedata.UserPrincipal;
import com.opengamma.master.marketdatasnapshot.MarketDataSnapshotMaster;
import com.opengamma.util.ArgumentChecker;
<<<<<<< HEAD
import com.opengamma.web.analytics.blotter.BlotterColumnMappings;
=======
import com.opengamma.web.analytics.blotter.BlotterColumnMapper;
>>>>>>> 6f1a4384
import com.opengamma.web.analytics.push.ClientConnection;
import com.opengamma.web.server.AggregatedViewDefinitionManager;

/**
 * Creates and manages {@link AnalyticsView} implementations.
 */
public class AnalyticsViewManager {

  /* TODO handle userId and clientId
  when view is created wrap in an impl that contains the IDs
  could just add them to add them to SimpleAnalyticsView
  when view is requested (including IDs) create another impl that wraps those IDs and delegates to the one that
  holds the real IDs. but before delegating it compares the IDs
  */

  private static final Logger s_logger = LoggerFactory.getLogger(AnalyticsViewManager.class);

  private final ViewProcessor _viewProcessor;
  private final AggregatedViewDefinitionManager _aggregatedViewDefManager;
  private final MarketDataSnapshotMaster _snapshotMaster;
  private final Map<String, AnalyticsViewClientConnection> _viewConnections = new ConcurrentHashMap<String, AnalyticsViewClientConnection>();
  private final ComputationTargetResolver _targetResolver;
  private final NamedMarketDataSpecificationRepository _marketDataSpecificationRepository;
<<<<<<< HEAD
  private final BlotterColumnMappings _blotterColumnMappings;
=======
  private final BlotterColumnMapper _blotterColumnMapper;
>>>>>>> 6f1a4384

  public AnalyticsViewManager(ViewProcessor viewProcessor,
                              AggregatedViewDefinitionManager aggregatedViewDefManager,
                              MarketDataSnapshotMaster snapshotMaster,
                              ComputationTargetResolver targetResolver,
                              NamedMarketDataSpecificationRepository marketDataSpecificationRepository,
<<<<<<< HEAD
                              BlotterColumnMappings blotterColumnMappings) {
    _blotterColumnMappings = blotterColumnMappings;
=======
                              BlotterColumnMapper blotterColumnMapper) {
    _blotterColumnMapper = blotterColumnMapper;
>>>>>>> 6f1a4384
    ArgumentChecker.notNull(viewProcessor, "viewProcessor");
    ArgumentChecker.notNull(aggregatedViewDefManager, "aggregatedViewDefManager");
    ArgumentChecker.notNull(snapshotMaster, "snapshotMaster");
    ArgumentChecker.notNull(targetResolver, "targetResolver");
    ArgumentChecker.notNull(marketDataSpecificationRepository, "marketDataSpecificationRepository");
<<<<<<< HEAD
    ArgumentChecker.notNull(blotterColumnMappings, "blotterColumnMappings");
=======
    ArgumentChecker.notNull(blotterColumnMapper, "blotterColumnMappings");
>>>>>>> 6f1a4384
    _targetResolver = targetResolver;
    _viewProcessor = viewProcessor;
    _aggregatedViewDefManager = aggregatedViewDefManager;
    _snapshotMaster = snapshotMaster;
    _marketDataSpecificationRepository = marketDataSpecificationRepository;
  }

  /**
   * Creates a new view.
   * @param request Details of the view
   * @param clientId ID of the client connection
   * @param user User requesting the view
   * @param clientConnection Connection that will be notified of changes to the view
   * @param viewId ID of the view, must be unique
   * @param viewCallbackId ID that's passed to the listener when the view's portfolio grid structure changes
   * @param portfolioGridId ID that's passed to the listener when the view's portfolio grid structure changes
   * @param primitivesGridId ID that's passed to the listener when the view's primitives grid structure changes
   */
  public void createView(ViewRequest request,
                         String clientId,
                         UserPrincipal user,
                         ClientConnection clientConnection,
                         String viewId,
                         Object viewCallbackId,
                         String portfolioGridId,
                         String primitivesGridId) {
    if (_viewConnections.containsKey(viewId)) {
      throw new IllegalArgumentException("View ID " + viewId + " is already in use");
    }
    ViewClient viewClient = _viewProcessor.createViewClient(user);
    s_logger.debug("Client ID {} creating new view with ID {}", clientId, viewId);
    ViewportListener viewportListener = new LoggingViewportListener(viewClient);
    AnalyticsView view = new SimpleAnalyticsView(viewId,
                                                 portfolioGridId,
                                                 primitivesGridId,
                                                 _targetResolver,
                                                 viewportListener,
<<<<<<< HEAD
                                                 _blotterColumnMappings);
=======
                                                 _blotterColumnMapper);
>>>>>>> 6f1a4384
    AnalyticsView lockingView = new LockingAnalyticsView(view);
    AnalyticsView timingView = new TimingAnalyticsView(lockingView);
    AnalyticsView notifyingView = new NotifyingAnalyticsView(timingView, clientConnection);
    AnalyticsViewClientConnection connection = new AnalyticsViewClientConnection(request,
                                                                                 viewClient,
                                                                                 notifyingView,
                                                                                 _marketDataSpecificationRepository,
                                                                                 _aggregatedViewDefManager,
                                                                                 _snapshotMaster);
    _viewConnections.put(viewId, connection);
    // need to notify the listener that the view has been created
    // TODO would it be neater to leave this to the constructor of NotifyingAnalyticsView
    clientConnection.itemUpdated(viewCallbackId);
    connection.start();
    clientConnection.addDisconnectionListener(new DisconnectionListener(viewId));
  }

  /**
   * Deletes a view.
   * @param viewId ID of the view
   * @throws DataNotFoundException If there's no view with the specified ID
   */
  public void deleteView(String viewId) {
    AnalyticsViewClientConnection connection = _viewConnections.remove(viewId);
    if (connection == null) {
      throw new DataNotFoundException("No view found with ID " + viewId);
    }
    s_logger.debug("Closing view with ID {}", viewId);
    connection.close();
  }

  /**
   * Returns a view given its ID.
   * @param viewId ID of the view
   * @return The view
   * @throws DataNotFoundException If there's no view with the specified ID
   */
  public AnalyticsView getView(String viewId) {
    AnalyticsViewClientConnection connection = _viewConnections.get(viewId);
    if (connection == null) {
      throw new DataNotFoundException("No view found with ID " + viewId);
    }
    return connection.getView();
  }

  /**
   * Closes a view if it's still open when the associated client disconnects.
   */
  private final class DisconnectionListener implements ClientConnection.DisconnectionListener {

    private final String _viewId;

    private DisconnectionListener(String viewId) {
      _viewId = viewId;
    }

    @Override
    public void clientDisconnected() {
      AnalyticsViewClientConnection connection = _viewConnections.remove(_viewId);
      if (connection != null) {
        s_logger.debug("Client disconnected, closing view with ID {}", _viewId);
        connection.close();
      }
    }
  }
}<|MERGE_RESOLUTION|>--- conflicted
+++ resolved
@@ -19,11 +19,7 @@
 import com.opengamma.livedata.UserPrincipal;
 import com.opengamma.master.marketdatasnapshot.MarketDataSnapshotMaster;
 import com.opengamma.util.ArgumentChecker;
-<<<<<<< HEAD
-import com.opengamma.web.analytics.blotter.BlotterColumnMappings;
-=======
 import com.opengamma.web.analytics.blotter.BlotterColumnMapper;
->>>>>>> 6f1a4384
 import com.opengamma.web.analytics.push.ClientConnection;
 import com.opengamma.web.server.AggregatedViewDefinitionManager;
 
@@ -47,34 +43,21 @@
   private final Map<String, AnalyticsViewClientConnection> _viewConnections = new ConcurrentHashMap<String, AnalyticsViewClientConnection>();
   private final ComputationTargetResolver _targetResolver;
   private final NamedMarketDataSpecificationRepository _marketDataSpecificationRepository;
-<<<<<<< HEAD
-  private final BlotterColumnMappings _blotterColumnMappings;
-=======
   private final BlotterColumnMapper _blotterColumnMapper;
->>>>>>> 6f1a4384
 
   public AnalyticsViewManager(ViewProcessor viewProcessor,
                               AggregatedViewDefinitionManager aggregatedViewDefManager,
                               MarketDataSnapshotMaster snapshotMaster,
                               ComputationTargetResolver targetResolver,
                               NamedMarketDataSpecificationRepository marketDataSpecificationRepository,
-<<<<<<< HEAD
-                              BlotterColumnMappings blotterColumnMappings) {
-    _blotterColumnMappings = blotterColumnMappings;
-=======
                               BlotterColumnMapper blotterColumnMapper) {
     _blotterColumnMapper = blotterColumnMapper;
->>>>>>> 6f1a4384
     ArgumentChecker.notNull(viewProcessor, "viewProcessor");
     ArgumentChecker.notNull(aggregatedViewDefManager, "aggregatedViewDefManager");
     ArgumentChecker.notNull(snapshotMaster, "snapshotMaster");
     ArgumentChecker.notNull(targetResolver, "targetResolver");
     ArgumentChecker.notNull(marketDataSpecificationRepository, "marketDataSpecificationRepository");
-<<<<<<< HEAD
-    ArgumentChecker.notNull(blotterColumnMappings, "blotterColumnMappings");
-=======
     ArgumentChecker.notNull(blotterColumnMapper, "blotterColumnMappings");
->>>>>>> 6f1a4384
     _targetResolver = targetResolver;
     _viewProcessor = viewProcessor;
     _aggregatedViewDefManager = aggregatedViewDefManager;
@@ -112,11 +95,7 @@
                                                  primitivesGridId,
                                                  _targetResolver,
                                                  viewportListener,
-<<<<<<< HEAD
-                                                 _blotterColumnMappings);
-=======
                                                  _blotterColumnMapper);
->>>>>>> 6f1a4384
     AnalyticsView lockingView = new LockingAnalyticsView(view);
     AnalyticsView timingView = new TimingAnalyticsView(lockingView);
     AnalyticsView notifyingView = new NotifyingAnalyticsView(timingView, clientConnection);
