--- conflicted
+++ resolved
@@ -109,12 +109,7 @@
       LegacyFixedRecoveryCDSSecurity.meta(),
       StandardVanillaCDSSecurity.meta(),
       StandardRecoveryLockCDSSecurity.meta(),
-<<<<<<< HEAD
       StandardFixedRecoveryCDSSecurity.meta());
-=======
-      StandardFixedRecoveryCDSSecurity.meta(),
-      CreditDefaultSwapIndexDefinitionSecurity.meta());
->>>>>>> f1e6de2c
 
   /** Meta bean factory for looking up meta beans by type name. */
   private static final MetaBeanFactory s_metaBeanFactory = new MapMetaBeanFactory(s_metaBeans);
