<?xml version="1.0" encoding="UTF-8"?>
<!DOCTYPE beans PUBLIC "-//SPRING//DTD BEAN//EN" "http://www.springframework.org/dtd/spring-beans.dtd">
<beans>

  <!-- A global Fudge context configured with all of the relevant builders --> 
  <bean id="fudgeContext" class="com.opengamma.util.fudgemsg.OpenGammaFudgeContext" factory-method="getInstance" />

  <!-- Global EH Cache Manager -->
  <bean id="cacheManager" class="org.springframework.cache.ehcache.EhCacheManagerFactoryBean">
    <property name="shared" value="true"/>
  </bean>

  <!-- Source of slave threads -->  
  <bean id="slaveThreads" class="com.opengamma.util.ExecutorServiceFactoryBean">
    <property name="styleName" value="CACHED" />
  </bean>

  <!-- Historical data source -->
  <bean id="historicalTimeSeriesSource" class="com.opengamma.core.historicaltimeseries.impl.EHCachingHistoricalTimeSeriesSource">
    <constructor-arg>
      <bean class="com.opengamma.core.historicaltimeseries.impl.RemoteHistoricalTimeSeriesSource">
        <constructor-arg>
          <bean class="com.opengamma.transport.jaxrs.UriEndPointUriFactoryBean">
            <property name="uri" value="${opengamma.engine.configuration.url}/historicalTimeSeriesSource" />
          </bean>
        </constructor-arg>
      </bean>
    </constructor-arg>
    <constructor-arg ref="cacheManager" />
  </bean>
  <!-- TODO: need a cache; not incredibly high priority as only fetched at function initialisation -->
  <bean id="historicalTimeSeriesResolver" class="com.opengamma.master.historicaltimeseries.impl.RemoteHistoricalTimeSeriesResolver">
    <constructor-arg>
      <bean class="com.opengamma.transport.jaxrs.UriEndPointUriFactoryBean">
        <property name="uri" value="${opengamma.engine.configuration.url}/historicalTimeSeriesResolver" />
      </bean>
    </constructor-arg>
  </bean>

  <!-- Security Source -->
  <bean id="securitySource" class="com.opengamma.financial.security.EHCachingFinancialSecuritySource">
    <constructor-arg>
      <!-- TODO: test if this is quicker or not for target resolution than the direct remote -->
      <bean class="com.opengamma.financial.security.CoalescingFinancialSecuritySource">
        <constructor-arg>
          <bean class="com.opengamma.financial.security.RemoteFinancialSecuritySource">
            <constructor-arg>
              <bean class="com.opengamma.transport.jaxrs.UriEndPointUriFactoryBean">
                <property name="uri" value="${opengamma.engine.configuration.url}/securitySource" />
              </bean>
            </constructor-arg>
          </bean>
        </constructor-arg>
      </bean>
    </constructor-arg>
    <constructor-arg ref="cacheManager" />
  </bean>

  <!-- Position Source -->
  <bean id="positionSource" class="com.opengamma.core.position.impl.EHCachingPositionSource">
    <constructor-arg>
      <bean class="com.opengamma.core.position.impl.RemotePositionSource">
        <constructor-arg>
          <bean class="com.opengamma.transport.jaxrs.UriEndPointUriFactoryBean">
            <property name="uri" value="${opengamma.engine.configuration.url}/positionSource" />
          </bean>
        </constructor-arg>
      </bean>
    </constructor-arg>
    <constructor-arg ref="cacheManager" />
  </bean>
  
  <!-- Region source -->
  <bean id="regionSource" class="com.opengamma.master.region.impl.EHCachingRegionSource">
    <constructor-arg>
      <bean class="com.opengamma.core.region.impl.RemoteRegionSource">
        <constructor-arg>
          <bean class="com.opengamma.transport.jaxrs.UriEndPointUriFactoryBean">
            <property name="uri" value="${opengamma.engine.configuration.url}/regionSource" />
          </bean>
        </constructor-arg>
      </bean>
    </constructor-arg>
    <constructor-arg ref="cacheManager" />
  </bean>
  
  <!-- Conventions -->
  <!-- TODO [PLAT-637] -->
  <bean id="conventionBundleSource" class="com.opengamma.financial.convention.DefaultConventionBundleSource">
    <constructor-arg>
      <bean class="com.opengamma.financial.convention.InMemoryConventionBundleMaster"/>
    </constructor-arg>
  </bean>
  
  <!-- Config Master and Config Source -->
  <!-- TODO: need a cache; not incredibly high priority as only fetched at function initialisation -->
<<<<<<< HEAD
  <bean id="configMaster" class="com.opengamma.core.config.impl.RemoteConfigMaster">
=======
  <bean id="configSource" class="com.opengamma.core.config.impl.RemoteConfigSource">
>>>>>>> 7b3fbe45
    <constructor-arg>
      <bean class="com.opengamma.transport.jaxrs.UriEndPointUriFactoryBean">
        <property name="uri" value="${opengamma.engine.configuration.url}/configSource" />
      </bean>
    </constructor-arg>
  </bean>
  <bean id="configSource" class="com.opengamma.core.config.impl.RemoteConfigSource">
    <constructor-arg>
      <bean class="com.opengamma.transport.jaxrs.UriEndPointUriFactoryBean">
        <property name="uri" value="${opengamma.engine.configuration.url}/configSource" />
      </bean>
    </constructor-arg>
  </bean>
  
  <!-- Exchange Source -->
  <bean id="exchangeSource" class="com.opengamma.master.exchange.impl.EHCachingExchangeSource">
    <constructor-arg>
      <bean class="com.opengamma.core.exchange.impl.RemoteExchangeSource">
        <constructor-arg>
          <bean class="com.opengamma.transport.jaxrs.UriEndPointUriFactoryBean">
            <property name="uri" value="${opengamma.engine.configuration.url}/exchangeSource" />
          </bean>
        </constructor-arg>
      </bean>
    </constructor-arg>
    <constructor-arg ref="cacheManager" />
  </bean>
  
  <!-- Holiday Source -->
  <bean id="holidaySource" class="com.opengamma.core.holiday.impl.CachedHolidaySource">
    <constructor-arg>
      <bean class="com.opengamma.core.holiday.impl.RemoteHolidaySource">
        <constructor-arg>
          <bean class="com.opengamma.transport.jaxrs.UriEndPointUriFactoryBean">
            <property name="uri" value="${opengamma.engine.configuration.url}/holidaySource" />
          </bean>
        </constructor-arg>
      </bean>
    </constructor-arg>
  </bean>
  
  <!-- Currency conversions -->
  <!-- TODO: need a cache; not incredibly high priority as only fetched at function initialisation -->
  <bean id="currencyMatrixSource" class="com.opengamma.financial.currency.rest.RemoteCurrencyMatrixSource">
    <constructor-arg>
      <bean class="com.opengamma.transport.jaxrs.UriEndPointUriFactoryBean">
        <property name="uri" value="${opengamma.engine.configuration.url}/currencyMatrixSource" />
      </bean>
    </constructor-arg>
  </bean>

  <!-- Curves -->
  <!-- TODO: need a cache; not incredibly high priority as only fetched at function compilation -->
  <bean id="interpolatedYieldCurveDefinitionSource" class="com.opengamma.financial.analytics.ircurve.rest.RemoteInterpolatedYieldCurveDefinitionSource">
    <constructor-arg>
      <bean class="com.opengamma.transport.jaxrs.UriEndPointUriFactoryBean">
        <property name="uri" value="${opengamma.engine.configuration.url}/interpolatedYieldCurveDefinitionSource" />
      </bean>
    </constructor-arg>
  </bean>
  <!-- TODO: need a cache; not incredibly high priority as only fetched at function compilation -->
  <bean id="interpolatedYieldCurveSpecificationBuilder" class="com.opengamma.financial.analytics.ircurve.rest.RemoteInterpolatedYieldCurveSpecificationBuilder">
    <constructor-arg>
      <bean class="com.opengamma.transport.jaxrs.UriEndPointUriFactoryBean">
        <property name="uri" value="${opengamma.engine.configuration.url}/interpolatedYieldCurveSpecificationBuilder" />
      </bean>
    </constructor-arg>
  </bean>

  <!-- Volatility cubes -->
  <!-- TODO: need a cache; not incredibly high priority as only fetched at function compilation -->
  <bean id="combinedVolatilityCubeDefinitionSource" class="com.opengamma.financial.analytics.volatility.cube.rest.RemoteVolatilityCubeDefinitionSource">
    <constructor-arg>
      <bean class="com.opengamma.transport.jaxrs.UriEndPointUriFactoryBean">
        <property name="uri" value="${opengamma.engine.configuration.url}/volatilityCubeDefinitionSource" />
      </bean>
    </constructor-arg>
  </bean>
  
  <!-- View Computation Cache -->
  <bean id="sharedComputationCacheEndPoint" class="com.opengamma.transport.jaxrs.RemoteEndPointDescriptionProvider">
    <property name="uri" value="${opengamma.engine.configuration.url}/remoteCalcNode/cacheServer" />
  </bean>
  <bean id="computationCache" class="com.opengamma.engine.view.cache.RemoteViewComputationCacheSource">
    <constructor-arg>
      <bean class="com.opengamma.engine.view.cache.RemoteCacheClient">
        <constructor-arg>
          <bean class="com.opengamma.transport.FudgeConnectionFactoryBean">
            <property name="fudgeContext" ref="fudgeContext" />
            <property name="executorService" ref="slaveThreads" />
            <property name="endPointDescription" ref="sharedComputationCacheEndPoint" />
          </bean>
        </constructor-arg>
        <constructor-arg>
          <bean class="com.opengamma.transport.FudgeConnectionFactoryBean">
            <property name="fudgeContext" ref="fudgeContext" />
            <property name="executorService" ref="slaveThreads" />
            <property name="endPointDescription" ref="sharedComputationCacheEndPoint" />
          </bean>
        </constructor-arg>
      </bean>
    </constructor-arg>
    <constructor-arg>
      <bean class="com.opengamma.engine.view.cache.DefaultFudgeMessageStoreFactory">
        <constructor-arg>
          <!--
          <bean class="com.opengamma.engine.view.cache.BerkeleyDBBinaryDataStoreFactoryFactoryBean">
            <property name="dataStoreFolder" value="${opengamma.engine.calcnode.localdatastore}" />
          </bean>
          -->
          <bean class="com.opengamma.engine.view.cache.InMemoryBinaryDataStoreFactory" />
        </constructor-arg>
        <constructor-arg ref="fudgeContext" />
      </bean>
    </constructor-arg>
    <constructor-arg ref="cacheManager" />
  </bean>

  <!-- Target resolver -->
  <bean id="targetResolver" class="com.opengamma.engine.DefaultCachingComputationTargetResolver">
    <constructor-arg>
      <bean class="com.opengamma.engine.DefaultComputationTargetResolver">
        <constructor-arg ref="positionSource" />
        <constructor-arg ref="securitySource" />
      </bean>
    </constructor-arg>
    <constructor-arg ref="cacheManager" />
  </bean>
  
  <!-- Execution statistics -->
  <bean id="statisticsSender" class="com.opengamma.engine.view.calcnode.stats.FunctionInvocationStatisticsSender">
    <property name="serverScalingHint" value="${opengamma.engine.calcnode.scalinghint}" />
  </bean>
  
  <!-- Functions -->
  <bean id="functionCompilationContext" class="com.opengamma.financial.OpenGammaCompilationContextFactoryBean">
    <property name="computationTargetResolver" ref="targetResolver" />
    <property name="configSource" ref="configSource" />
    <property name="conventionBundleSource" ref="conventionBundleSource"/>
    <property name="currencyMatrixSource" ref="currencyMatrixSource" />
    <property name="exchangeSource" ref="exchangeSource" />
    <property name="holidaySource" ref="holidaySource" />
    <property name="historicalTimeSeriesSource" ref="historicalTimeSeriesSource" />
    <property name="historicalTimeSeriesResolver" ref="historicalTimeSeriesResolver" />
    <property name="interpolatedYieldCurveDefinitionSource" ref="interpolatedYieldCurveDefinitionSource" />
    <property name="interpolatedYieldCurveSpecificationBuilder" ref="interpolatedYieldCurveSpecificationBuilder" />
    <property name="positionSource" ref="positionSource" />
    <property name="regionSource" ref="regionSource"/>
    <property name="securitySource" ref="securitySource" />
    <property name="volatilityCubeDefinitionSource" ref="combinedVolatilityCubeDefinitionSource" />
  </bean>
  <bean id="functionExecutionContext" class="com.opengamma.financial.OpenGammaExecutionContextFactoryBean">
    <property name="configSource" ref="configSource" />
    <property name="conventionBundleSource" ref="conventionBundleSource"/>
    <property name="exchangeSource" ref="exchangeSource"/>
    <property name="historicalTimeSeriesSource" ref="historicalTimeSeriesSource" />
    <property name="holidaySource" ref="holidaySource"/>
    <property name="positionSource" ref="positionSource" />
    <property name="regionSource" ref="regionSource"/>
    <property name="securitySource" ref="securitySource" />
  </bean>
  <bean id="functionCompilation" class="com.opengamma.engine.function.CompiledFunctionService">
    <constructor-arg>
      <bean class="com.opengamma.engine.function.config.RepositoryFactoryBean">
        <property name="repositoryConfigurationSource">
          <bean class="com.opengamma.financial.function.rest.RemoteRepositoryConfigurationSource">
            <constructor-arg>
              <bean class="com.opengamma.transport.jaxrs.UriEndPointUriFactoryBean">
                <property name="uri" value="${opengamma.engine.configuration.url}/functionRepositoryConfiguration" />
              </bean>
            </constructor-arg>
          </bean>
        </property>
      </bean>
    </constructor-arg>
    <constructor-arg>
      <bean class="com.opengamma.engine.function.CachingFunctionRepositoryCompiler" />
      <!-- <bean class="com.opengamma.engine.function.LazyFunctionRepositoryCompiler" /> -->
    </constructor-arg>
    <constructor-arg ref="functionCompilationContext" />
  </bean>
  
  <!-- Calculation node(s) -->
  <bean id="calcNodeFactory" class="com.opengamma.engine.view.calcnode.SimpleCalculationNodeFactory">
    <property name="viewComputationCache" ref="computationCache" />
    <property name="functionCompilationService" ref="functionCompilation" />
    <property name="functionExecutionContext" ref="functionExecutionContext" />
    <property name="executorService" ref="slaveThreads" />
    <property name="useWriteBehindSharedCache" value="true" />
    <property name="useAsynchronousTargetResolve" value="true" />
    <property name="statisticsGatherer" ref="statisticsSender" />
    <property name="maxJobItemExecution">
      <bean class="com.opengamma.engine.view.calcnode.CalculationNodeProcess$JobItemExecutionWatchdog">
        <property name="maxJobItemExecutionTime" value="${opengamma.engine.calcnode.maxjobitemtime}" />
      </bean>
    </property>
  </bean>
  <bean id="calcNodes" class="com.opengamma.engine.view.calcnode.SimpleCalculationNodeSet">
    <property name="nodeFactory" ref="calcNodeFactory" />
    <property name="nodesPerCore" value="${opengamma.engine.calcnode.nodespercore}" />
  </bean>
  
  <!-- Job invoker -->
  <bean id="jobInvoker" class="com.opengamma.engine.view.calcnode.RemoteNodeClient">
    <constructor-arg>
      <bean class="com.opengamma.transport.FudgeConnectionFactoryBean">
        <property name="fudgeContext" ref="fudgeContext" />
        <!-- Don't use slaveThreads - we need to preserve network message ordering -->
        <property name="endPointDescription">
          <bean class="com.opengamma.transport.jaxrs.RemoteEndPointDescriptionProvider">
            <property name="uri" value="${opengamma.engine.configuration.url}/remoteCalcNode/jobServer" />
          </bean>
        </property>
      </bean>
    </constructor-arg>
    <constructor-arg ref="functionCompilation" />
    <constructor-arg>
      <bean factory-bean="computationCache" factory-method="getIdentifierMap" />
    </constructor-arg>
    <constructor-arg ref="statisticsSender" />
    <constructor-arg ref="calcNodes" />
  </bean>
  
  <!-- JMX -->
  <bean id="mbeanServer" class="org.springframework.jmx.support.MBeanServerFactoryBean">
    <property name="locateExistingServerIfPossible" value="true" />
  </bean>
  <bean class="org.springframework.beans.factory.config.MethodInvokingFactoryBean">
    <property name="staticMethod" value="com.opengamma.engine.view.calcnode.jmx.SimpleCalculationNodeInvocationContainer.registerMBeans" />
    <property name="arguments">
      <list>
        <ref bean="jobInvoker" />
        <ref bean="calcNodeFactory" />
        <ref bean="mbeanServer" />
      </list>
    </property>
  </bean>

</beans><|MERGE_RESOLUTION|>--- conflicted
+++ resolved
@@ -94,17 +94,6 @@
   
   <!-- Config Master and Config Source -->
   <!-- TODO: need a cache; not incredibly high priority as only fetched at function initialisation -->
-<<<<<<< HEAD
-  <bean id="configMaster" class="com.opengamma.core.config.impl.RemoteConfigMaster">
-=======
-  <bean id="configSource" class="com.opengamma.core.config.impl.RemoteConfigSource">
->>>>>>> 7b3fbe45
-    <constructor-arg>
-      <bean class="com.opengamma.transport.jaxrs.UriEndPointUriFactoryBean">
-        <property name="uri" value="${opengamma.engine.configuration.url}/configSource" />
-      </bean>
-    </constructor-arg>
-  </bean>
   <bean id="configSource" class="com.opengamma.core.config.impl.RemoteConfigSource">
     <constructor-arg>
       <bean class="com.opengamma.transport.jaxrs.UriEndPointUriFactoryBean">
