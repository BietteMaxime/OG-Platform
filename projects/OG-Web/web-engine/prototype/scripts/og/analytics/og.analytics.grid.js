--- conflicted
+++ resolved
@@ -109,29 +109,18 @@
             };
         };
         constructor.prototype.col_widths = function () {
-<<<<<<< HEAD
-            var grid = this, meta = grid.meta, avg_col_width, fixed_width, parent_width = grid.elements.parent.width();
-=======
             var grid = this, meta = grid.meta, avg_col_width, fixed_width, scroll_cols = meta.columns.scroll,
                 scroll_width, last_set, remainder, parent_width = grid.elements.parent.width();
->>>>>>> 3ddb36f5
             meta.fixed_length = meta.columns.fixed[0].columns.length;
             meta.scroll_length = meta.columns.scroll.reduce(function (acc, set) {return acc + set.columns.length;}, 0);
             fixed_width = meta.columns.fixed[0].columns
                 .reduce(function (acc, col, idx) {return acc + (col.width = idx ? 150 : 250);}, 0);
-<<<<<<< HEAD
-            avg_col_width = Math.floor((parent_width - fixed_width - scrollbar_size) / meta.scroll_length);
-            meta.columns.scroll.forEach(function (set) {
-                set.columns.forEach(function (col) {col.width = Math.max(default_col_width, avg_col_width);});
-            });
-=======
             remainder = (scroll_width = parent_width - fixed_width - scrollbar_size) -
                 ((avg_col_width = Math.floor(scroll_width / meta.scroll_length)) * meta.scroll_length);
             scroll_cols.forEach(function (set) {
                 set.columns.forEach(function (col) {col.width = Math.max(default_col_width, avg_col_width);});
             });
             (last_set = scroll_cols[scroll_cols.length - 1].columns)[last_set.length - 1].width += remainder;
->>>>>>> 3ddb36f5
         };
         constructor.prototype.init_data = function () {
             var grid = this, config = grid.config;
