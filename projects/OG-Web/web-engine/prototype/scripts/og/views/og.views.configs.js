/*
 * @copyright 2009 - present by OpenGamma Inc
 * @license See distribution for license
 */
$.register_module({
    name: 'og.views.configs',
    dependencies: [
        'og.api.rest',
        'og.api.text',
        'og.common.masthead.menu',
        'og.common.routes',
        'og.common.search_results.core',
        'og.common.util.history',
        'og.common.util.ui.dialog',
        'og.common.util.ui.message',
        'og.common.util.ui.toolbar',
        'og.views.common.layout',
        'og.views.common.state',
        'og.views.configs.viewdefinition',
        'og.views.configs.yieldcurvedefinition',
        'og.views.configs.default'
    ],
    obj: function () {
        var api = og.api,
            common = og.common,
            details = common.details,
            history = common.util.history,
            masthead = common.masthead,
            routes = common.routes,
            search,
            ui = common.util.ui,
            layout = og.views.common.layout,
            module = this,
            page_name = module.name.split('.').pop(),
            check_state = og.views.common.state.check.partial('/' + page_name),
            configs,
            config_types = [], // used to populate the dropdown in the new button
            toolbar_buttons = {
                'new': function () {ui.dialog({
                    type: 'input',
                    title: 'Add configuration',
                    fields: [
                        {type: 'select', name: 'Configuration Type', id: 'config_type', options: config_types}
                    ],
                    buttons: {
                        'OK': function () {
                            var config_type = ui.dialog({return_field_value: 'config_type'}),
                                args = $.extend({}, routes.last().args, {config_type: config_type});
                            $(this).dialog('close');
                            routes.go(routes.hash(module.rules.load_new, args));
                        }
                    }
                })},
                'delete': function () {ui.dialog({
                    type: 'confirm',
                    title: 'Delete configuration?',
                    message: 'Are you sure you want to permanently delete this configuration?',
                    buttons: {
                        'Delete': function () {
                            var args = routes.current().args;
                            $(this).dialog('close');
                            api.rest.configs.del({
                                handler: function (result) {
                                    if (result.error) return ui.dialog({type: 'error', message: result.message});
                                    delete args.id;
                                    configs.search(args);
                                    routes.go(routes.hash(module.rules.load, args));
                                }, id: routes.current().args.id
                            });
                        }
                    }
                })}
            },
            options = {
                slickgrid: {
                    'selector': '.OG-js-search', 'page_type': 'configs',
                    'columns': [
                        {
                            id: 'type', toolTip: 'type',
                            name: null,
                            field: 'type', width: 100, filter_type: 'select'
                        },
                        {id: 'name', field: 'name', width: 300, cssClass: 'og-link', filter_type: 'input',
                            name: '<input type="text" placeholder="Name" '
                                + 'class="og-js-name-filter" style="width: 280px;">',
                            toolTip: 'name'
                        }
                    ]
                },
                toolbar: {
                    'default': {
                        buttons: [
                            {name: 'delete', enabled: 'OG-disabled'},
                            {name: 'new', handler: toolbar_buttons['new']}
                        ],
                        location: '.OG-toolbar'
                    },
                    active: {
                        buttons: [
                            {name: 'delete', handler: toolbar_buttons['delete']},
                            {name: 'new', handler: toolbar_buttons['new']}
                        ],
                        location: '.OG-toolbar'
                    }
                }
            },
            form_generators = {
                'default': og.views.configs['default'],
                viewdefinition: og.views.configs.viewdefinition,
                yieldcurvedefinition: og.views.configs.yieldcurvedefinition
            },
            toolbar = function (type) {
                ui.toolbar(options.toolbar[type]);
                if (!config_types.length) // disable new button until we have config_types
                    $('.OG-toolbar .og-js-new').addClass('OG-disabled').unbind();
                api.rest.configs.get({
                    meta: true,
                    handler: function (result) {
                        config_types = result.data.types.map(function (val, idx) {return {name: val, value: val};});
                        $('.OG-toolbar .og-js-new').removeClass('OG-disabled').click(toolbar_buttons['new']);
                    },
                    cache_for: 15 * 1000
                });
            },
            default_details_page = function () {
                api.text({module: 'og.views.default', handler: function (template) {
                    var $html = $.tmpl(template, {
                        name: 'Configs',
                        recent_list: history.get_html('history.configs.recent') || 'no recently viewed configs'
<<<<<<< HEAD
                    });
                    $('.ui-layout-inner-center .ui-layout-header').html($html.find('> header'));
                    $('.ui-layout-inner-center .ui-layout-content').html($html.find('> section'));
                    og.views.common.layout.inner.close('north'), $('.ui-layout-inner-north').empty();
                    ui.toolbar(options.toolbar['default']);
                    if (!config_types.length) {// disable new button until we have config_types
                        $('.OG-toolbar .og-js-new').addClass('OG-disabled').unbind();
                        api.rest.configs.get({
                            meta: true,
                            handler: function (result) {
                                result.data.types.forEach(function (val, idx) {
                                    config_types.push({name: val, value: val});
                                });
                                $('.OG-toolbar .og-js-new').removeClass('OG-disabled').click(toolbar_buttons['new']);
                            },
                            cache_for: 15 * 1000
                        });
                    }
                }});
            },
            details_page = function (args) {
                api.rest.configs.get({
                    handler: function (result) {
                        if (result.error) return alert(result.message);
                        var details_json = result.data,
                            config_type = details_json.template_data.type.toLowerCase(),
                            template = module.name + '.' + config_type, text_handler;
                        history.put({
                            name: details_json.template_data.name,
                            item: 'history.configs.recent',
                            value: routes.current().hash
                        });
                        (form_generators[config_type] || form_generators['default'])({
                            data: details_json,
                            loading: function () {
                                ui.message({location: '.ui-layout-inner-center', message: 'saving...'});
                            },
                            save_new_handler: function (result) {
                                var args = $.extend({}, routes.last().args, {id: result.meta.id});
                                ui.message({location: '.ui-layout-inner-center', destroy: true});
                                if (result.error) return ui.dialog({type: 'error', message: result.message});
                                configs.search(args);
                                routes.go(routes.hash(module.rules.load_configs, args));
                            },
                            save_handler: function (result) {
                                ui.message({location: '.ui-layout-inner-center', destroy: true});
                                if (result.error) return ui.dialog({type: 'error', message: result.message});
                                ui.message({location: '.ui-layout-inner-center', message: 'saved'});
                                setTimeout(function () {
                                    ui.message({location: '.ui-layout-inner-center', destroy: true});
                                    routes.handler();
                                }, 300);
                            },
                            handler: function () {
                                var json = details_json.template_data,
                                    error_html = '\
                                        <section class="OG-box og-box-glass og-box-error OG-shadow-light">\
                                            This configuration has been deleted\
                                        </section>\
                                    ',
                                    layout = og.views.common.layout;
                                ui.toolbar(options.toolbar.active);
                                if (json && json.deleted) {
                                    $('.ui-layout-inner-north').html(error_html);
                                    layout.inner.sizePane('north', '0');
                                    layout.inner.open('north');
                                    $('.OG-toolbar .og-js-delete').addClass('OG-disabled').unbind();
                                } else {
                                    layout.inner.close('north');
                                    $('.ui-layout-inner-north').empty();
                                }
                                ui.message({location: '.ui-layout-inner-center', destroy: true});
                                layout.inner.resizeAll();
                            },
                            selector: '.ui-layout-inner-center .ui-layout-content'
                        });
                        if (!(config_type in form_generators))
                            og.dev.warn('using default config template for config type: ' + config_type);
                    },
                    id: args.id,
=======
                    }).appendTo($('.OG-js-details-panel .OG-details').empty());
                    toolbar('default');
                    $('.OG-js-details-panel .og-box-error').empty().hide(), resize();
                }});
            },
            details_page = function (args, new_config_type) {
                var rest_options, is_new = !!new_config_type, rest_handler = function (result) {
                    if (result.error) return alert(result.message);
                    if (is_new) {
                        if (!result.data) result.data = {template_data: {type: new_config_type, configJSON: {}}};
                        if (!result.data.template_data.configJSON) result.data.template_data.configJSON = {};
                        result.data.template_data.name = 'UNTITLED';
                        result.data.template_data.configJSON.name = 'UNTITLED';
                    }
                    var details_json = result.data,
                        config_type = details_json.template_data.type.toLowerCase(),
                        template = module.name + '.' + config_type, text_handler;
                    if (!is_new) history.put({
                        name: details_json.template_data.name,
                        item: 'history.configs.recent',
                        value: routes.current().hash
                    });
                    (form_generators[config_type] || form_generators['default'])({
                        is_new: is_new,
                        data: details_json,
                        loading: function () {
                            ui.message({location: '.OG-js-details-panel', message: 'saving...'});
                        },
                        save_new_handler: function (result) {
                            var args = $.extend({}, routes.last().args, {id: result.meta.id});
                            ui.message({location: '.OG-js-details-panel', destroy: true});
                            if (result.error) return ui.dialog({type: 'error', message: result.message});
                            configs.search(args);
                            routes.go(routes.hash(module.rules.load_configs, args));
                        },
                        save_handler: function (result) {
                            ui.message({location: '.OG-js-details-panel', destroy: true});
                            if (result.error) return ui.dialog({type: 'error', message: result.message});
                            ui.message({location: '.OG-js-details-panel', message: 'saved'});
                            setTimeout(function () {
                                ui.message({location: '.OG-js-details-panel', destroy: true});
                                routes.handler();
                            }, 300);
                        },
                        handler: function () {
                            var json = details_json.template_data,
                                $warning = $('.OG-js-details-panel .og-box-error');
                            toolbar('active');
                            if (json && json.deleted) {
                                $warning.html('This configuration has been deleted').show();
                                resize();
                                $('.OG-toolbar .og-js-delete').addClass('OG-disabled').unbind();
                            } else {
                                if (is_new) $('.OG-toolbar .og-js-delete').addClass('OG-disabled').unbind();
                                $warning.empty().hide(), resize();
                            }
                            resize({element: '.OG-details-container', offsetpx: -41});
                            resize({element: '.OG-details-container .og-details-content', offsetpx: -48});
                            resize({element: '.OG-details-container [data-og=config-data]', offsetpx: -120});
                            ui.message({location: '.OG-js-details-panel', destroy: true});
                        },
                        selector: '.OG-details'
                    });
                    if (!(config_type in form_generators))
                        og.dev.warn('using default config template for config type: ' + config_type);
                };
                rest_options = {
                    handler: rest_handler,
>>>>>>> 412e2163
                    loading: function () {
                        ui.message({
                            location: '.ui-layout-inner-center', message: {0: 'loading...', 3000: 'still loading...'}
                        });
                    }
                };
                if (new_config_type) rest_options.template = new_config_type; else rest_options.id = args.id;
                api.rest.configs.get(rest_options);
            };
        module.rules = {
            load: {route: '/' + page_name + '/name:?/type:?', method: module.name + '.load'},
            load_configs: {route: '/' + page_name + '/:id/name:?/type:?', method: module.name + '.load_' + page_name},
            load_filter: {route: '/' + page_name + '/filter:/:id?/name:?/type:?', method: module.name + '.load_filter'},
            load_new: {route: '/' + page_name + '/new/:config_type/name:?/type:?', method: module.name + '.load_new'}
        };
        return configs = {
            load: function (args) {
                check_state({args: args, conditions: [
                    {new_page: function (args) {
                        configs.search(args);
                        masthead.menu.set_tab(page_name);
                    }}
                ]});
                if (!args.id && !args.config_type) default_details_page();
            },
            load_filter: function (args) {
                var search_filter = function () {
                    var filter_name = options.slickgrid.columns[0].name;
                    if (!filter_name || filter_name === 'loading') // wait until type filter is populated
                        return setTimeout(search_filter, 500);
                    search.filter($.extend(args, {filter: true}));
                };
                check_state({args: args, conditions: [{new_page: function () {
                    if (args.id) return configs.load_configs(args);
                    configs.load(args);
                }}]});
                search_filter();
            },
            load_configs: function (args) {
                check_state({args: args, conditions: [{new_page: configs.load}]});
                configs.details(args);
            },
            load_new: function (args) {
                check_state({args: args, conditions: [{new_page: configs.load}]});
                details_page(args, args.config_type);
            },
            search: function (args) {
                if (!search) search = common.search_results.core();
                if (options.slickgrid.columns[0].name === 'loading')
                    return setTimeout(configs.search.partial(args), 500);
                if (options.slickgrid.columns[0].name === null) return api.rest.configs.get({
                    meta: true,
                    handler: function (result) {
                        options.slickgrid.columns[0].name = [
                            '<select class="og-js-type-filter" style="width: 80px">',
                            result.data.types.reduce(function (acc, type) {
                                return acc + '<option value="' + type + '">' + type + '</option>';
                            }, '<option value="">Type</option>'),
                            '</select>'
                        ].join('');
                        configs.search(args);
                    },
                    loading: function () {options.slickgrid.columns[0].name = 'loading';},
                    cache_for: 15 * 1000
                });
                search.load($.extend(options.slickgrid, {url: args}));
            },
            details: details_page,
            init: function () {for (var rule in module.rules) routes.add(module.rules[rule]);},
            rules: module.rules
        };
    }
});<|MERGE_RESOLUTION|>--- conflicted
+++ resolved
@@ -127,89 +127,10 @@
                     var $html = $.tmpl(template, {
                         name: 'Configs',
                         recent_list: history.get_html('history.configs.recent') || 'no recently viewed configs'
-<<<<<<< HEAD
                     });
                     $('.ui-layout-inner-center .ui-layout-header').html($html.find('> header'));
                     $('.ui-layout-inner-center .ui-layout-content').html($html.find('> section'));
                     og.views.common.layout.inner.close('north'), $('.ui-layout-inner-north').empty();
-                    ui.toolbar(options.toolbar['default']);
-                    if (!config_types.length) {// disable new button until we have config_types
-                        $('.OG-toolbar .og-js-new').addClass('OG-disabled').unbind();
-                        api.rest.configs.get({
-                            meta: true,
-                            handler: function (result) {
-                                result.data.types.forEach(function (val, idx) {
-                                    config_types.push({name: val, value: val});
-                                });
-                                $('.OG-toolbar .og-js-new').removeClass('OG-disabled').click(toolbar_buttons['new']);
-                            },
-                            cache_for: 15 * 1000
-                        });
-                    }
-                }});
-            },
-            details_page = function (args) {
-                api.rest.configs.get({
-                    handler: function (result) {
-                        if (result.error) return alert(result.message);
-                        var details_json = result.data,
-                            config_type = details_json.template_data.type.toLowerCase(),
-                            template = module.name + '.' + config_type, text_handler;
-                        history.put({
-                            name: details_json.template_data.name,
-                            item: 'history.configs.recent',
-                            value: routes.current().hash
-                        });
-                        (form_generators[config_type] || form_generators['default'])({
-                            data: details_json,
-                            loading: function () {
-                                ui.message({location: '.ui-layout-inner-center', message: 'saving...'});
-                            },
-                            save_new_handler: function (result) {
-                                var args = $.extend({}, routes.last().args, {id: result.meta.id});
-                                ui.message({location: '.ui-layout-inner-center', destroy: true});
-                                if (result.error) return ui.dialog({type: 'error', message: result.message});
-                                configs.search(args);
-                                routes.go(routes.hash(module.rules.load_configs, args));
-                            },
-                            save_handler: function (result) {
-                                ui.message({location: '.ui-layout-inner-center', destroy: true});
-                                if (result.error) return ui.dialog({type: 'error', message: result.message});
-                                ui.message({location: '.ui-layout-inner-center', message: 'saved'});
-                                setTimeout(function () {
-                                    ui.message({location: '.ui-layout-inner-center', destroy: true});
-                                    routes.handler();
-                                }, 300);
-                            },
-                            handler: function () {
-                                var json = details_json.template_data,
-                                    error_html = '\
-                                        <section class="OG-box og-box-glass og-box-error OG-shadow-light">\
-                                            This configuration has been deleted\
-                                        </section>\
-                                    ',
-                                    layout = og.views.common.layout;
-                                ui.toolbar(options.toolbar.active);
-                                if (json && json.deleted) {
-                                    $('.ui-layout-inner-north').html(error_html);
-                                    layout.inner.sizePane('north', '0');
-                                    layout.inner.open('north');
-                                    $('.OG-toolbar .og-js-delete').addClass('OG-disabled').unbind();
-                                } else {
-                                    layout.inner.close('north');
-                                    $('.ui-layout-inner-north').empty();
-                                }
-                                ui.message({location: '.ui-layout-inner-center', destroy: true});
-                                layout.inner.resizeAll();
-                            },
-                            selector: '.ui-layout-inner-center .ui-layout-content'
-                        });
-                        if (!(config_type in form_generators))
-                            og.dev.warn('using default config template for config type: ' + config_type);
-                    },
-                    id: args.id,
-=======
-                    }).appendTo($('.OG-js-details-panel .OG-details').empty());
                     toolbar('default');
                     $('.OG-js-details-panel .og-box-error').empty().hide(), resize();
                 }});
@@ -235,7 +156,7 @@
                         is_new: is_new,
                         data: details_json,
                         loading: function () {
-                            ui.message({location: '.OG-js-details-panel', message: 'saving...'});
+                            ui.message({location: '.ui-layout-inner-center', message: 'saving...'});
                         },
                         save_new_handler: function (result) {
                             var args = $.extend({}, routes.last().args, {id: result.meta.id});
@@ -245,39 +166,41 @@
                             routes.go(routes.hash(module.rules.load_configs, args));
                         },
                         save_handler: function (result) {
-                            ui.message({location: '.OG-js-details-panel', destroy: true});
+                            ui.message({location: '.ui-layout-inner-center', destroy: true});
                             if (result.error) return ui.dialog({type: 'error', message: result.message});
-                            ui.message({location: '.OG-js-details-panel', message: 'saved'});
+                            ui.message({location: '.ui-layout-inner-center', message: 'saved'});
                             setTimeout(function () {
-                                ui.message({location: '.OG-js-details-panel', destroy: true});
                                 routes.handler();
                             }, 300);
                         },
                         handler: function () {
                             var json = details_json.template_data,
-                                $warning = $('.OG-js-details-panel .og-box-error');
+                                error_html = '\
+                                    <section class="OG-box og-box-glass og-box-error OG-shadow-light">\
+                                        This configuration has been deleted\
+                                    </section>\
+                                ',
+                                layout = og.views.common.layout;
                             toolbar('active');
                             if (json && json.deleted) {
-                                $warning.html('This configuration has been deleted').show();
-                                resize();
+                                $('.ui-layout-inner-north').html(error_html);
+                                layout.inner.sizePane('north', '0');
+                                layout.inner.open('north');
                                 $('.OG-toolbar .og-js-delete').addClass('OG-disabled').unbind();
                             } else {
                                 if (is_new) $('.OG-toolbar .og-js-delete').addClass('OG-disabled').unbind();
-                                $warning.empty().hide(), resize();
+                                layout.inner.close('north');
+                                $('.ui-layout-inner-north').empty();
                             }
-                            resize({element: '.OG-details-container', offsetpx: -41});
-                            resize({element: '.OG-details-container .og-details-content', offsetpx: -48});
-                            resize({element: '.OG-details-container [data-og=config-data]', offsetpx: -120});
-                            ui.message({location: '.OG-js-details-panel', destroy: true});
-                        },
-                        selector: '.OG-details'
+                            ui.message({location: '.ui-layout-inner-center', destroy: true});
+                        },
+                        selector: '.ui-layout-inner-center .ui-layout-content'
                     });
                     if (!(config_type in form_generators))
                         og.dev.warn('using default config template for config type: ' + config_type);
                 };
                 rest_options = {
                     handler: rest_handler,
->>>>>>> 412e2163
                     loading: function () {
                         ui.message({
                             location: '.ui-layout-inner-center', message: {0: 'loading...', 3000: 'still loading...'}
