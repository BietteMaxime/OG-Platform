--- conflicted
+++ resolved
@@ -81,12 +81,4 @@
 
 .OG-blotter-form-block .og-blotter-portfolio tr.hidden {
     display: none;
-<<<<<<< HEAD
-=======
-}
-
-.OG-blotter-form-block .og-double-cell span{
-    padding-right: 3%;
-    width: 47%;
->>>>>>> a811a2b5
 }