<?xml version="1.0" encoding="UTF-8"?>
<project
    xmlns="http://maven.apache.org/POM/4.0.0"
    xmlns:xsi="http://www.w3.org/2001/XMLSchema-instance"
    xsi:schemaLocation="http://maven.apache.org/POM/4.0.0 http://maven.apache.org/maven-v4_0_0.xsd">
  <modelVersion>4.0.0</modelVersion>

  <parent>
    <groupId>com.opengamma</groupId>
    <artifactId>og-parent</artifactId>
    <version>1.2.1-SNAPSHOT</version>
    <relativePath>../OG-Parent</relativePath>
  </parent>
  <artifactId>og-livedata</artifactId>
  <packaging>jar</packaging>
  <name>OG-LiveData</name>
  <description>OpenGamma platform live data API</description>

  <scm>
    <url>https://github.com/OpenGamma/OG-Platform/tree/master/projects/OG-LiveData</url>
  </scm>

  <dependencies>
    <dependency>
      <groupId>com.opengamma</groupId>
      <artifactId>og-core</artifactId>
      <version>${project.version}</version>
    </dependency>
    <dependency>
      <groupId>com.opengamma</groupId>
      <artifactId>og-security</artifactId>
      <version>${project.version}</version>
    </dependency>

    <dependency>
      <groupId>org.apache.activemq</groupId>
      <artifactId>activemq-core</artifactId>
    </dependency>
    <dependency>
      <groupId>org.mongodb</groupId>
      <artifactId>mongo-java-driver</artifactId>
    </dependency>
    
<<<<<<< HEAD

=======
>>>>>>> 5d954552
    <dependency>
      <groupId>org.testng</groupId>
      <artifactId>testng</artifactId>
      <scope>provided</scope>
    </dependency>
  </dependencies>

</project><|MERGE_RESOLUTION|>--- conflicted
+++ resolved
@@ -41,10 +41,6 @@
       <artifactId>mongo-java-driver</artifactId>
     </dependency>
     
-<<<<<<< HEAD
-
-=======
->>>>>>> 5d954552
     <dependency>
       <groupId>org.testng</groupId>
       <artifactId>testng</artifactId>
