--- conflicted
+++ resolved
@@ -10,10 +10,7 @@
 
 import net.sf.ehcache.CacheManager;
 
-<<<<<<< HEAD
-=======
 import org.joda.beans.Bean;
->>>>>>> 4d6504e6
 import org.joda.beans.BeanBuilder;
 import org.joda.beans.BeanDefinition;
 import org.joda.beans.JodaBeanUtils;
@@ -188,105 +185,6 @@
     return TargetResolverComponentFactory.Meta.INSTANCE;
   }
 
-<<<<<<< HEAD
-  @Override
-  protected Object propertyGet(String propertyName, boolean quiet) {
-    switch (propertyName.hashCode()) {
-      case -281470431: // classifier
-        return getClassifier();
-      case -702456965: // securitySource
-        return getSecuritySource();
-      case -1655657820: // positionSource
-        return getPositionSource();
-      case 1942609550: // tempTargets
-        return getTempTargets();
-      case -1452875317: // cacheManager
-        return getCacheManager();
-      case 195157501: // configSource
-        return getConfigSource();
-      case 615188973: // currencyMatrixSource
-        return getCurrencyMatrixSource();
-      case -1615906429: // currencyPairsSource
-        return getCurrencyPairsSource();
-    }
-    return super.propertyGet(propertyName, quiet);
-  }
-
-  @Override
-  protected void propertySet(String propertyName, Object newValue, boolean quiet) {
-    switch (propertyName.hashCode()) {
-      case -281470431: // classifier
-        setClassifier((String) newValue);
-        return;
-      case -702456965: // securitySource
-        setSecuritySource((SecuritySource) newValue);
-        return;
-      case -1655657820: // positionSource
-        setPositionSource((PositionSource) newValue);
-        return;
-      case 1942609550: // tempTargets
-        setTempTargets((TempTargetSource) newValue);
-        return;
-      case -1452875317: // cacheManager
-        setCacheManager((CacheManager) newValue);
-        return;
-      case 195157501: // configSource
-        setConfigSource((ConfigSource) newValue);
-        return;
-      case 615188973: // currencyMatrixSource
-        setCurrencyMatrixSource((CurrencyMatrixSource) newValue);
-        return;
-      case -1615906429: // currencyPairsSource
-        setCurrencyPairsSource((VersionedCurrencyPairsSource) newValue);
-        return;
-    }
-    super.propertySet(propertyName, newValue, quiet);
-  }
-
-  @Override
-  protected void validate() {
-    JodaBeanUtils.notNull(_classifier, "classifier");
-    JodaBeanUtils.notNull(_securitySource, "securitySource");
-    JodaBeanUtils.notNull(_positionSource, "positionSource");
-    super.validate();
-  }
-
-  @Override
-  public boolean equals(Object obj) {
-    if (obj == this) {
-      return true;
-    }
-    if (obj != null && obj.getClass() == this.getClass()) {
-      TargetResolverComponentFactory other = (TargetResolverComponentFactory) obj;
-      return JodaBeanUtils.equal(getClassifier(), other.getClassifier()) &&
-          JodaBeanUtils.equal(getSecuritySource(), other.getSecuritySource()) &&
-          JodaBeanUtils.equal(getPositionSource(), other.getPositionSource()) &&
-          JodaBeanUtils.equal(getTempTargets(), other.getTempTargets()) &&
-          JodaBeanUtils.equal(getCacheManager(), other.getCacheManager()) &&
-          JodaBeanUtils.equal(getConfigSource(), other.getConfigSource()) &&
-          JodaBeanUtils.equal(getCurrencyMatrixSource(), other.getCurrencyMatrixSource()) &&
-          JodaBeanUtils.equal(getCurrencyPairsSource(), other.getCurrencyPairsSource()) &&
-          super.equals(obj);
-    }
-    return false;
-  }
-
-  @Override
-  public int hashCode() {
-    int hash = 7;
-    hash += hash * 31 + JodaBeanUtils.hashCode(getClassifier());
-    hash += hash * 31 + JodaBeanUtils.hashCode(getSecuritySource());
-    hash += hash * 31 + JodaBeanUtils.hashCode(getPositionSource());
-    hash += hash * 31 + JodaBeanUtils.hashCode(getTempTargets());
-    hash += hash * 31 + JodaBeanUtils.hashCode(getCacheManager());
-    hash += hash * 31 + JodaBeanUtils.hashCode(getConfigSource());
-    hash += hash * 31 + JodaBeanUtils.hashCode(getCurrencyMatrixSource());
-    hash += hash * 31 + JodaBeanUtils.hashCode(getCurrencyPairsSource());
-    return hash ^ super.hashCode();
-  }
-
-=======
->>>>>>> 4d6504e6
   //-----------------------------------------------------------------------
   /**
    * Gets the classifier that the factory should publish under.
@@ -765,21 +663,21 @@
     @Override
     protected Object propertyGet(Bean bean, String propertyName, boolean quiet) {
       switch (propertyName.hashCode()) {
-        case -281470431:  // classifier
+        case -281470431: // classifier
           return ((TargetResolverComponentFactory) bean).getClassifier();
-        case -702456965:  // securitySource
+        case -702456965: // securitySource
           return ((TargetResolverComponentFactory) bean).getSecuritySource();
-        case -1655657820:  // positionSource
+        case -1655657820: // positionSource
           return ((TargetResolverComponentFactory) bean).getPositionSource();
-        case 1942609550:  // tempTargets
+        case 1942609550: // tempTargets
           return ((TargetResolverComponentFactory) bean).getTempTargets();
-        case -1452875317:  // cacheManager
+        case -1452875317: // cacheManager
           return ((TargetResolverComponentFactory) bean).getCacheManager();
-        case 195157501:  // configSource
+        case 195157501: // configSource
           return ((TargetResolverComponentFactory) bean).getConfigSource();
-        case 615188973:  // currencyMatrixSource
+        case 615188973: // currencyMatrixSource
           return ((TargetResolverComponentFactory) bean).getCurrencyMatrixSource();
-        case -1615906429:  // currencyPairsSource
+        case -1615906429: // currencyPairsSource
           return ((TargetResolverComponentFactory) bean).getCurrencyPairsSource();
       }
       return super.propertyGet(bean, propertyName, quiet);
@@ -788,28 +686,28 @@
     @Override
     protected void propertySet(Bean bean, String propertyName, Object newValue, boolean quiet) {
       switch (propertyName.hashCode()) {
-        case -281470431:  // classifier
+        case -281470431: // classifier
           ((TargetResolverComponentFactory) bean).setClassifier((String) newValue);
           return;
-        case -702456965:  // securitySource
+        case -702456965: // securitySource
           ((TargetResolverComponentFactory) bean).setSecuritySource((SecuritySource) newValue);
           return;
-        case -1655657820:  // positionSource
+        case -1655657820: // positionSource
           ((TargetResolverComponentFactory) bean).setPositionSource((PositionSource) newValue);
           return;
-        case 1942609550:  // tempTargets
+        case 1942609550: // tempTargets
           ((TargetResolverComponentFactory) bean).setTempTargets((TempTargetSource) newValue);
           return;
-        case -1452875317:  // cacheManager
+        case -1452875317: // cacheManager
           ((TargetResolverComponentFactory) bean).setCacheManager((CacheManager) newValue);
           return;
-        case 195157501:  // configSource
+        case 195157501: // configSource
           ((TargetResolverComponentFactory) bean).setConfigSource((ConfigSource) newValue);
           return;
-        case 615188973:  // currencyMatrixSource
+        case 615188973: // currencyMatrixSource
           ((TargetResolverComponentFactory) bean).setCurrencyMatrixSource((CurrencyMatrixSource) newValue);
           return;
-        case -1615906429:  // currencyPairsSource
+        case -1615906429: // currencyPairsSource
           ((TargetResolverComponentFactory) bean).setCurrencyPairsSource((VersionedCurrencyPairsSource) newValue);
           return;
       }
