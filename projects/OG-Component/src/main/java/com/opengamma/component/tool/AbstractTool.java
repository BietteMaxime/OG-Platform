--- conflicted
+++ resolved
@@ -170,12 +170,8 @@
       run((T[]) toolContexts);
       s_logger.info("Finished " + getClass().getSimpleName());
       return true;
-<<<<<<< HEAD
-    } catch (Throwable ex) {
-=======
     } catch (final Exception ex) {
       s_logger.error("Caught exception", ex);
->>>>>>> 97cf6786
       ex.printStackTrace();
       return false;
     } finally {
