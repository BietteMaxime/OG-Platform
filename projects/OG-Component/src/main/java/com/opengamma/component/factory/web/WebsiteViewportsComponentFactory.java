/**
 * Copyright (C) 2009 - present by OpenGamma Inc. and the OpenGamma group of companies
 *
 * Please see distribution for license.
 */
package com.opengamma.component.factory.web;

import java.util.ArrayList;
import java.util.HashMap;
import java.util.LinkedHashMap;
import java.util.List;
import java.util.Map;

import javax.servlet.ServletContext;

import org.fudgemsg.FudgeContext;
import org.joda.beans.BeanBuilder;
import org.joda.beans.BeanDefinition;
import org.joda.beans.JodaBeanUtils;
import org.joda.beans.MetaProperty;
import org.joda.beans.Property;
import org.joda.beans.PropertyDefinition;
import org.joda.beans.impl.direct.DirectBeanBuilder;
import org.joda.beans.impl.direct.DirectMetaProperty;
import org.joda.beans.impl.direct.DirectMetaPropertyMap;
import org.springframework.web.context.ServletContextAware;

import com.opengamma.component.ComponentRepository;
import com.opengamma.component.factory.AbstractComponentFactory;
import com.opengamma.core.change.AggregatingChangeManager;
import com.opengamma.core.change.ChangeManager;
import com.opengamma.core.change.ChangeProvider;
import com.opengamma.core.position.PositionSource;
import com.opengamma.core.security.SecuritySource;
import com.opengamma.engine.ComputationTargetResolver;
import com.opengamma.engine.marketdata.NamedMarketDataSpecificationRepository;
import com.opengamma.engine.view.ViewProcessor;
import com.opengamma.financial.aggregation.PortfolioAggregationFunctions;
import com.opengamma.financial.currency.ConfigDBCurrencyPairsSource;
import com.opengamma.financial.currency.CurrencyPairs;
import com.opengamma.financial.currency.CurrencyPairsSource;
import com.opengamma.livedata.UserPrincipal;
import com.opengamma.master.config.ConfigMaster;
import com.opengamma.master.config.impl.MasterConfigSource;
import com.opengamma.master.historicaltimeseries.HistoricalTimeSeriesMaster;
import com.opengamma.master.marketdatasnapshot.MarketDataSnapshotMaster;
import com.opengamma.master.portfolio.PortfolioMaster;
import com.opengamma.master.position.PositionMaster;
import com.opengamma.master.security.SecurityMaster;
import com.opengamma.util.fudgemsg.OpenGammaFudgeContext;
import com.opengamma.web.analytics.AnalyticsViewManager;
import com.opengamma.web.analytics.GridColumnsJsonWriter;
import com.opengamma.web.analytics.ViewportResultsJsonWriter;
<<<<<<< HEAD
import com.opengamma.web.analytics.blotter.BlotterColumnMappings;
=======
import com.opengamma.web.analytics.blotter.BlotterColumnMapper;
>>>>>>> 6f1a4384
import com.opengamma.web.analytics.blotter.BlotterResource;
import com.opengamma.web.analytics.blotter.DefaultBlotterColumnMappings;
import com.opengamma.web.analytics.formatting.ResultsFormatter;
import com.opengamma.web.analytics.json.Compressor;
import com.opengamma.web.analytics.json.DependencyGraphGridStructureMessageBodyWriter;
import com.opengamma.web.analytics.json.GridColumnGroupsMessageBodyWriter;
import com.opengamma.web.analytics.json.PortfolioGridStructureMessageBodyWriter;
import com.opengamma.web.analytics.json.PrimitivesGridStructureMessageBodyWriter;
import com.opengamma.web.analytics.json.ViewportResultsMessageBodyWriter;
import com.opengamma.web.analytics.push.ConnectionManagerImpl;
import com.opengamma.web.analytics.push.LongPollingConnectionManager;
import com.opengamma.web.analytics.push.MasterChangeManager;
import com.opengamma.web.analytics.push.WebPushServletContextUtils;
import com.opengamma.web.analytics.rest.AggregatorNamesResource;
import com.opengamma.web.analytics.rest.LiveDataSourcesResource;
import com.opengamma.web.analytics.rest.LogResource;
import com.opengamma.web.analytics.rest.MarketDataSnapshotListResource;
import com.opengamma.web.analytics.rest.MasterType;
import com.opengamma.web.analytics.rest.TimeSeriesResolverKeysResource;
import com.opengamma.web.analytics.rest.ViewDefinitionEntriesResource;
import com.opengamma.web.analytics.rest.ViewsResource;
import com.opengamma.web.server.AggregatedViewDefinitionManager;

/**
 * Component factory for the main website viewports (for analytics).
 */
@BeanDefinition
public class WebsiteViewportsComponentFactory extends AbstractComponentFactory {

  /**
   * The configuration master.
   */
  @PropertyDefinition(validate = "notNull")
  private ConfigMaster _configMaster;
  /**
   * The security master.
   */
  @PropertyDefinition(validate = "notNull")
  private SecurityMaster _securityMaster;
  /**
   * The security source.
   */
  @PropertyDefinition(validate = "notNull")
  private SecuritySource _securitySource;
  /**
   * The position master.
   */
  @PropertyDefinition(validate = "notNull")
  private PositionMaster _positionMaster;
  /**
   * The portfolio master.
   */
  @PropertyDefinition(validate = "notNull")
  private PortfolioMaster _portfolioMaster;
  /**
   * The position source.
   */
  @PropertyDefinition(validate = "notNull")
  private PositionSource _positionSource;
  /**
   * The computation target resolver.
   */
  @PropertyDefinition(validate = "notNull")
  private ComputationTargetResolver _computationTargetResolver;
  /**
   * The time-series master.
   */
  @PropertyDefinition(validate = "notNull")
  private HistoricalTimeSeriesMaster _historicalTimeSeriesMaster;
  /**
   * The user master.
   */
  @PropertyDefinition(validate = "notNull")
  private PositionMaster _userPositionMaster;
  /**
   * The user master.
   */
  @PropertyDefinition(validate = "notNull")
  private PortfolioMaster _userPortfolioMaster;
  /**
   * The user view definition repository.
   */
  @PropertyDefinition(validate = "notNull")
  private ConfigMaster _userConfigMaster;
  /**
   * The view processor.
   */
  @PropertyDefinition(validate = "notNull")
  private ViewProcessor _viewProcessor;
  /**
   * The portfolio aggregation functions.
   */
  @PropertyDefinition(validate = "notNull")
  private PortfolioAggregationFunctions _portfolioAggregationFunctions;
  /**
   * The market data snapshot master.
   */
  @PropertyDefinition(validate = "notNull")
  private MarketDataSnapshotMaster _marketDataSnapshotMaster;
  /**
   * The user.
   */
  @PropertyDefinition(validate = "notNull")
  private UserPrincipal _user;
  /**
   * The fudge context.
   */
  @PropertyDefinition(validate = "notNull")
  private FudgeContext _fudgeContext = OpenGammaFudgeContext.getInstance();
  /**
   * For looking up market data provider specifications by name
   */
  @PropertyDefinition(validate = "notNull")
  private NamedMarketDataSpecificationRepository _marketDataSpecificationRepository;

  //-------------------------------------------------------------------------
  @Override
  public void init(ComponentRepository repo, LinkedHashMap<String, String> configuration) {
    final LongPollingConnectionManager longPolling = buildLongPolling();
    ChangeManager changeMgr = buildChangeManager();
    MasterChangeManager masterChangeMgr = buildMasterChangeManager();
    final ConnectionManagerImpl connectionMgr = new ConnectionManagerImpl(changeMgr, masterChangeMgr, longPolling);
    AggregatorNamesResource aggregatorsResource = new AggregatorNamesResource(getPortfolioAggregationFunctions().getMappedFunctions().keySet());
    MarketDataSnapshotListResource snapshotResource = new MarketDataSnapshotListResource(getMarketDataSnapshotMaster());
    MasterConfigSource configSource = new MasterConfigSource(getConfigMaster());

    AggregatedViewDefinitionManager aggregatedViewDefManager = new AggregatedViewDefinitionManager(
        getPositionSource(),
        getSecuritySource(),
        configSource, 
        getUserConfigMaster(),
        getUserPortfolioMaster(),
        getUserPositionMaster(),
        getPortfolioAggregationFunctions().getMappedFunctions());
    CurrencyPairsSource currencyPairsSource = new ConfigDBCurrencyPairsSource(configSource);
    // TODO should be able to configure the currency pairs
    CurrencyPairs currencyPairs = currencyPairsSource.getCurrencyPairs(CurrencyPairs.DEFAULT_CURRENCY_PAIRS);
<<<<<<< HEAD
    BlotterColumnMappings blotterColumnMappings = new BlotterColumnMappings(BlotterResource.getStringConvert(),
                                                                            currencyPairs);
=======
    BlotterColumnMapper blotterColumnMapper = DefaultBlotterColumnMappings.create(currencyPairs);
>>>>>>> 6f1a4384
    AnalyticsViewManager analyticsViewManager = new AnalyticsViewManager(getViewProcessor(),
                                                                         aggregatedViewDefManager,
                                                                         getMarketDataSnapshotMaster(),
                                                                         getComputationTargetResolver(),
                                                                         getMarketDataSpecificationRepository(),
<<<<<<< HEAD
                                                                         blotterColumnMappings);
=======
                                                                         blotterColumnMapper);
>>>>>>> 6f1a4384
    ResultsFormatter resultsFormatter = new ResultsFormatter();
    GridColumnsJsonWriter columnWriter = new GridColumnsJsonWriter(resultsFormatter);
    ViewportResultsJsonWriter viewportResultsWriter = new ViewportResultsJsonWriter(resultsFormatter);

    repo.getRestComponents().publishResource(aggregatorsResource);
    repo.getRestComponents().publishResource(snapshotResource);
    repo.getRestComponents().publishResource(new LiveDataSourcesResource(getMarketDataSpecificationRepository()));
    repo.getRestComponents().publishResource(new ViewsResource(analyticsViewManager, connectionMgr));
    repo.getRestComponents().publishResource(new Compressor());
    repo.getRestComponents().publishResource(new LogResource());
    repo.getRestComponents().publishResource(new BlotterResource(getSecurityMaster(), getPortfolioMaster(), getPositionMaster()));
    repo.getRestComponents().publishResource(new TimeSeriesResolverKeysResource(getConfigMaster()));
    repo.getRestComponents().publishHelper(new PrimitivesGridStructureMessageBodyWriter(columnWriter));
    repo.getRestComponents().publishHelper(new PortfolioGridStructureMessageBodyWriter(columnWriter));
    repo.getRestComponents().publishHelper(new DependencyGraphGridStructureMessageBodyWriter(columnWriter));
    repo.getRestComponents().publishHelper(new GridColumnGroupsMessageBodyWriter(columnWriter));
    repo.getRestComponents().publishHelper(new ViewportResultsMessageBodyWriter(viewportResultsWriter));
    repo.getRestComponents().publishHelper(new ViewDefinitionEntriesResource(configSource));

    // these items need to be available to the servlet, but aren't important enough to be published components
    repo.registerServletContextAware(new ServletContextAware() {
      @Override
      public void setServletContext(ServletContext servletContext) {
        WebPushServletContextUtils.setConnectionManager(servletContext, connectionMgr);
        WebPushServletContextUtils.setLongPollingConnectionManager(servletContext, longPolling);
      }
    });
  }

  protected LongPollingConnectionManager buildLongPolling() {
    return new LongPollingConnectionManager();
  }

  protected ChangeManager buildChangeManager() {
    List<ChangeProvider> providers = new ArrayList<ChangeProvider>();
    providers.add(getPositionMaster());
    providers.add(getPortfolioMaster());
    providers.add(getSecurityMaster());
    providers.add(getHistoricalTimeSeriesMaster());
    providers.add(getConfigMaster());
    return new AggregatingChangeManager(providers);
  }

  protected MasterChangeManager buildMasterChangeManager() {
    Map<MasterType, ChangeProvider> providers = new HashMap<MasterType, ChangeProvider>();
    providers.put(MasterType.POSITION, getPositionMaster());
    providers.put(MasterType.PORTFOLIO, getPortfolioMaster());
    providers.put(MasterType.SECURITY, getSecurityMaster());
    providers.put(MasterType.TIME_SERIES, getHistoricalTimeSeriesMaster());
    providers.put(MasterType.CONFIG, getConfigMaster());
    return new MasterChangeManager(providers);
  }

  //------------------------- AUTOGENERATED START -------------------------
  ///CLOVER:OFF
  /**
   * The meta-bean for {@code WebsiteViewportsComponentFactory}.
   * @return the meta-bean, not null
   */
  public static WebsiteViewportsComponentFactory.Meta meta() {
    return WebsiteViewportsComponentFactory.Meta.INSTANCE;
  }
  static {
    JodaBeanUtils.registerMetaBean(WebsiteViewportsComponentFactory.Meta.INSTANCE);
  }

  @Override
  public WebsiteViewportsComponentFactory.Meta metaBean() {
    return WebsiteViewportsComponentFactory.Meta.INSTANCE;
  }

  @Override
  protected Object propertyGet(String propertyName, boolean quiet) {
    switch (propertyName.hashCode()) {
      case 10395716:  // configMaster
        return getConfigMaster();
      case -887218750:  // securityMaster
        return getSecurityMaster();
      case -702456965:  // securitySource
        return getSecuritySource();
      case -1840419605:  // positionMaster
        return getPositionMaster();
      case -772274742:  // portfolioMaster
        return getPortfolioMaster();
      case -1655657820:  // positionSource
        return getPositionSource();
      case 1562222174:  // computationTargetResolver
        return getComputationTargetResolver();
      case 173967376:  // historicalTimeSeriesMaster
        return getHistoricalTimeSeriesMaster();
      case 1808868758:  // userPositionMaster
        return getUserPositionMaster();
      case 686514815:  // userPortfolioMaster
        return getUserPortfolioMaster();
      case -763459665:  // userConfigMaster
        return getUserConfigMaster();
      case -1697555603:  // viewProcessor
        return getViewProcessor();
      case 940303425:  // portfolioAggregationFunctions
        return getPortfolioAggregationFunctions();
      case 2090650860:  // marketDataSnapshotMaster
        return getMarketDataSnapshotMaster();
      case 3599307:  // user
        return getUser();
      case -917704420:  // fudgeContext
        return getFudgeContext();
      case 1743800263:  // marketDataSpecificationRepository
        return getMarketDataSpecificationRepository();
    }
    return super.propertyGet(propertyName, quiet);
  }

  @Override
  protected void propertySet(String propertyName, Object newValue, boolean quiet) {
    switch (propertyName.hashCode()) {
      case 10395716:  // configMaster
        setConfigMaster((ConfigMaster) newValue);
        return;
      case -887218750:  // securityMaster
        setSecurityMaster((SecurityMaster) newValue);
        return;
      case -702456965:  // securitySource
        setSecuritySource((SecuritySource) newValue);
        return;
      case -1840419605:  // positionMaster
        setPositionMaster((PositionMaster) newValue);
        return;
      case -772274742:  // portfolioMaster
        setPortfolioMaster((PortfolioMaster) newValue);
        return;
      case -1655657820:  // positionSource
        setPositionSource((PositionSource) newValue);
        return;
      case 1562222174:  // computationTargetResolver
        setComputationTargetResolver((ComputationTargetResolver) newValue);
        return;
      case 173967376:  // historicalTimeSeriesMaster
        setHistoricalTimeSeriesMaster((HistoricalTimeSeriesMaster) newValue);
        return;
      case 1808868758:  // userPositionMaster
        setUserPositionMaster((PositionMaster) newValue);
        return;
      case 686514815:  // userPortfolioMaster
        setUserPortfolioMaster((PortfolioMaster) newValue);
        return;
      case -763459665:  // userConfigMaster
        setUserConfigMaster((ConfigMaster) newValue);
        return;
      case -1697555603:  // viewProcessor
        setViewProcessor((ViewProcessor) newValue);
        return;
      case 940303425:  // portfolioAggregationFunctions
        setPortfolioAggregationFunctions((PortfolioAggregationFunctions) newValue);
        return;
      case 2090650860:  // marketDataSnapshotMaster
        setMarketDataSnapshotMaster((MarketDataSnapshotMaster) newValue);
        return;
      case 3599307:  // user
        setUser((UserPrincipal) newValue);
        return;
      case -917704420:  // fudgeContext
        setFudgeContext((FudgeContext) newValue);
        return;
      case 1743800263:  // marketDataSpecificationRepository
        setMarketDataSpecificationRepository((NamedMarketDataSpecificationRepository) newValue);
        return;
    }
    super.propertySet(propertyName, newValue, quiet);
  }

  @Override
  protected void validate() {
    JodaBeanUtils.notNull(_configMaster, "configMaster");
    JodaBeanUtils.notNull(_securityMaster, "securityMaster");
    JodaBeanUtils.notNull(_securitySource, "securitySource");
    JodaBeanUtils.notNull(_positionMaster, "positionMaster");
    JodaBeanUtils.notNull(_portfolioMaster, "portfolioMaster");
    JodaBeanUtils.notNull(_positionSource, "positionSource");
    JodaBeanUtils.notNull(_computationTargetResolver, "computationTargetResolver");
    JodaBeanUtils.notNull(_historicalTimeSeriesMaster, "historicalTimeSeriesMaster");
    JodaBeanUtils.notNull(_userPositionMaster, "userPositionMaster");
    JodaBeanUtils.notNull(_userPortfolioMaster, "userPortfolioMaster");
    JodaBeanUtils.notNull(_userConfigMaster, "userConfigMaster");
    JodaBeanUtils.notNull(_viewProcessor, "viewProcessor");
    JodaBeanUtils.notNull(_portfolioAggregationFunctions, "portfolioAggregationFunctions");
    JodaBeanUtils.notNull(_marketDataSnapshotMaster, "marketDataSnapshotMaster");
    JodaBeanUtils.notNull(_user, "user");
    JodaBeanUtils.notNull(_fudgeContext, "fudgeContext");
    JodaBeanUtils.notNull(_marketDataSpecificationRepository, "marketDataSpecificationRepository");
    super.validate();
  }

  @Override
  public boolean equals(Object obj) {
    if (obj == this) {
      return true;
    }
    if (obj != null && obj.getClass() == this.getClass()) {
      WebsiteViewportsComponentFactory other = (WebsiteViewportsComponentFactory) obj;
      return JodaBeanUtils.equal(getConfigMaster(), other.getConfigMaster()) &&
          JodaBeanUtils.equal(getSecurityMaster(), other.getSecurityMaster()) &&
          JodaBeanUtils.equal(getSecuritySource(), other.getSecuritySource()) &&
          JodaBeanUtils.equal(getPositionMaster(), other.getPositionMaster()) &&
          JodaBeanUtils.equal(getPortfolioMaster(), other.getPortfolioMaster()) &&
          JodaBeanUtils.equal(getPositionSource(), other.getPositionSource()) &&
          JodaBeanUtils.equal(getComputationTargetResolver(), other.getComputationTargetResolver()) &&
          JodaBeanUtils.equal(getHistoricalTimeSeriesMaster(), other.getHistoricalTimeSeriesMaster()) &&
          JodaBeanUtils.equal(getUserPositionMaster(), other.getUserPositionMaster()) &&
          JodaBeanUtils.equal(getUserPortfolioMaster(), other.getUserPortfolioMaster()) &&
          JodaBeanUtils.equal(getUserConfigMaster(), other.getUserConfigMaster()) &&
          JodaBeanUtils.equal(getViewProcessor(), other.getViewProcessor()) &&
          JodaBeanUtils.equal(getPortfolioAggregationFunctions(), other.getPortfolioAggregationFunctions()) &&
          JodaBeanUtils.equal(getMarketDataSnapshotMaster(), other.getMarketDataSnapshotMaster()) &&
          JodaBeanUtils.equal(getUser(), other.getUser()) &&
          JodaBeanUtils.equal(getFudgeContext(), other.getFudgeContext()) &&
          JodaBeanUtils.equal(getMarketDataSpecificationRepository(), other.getMarketDataSpecificationRepository()) &&
          super.equals(obj);
    }
    return false;
  }

  @Override
  public int hashCode() {
    int hash = 7;
    hash += hash * 31 + JodaBeanUtils.hashCode(getConfigMaster());
    hash += hash * 31 + JodaBeanUtils.hashCode(getSecurityMaster());
    hash += hash * 31 + JodaBeanUtils.hashCode(getSecuritySource());
    hash += hash * 31 + JodaBeanUtils.hashCode(getPositionMaster());
    hash += hash * 31 + JodaBeanUtils.hashCode(getPortfolioMaster());
    hash += hash * 31 + JodaBeanUtils.hashCode(getPositionSource());
    hash += hash * 31 + JodaBeanUtils.hashCode(getComputationTargetResolver());
    hash += hash * 31 + JodaBeanUtils.hashCode(getHistoricalTimeSeriesMaster());
    hash += hash * 31 + JodaBeanUtils.hashCode(getUserPositionMaster());
    hash += hash * 31 + JodaBeanUtils.hashCode(getUserPortfolioMaster());
    hash += hash * 31 + JodaBeanUtils.hashCode(getUserConfigMaster());
    hash += hash * 31 + JodaBeanUtils.hashCode(getViewProcessor());
    hash += hash * 31 + JodaBeanUtils.hashCode(getPortfolioAggregationFunctions());
    hash += hash * 31 + JodaBeanUtils.hashCode(getMarketDataSnapshotMaster());
    hash += hash * 31 + JodaBeanUtils.hashCode(getUser());
    hash += hash * 31 + JodaBeanUtils.hashCode(getFudgeContext());
    hash += hash * 31 + JodaBeanUtils.hashCode(getMarketDataSpecificationRepository());
    return hash ^ super.hashCode();
  }

  //-----------------------------------------------------------------------
  /**
   * Gets the configuration master.
   * @return the value of the property, not null
   */
  public ConfigMaster getConfigMaster() {
    return _configMaster;
  }

  /**
   * Sets the configuration master.
   * @param configMaster  the new value of the property, not null
   */
  public void setConfigMaster(ConfigMaster configMaster) {
    JodaBeanUtils.notNull(configMaster, "configMaster");
    this._configMaster = configMaster;
  }

  /**
   * Gets the the {@code configMaster} property.
   * @return the property, not null
   */
  public final Property<ConfigMaster> configMaster() {
    return metaBean().configMaster().createProperty(this);
  }

  //-----------------------------------------------------------------------
  /**
   * Gets the security master.
   * @return the value of the property, not null
   */
  public SecurityMaster getSecurityMaster() {
    return _securityMaster;
  }

  /**
   * Sets the security master.
   * @param securityMaster  the new value of the property, not null
   */
  public void setSecurityMaster(SecurityMaster securityMaster) {
    JodaBeanUtils.notNull(securityMaster, "securityMaster");
    this._securityMaster = securityMaster;
  }

  /**
   * Gets the the {@code securityMaster} property.
   * @return the property, not null
   */
  public final Property<SecurityMaster> securityMaster() {
    return metaBean().securityMaster().createProperty(this);
  }

  //-----------------------------------------------------------------------
  /**
   * Gets the security source.
   * @return the value of the property, not null
   */
  public SecuritySource getSecuritySource() {
    return _securitySource;
  }

  /**
   * Sets the security source.
   * @param securitySource  the new value of the property, not null
   */
  public void setSecuritySource(SecuritySource securitySource) {
    JodaBeanUtils.notNull(securitySource, "securitySource");
    this._securitySource = securitySource;
  }

  /**
   * Gets the the {@code securitySource} property.
   * @return the property, not null
   */
  public final Property<SecuritySource> securitySource() {
    return metaBean().securitySource().createProperty(this);
  }

  //-----------------------------------------------------------------------
  /**
   * Gets the position master.
   * @return the value of the property, not null
   */
  public PositionMaster getPositionMaster() {
    return _positionMaster;
  }

  /**
   * Sets the position master.
   * @param positionMaster  the new value of the property, not null
   */
  public void setPositionMaster(PositionMaster positionMaster) {
    JodaBeanUtils.notNull(positionMaster, "positionMaster");
    this._positionMaster = positionMaster;
  }

  /**
   * Gets the the {@code positionMaster} property.
   * @return the property, not null
   */
  public final Property<PositionMaster> positionMaster() {
    return metaBean().positionMaster().createProperty(this);
  }

  //-----------------------------------------------------------------------
  /**
   * Gets the portfolio master.
   * @return the value of the property, not null
   */
  public PortfolioMaster getPortfolioMaster() {
    return _portfolioMaster;
  }

  /**
   * Sets the portfolio master.
   * @param portfolioMaster  the new value of the property, not null
   */
  public void setPortfolioMaster(PortfolioMaster portfolioMaster) {
    JodaBeanUtils.notNull(portfolioMaster, "portfolioMaster");
    this._portfolioMaster = portfolioMaster;
  }

  /**
   * Gets the the {@code portfolioMaster} property.
   * @return the property, not null
   */
  public final Property<PortfolioMaster> portfolioMaster() {
    return metaBean().portfolioMaster().createProperty(this);
  }

  //-----------------------------------------------------------------------
  /**
   * Gets the position source.
   * @return the value of the property, not null
   */
  public PositionSource getPositionSource() {
    return _positionSource;
  }

  /**
   * Sets the position source.
   * @param positionSource  the new value of the property, not null
   */
  public void setPositionSource(PositionSource positionSource) {
    JodaBeanUtils.notNull(positionSource, "positionSource");
    this._positionSource = positionSource;
  }

  /**
   * Gets the the {@code positionSource} property.
   * @return the property, not null
   */
  public final Property<PositionSource> positionSource() {
    return metaBean().positionSource().createProperty(this);
  }

  //-----------------------------------------------------------------------
  /**
   * Gets the computation target resolver.
   * @return the value of the property, not null
   */
  public ComputationTargetResolver getComputationTargetResolver() {
    return _computationTargetResolver;
  }

  /**
   * Sets the computation target resolver.
   * @param computationTargetResolver  the new value of the property, not null
   */
  public void setComputationTargetResolver(ComputationTargetResolver computationTargetResolver) {
    JodaBeanUtils.notNull(computationTargetResolver, "computationTargetResolver");
    this._computationTargetResolver = computationTargetResolver;
  }

  /**
   * Gets the the {@code computationTargetResolver} property.
   * @return the property, not null
   */
  public final Property<ComputationTargetResolver> computationTargetResolver() {
    return metaBean().computationTargetResolver().createProperty(this);
  }

  //-----------------------------------------------------------------------
  /**
   * Gets the time-series master.
   * @return the value of the property, not null
   */
  public HistoricalTimeSeriesMaster getHistoricalTimeSeriesMaster() {
    return _historicalTimeSeriesMaster;
  }

  /**
   * Sets the time-series master.
   * @param historicalTimeSeriesMaster  the new value of the property, not null
   */
  public void setHistoricalTimeSeriesMaster(HistoricalTimeSeriesMaster historicalTimeSeriesMaster) {
    JodaBeanUtils.notNull(historicalTimeSeriesMaster, "historicalTimeSeriesMaster");
    this._historicalTimeSeriesMaster = historicalTimeSeriesMaster;
  }

  /**
   * Gets the the {@code historicalTimeSeriesMaster} property.
   * @return the property, not null
   */
  public final Property<HistoricalTimeSeriesMaster> historicalTimeSeriesMaster() {
    return metaBean().historicalTimeSeriesMaster().createProperty(this);
  }

  //-----------------------------------------------------------------------
  /**
   * Gets the user master.
   * @return the value of the property, not null
   */
  public PositionMaster getUserPositionMaster() {
    return _userPositionMaster;
  }

  /**
   * Sets the user master.
   * @param userPositionMaster  the new value of the property, not null
   */
  public void setUserPositionMaster(PositionMaster userPositionMaster) {
    JodaBeanUtils.notNull(userPositionMaster, "userPositionMaster");
    this._userPositionMaster = userPositionMaster;
  }

  /**
   * Gets the the {@code userPositionMaster} property.
   * @return the property, not null
   */
  public final Property<PositionMaster> userPositionMaster() {
    return metaBean().userPositionMaster().createProperty(this);
  }

  //-----------------------------------------------------------------------
  /**
   * Gets the user master.
   * @return the value of the property, not null
   */
  public PortfolioMaster getUserPortfolioMaster() {
    return _userPortfolioMaster;
  }

  /**
   * Sets the user master.
   * @param userPortfolioMaster  the new value of the property, not null
   */
  public void setUserPortfolioMaster(PortfolioMaster userPortfolioMaster) {
    JodaBeanUtils.notNull(userPortfolioMaster, "userPortfolioMaster");
    this._userPortfolioMaster = userPortfolioMaster;
  }

  /**
   * Gets the the {@code userPortfolioMaster} property.
   * @return the property, not null
   */
  public final Property<PortfolioMaster> userPortfolioMaster() {
    return metaBean().userPortfolioMaster().createProperty(this);
  }

  //-----------------------------------------------------------------------
  /**
   * Gets the user view definition repository.
   * @return the value of the property, not null
   */
  public ConfigMaster getUserConfigMaster() {
    return _userConfigMaster;
  }

  /**
   * Sets the user view definition repository.
   * @param userConfigMaster  the new value of the property, not null
   */
  public void setUserConfigMaster(ConfigMaster userConfigMaster) {
    JodaBeanUtils.notNull(userConfigMaster, "userConfigMaster");
    this._userConfigMaster = userConfigMaster;
  }

  /**
   * Gets the the {@code userConfigMaster} property.
   * @return the property, not null
   */
  public final Property<ConfigMaster> userConfigMaster() {
    return metaBean().userConfigMaster().createProperty(this);
  }

  //-----------------------------------------------------------------------
  /**
   * Gets the view processor.
   * @return the value of the property, not null
   */
  public ViewProcessor getViewProcessor() {
    return _viewProcessor;
  }

  /**
   * Sets the view processor.
   * @param viewProcessor  the new value of the property, not null
   */
  public void setViewProcessor(ViewProcessor viewProcessor) {
    JodaBeanUtils.notNull(viewProcessor, "viewProcessor");
    this._viewProcessor = viewProcessor;
  }

  /**
   * Gets the the {@code viewProcessor} property.
   * @return the property, not null
   */
  public final Property<ViewProcessor> viewProcessor() {
    return metaBean().viewProcessor().createProperty(this);
  }

  //-----------------------------------------------------------------------
  /**
   * Gets the portfolio aggregation functions.
   * @return the value of the property, not null
   */
  public PortfolioAggregationFunctions getPortfolioAggregationFunctions() {
    return _portfolioAggregationFunctions;
  }

  /**
   * Sets the portfolio aggregation functions.
   * @param portfolioAggregationFunctions  the new value of the property, not null
   */
  public void setPortfolioAggregationFunctions(PortfolioAggregationFunctions portfolioAggregationFunctions) {
    JodaBeanUtils.notNull(portfolioAggregationFunctions, "portfolioAggregationFunctions");
    this._portfolioAggregationFunctions = portfolioAggregationFunctions;
  }

  /**
   * Gets the the {@code portfolioAggregationFunctions} property.
   * @return the property, not null
   */
  public final Property<PortfolioAggregationFunctions> portfolioAggregationFunctions() {
    return metaBean().portfolioAggregationFunctions().createProperty(this);
  }

  //-----------------------------------------------------------------------
  /**
   * Gets the market data snapshot master.
   * @return the value of the property, not null
   */
  public MarketDataSnapshotMaster getMarketDataSnapshotMaster() {
    return _marketDataSnapshotMaster;
  }

  /**
   * Sets the market data snapshot master.
   * @param marketDataSnapshotMaster  the new value of the property, not null
   */
  public void setMarketDataSnapshotMaster(MarketDataSnapshotMaster marketDataSnapshotMaster) {
    JodaBeanUtils.notNull(marketDataSnapshotMaster, "marketDataSnapshotMaster");
    this._marketDataSnapshotMaster = marketDataSnapshotMaster;
  }

  /**
   * Gets the the {@code marketDataSnapshotMaster} property.
   * @return the property, not null
   */
  public final Property<MarketDataSnapshotMaster> marketDataSnapshotMaster() {
    return metaBean().marketDataSnapshotMaster().createProperty(this);
  }

  //-----------------------------------------------------------------------
  /**
   * Gets the user.
   * @return the value of the property, not null
   */
  public UserPrincipal getUser() {
    return _user;
  }

  /**
   * Sets the user.
   * @param user  the new value of the property, not null
   */
  public void setUser(UserPrincipal user) {
    JodaBeanUtils.notNull(user, "user");
    this._user = user;
  }

  /**
   * Gets the the {@code user} property.
   * @return the property, not null
   */
  public final Property<UserPrincipal> user() {
    return metaBean().user().createProperty(this);
  }

  //-----------------------------------------------------------------------
  /**
   * Gets the fudge context.
   * @return the value of the property, not null
   */
  public FudgeContext getFudgeContext() {
    return _fudgeContext;
  }

  /**
   * Sets the fudge context.
   * @param fudgeContext  the new value of the property, not null
   */
  public void setFudgeContext(FudgeContext fudgeContext) {
    JodaBeanUtils.notNull(fudgeContext, "fudgeContext");
    this._fudgeContext = fudgeContext;
  }

  /**
   * Gets the the {@code fudgeContext} property.
   * @return the property, not null
   */
  public final Property<FudgeContext> fudgeContext() {
    return metaBean().fudgeContext().createProperty(this);
  }

  //-----------------------------------------------------------------------
  /**
   * Gets for looking up market data provider specifications by name
   * @return the value of the property, not null
   */
  public NamedMarketDataSpecificationRepository getMarketDataSpecificationRepository() {
    return _marketDataSpecificationRepository;
  }

  /**
   * Sets for looking up market data provider specifications by name
   * @param marketDataSpecificationRepository  the new value of the property, not null
   */
  public void setMarketDataSpecificationRepository(NamedMarketDataSpecificationRepository marketDataSpecificationRepository) {
    JodaBeanUtils.notNull(marketDataSpecificationRepository, "marketDataSpecificationRepository");
    this._marketDataSpecificationRepository = marketDataSpecificationRepository;
  }

  /**
   * Gets the the {@code marketDataSpecificationRepository} property.
   * @return the property, not null
   */
  public final Property<NamedMarketDataSpecificationRepository> marketDataSpecificationRepository() {
    return metaBean().marketDataSpecificationRepository().createProperty(this);
  }

  //-----------------------------------------------------------------------
  /**
   * The meta-bean for {@code WebsiteViewportsComponentFactory}.
   */
  public static class Meta extends AbstractComponentFactory.Meta {
    /**
     * The singleton instance of the meta-bean.
     */
    static final Meta INSTANCE = new Meta();

    /**
     * The meta-property for the {@code configMaster} property.
     */
    private final MetaProperty<ConfigMaster> _configMaster = DirectMetaProperty.ofReadWrite(
        this, "configMaster", WebsiteViewportsComponentFactory.class, ConfigMaster.class);
    /**
     * The meta-property for the {@code securityMaster} property.
     */
    private final MetaProperty<SecurityMaster> _securityMaster = DirectMetaProperty.ofReadWrite(
        this, "securityMaster", WebsiteViewportsComponentFactory.class, SecurityMaster.class);
    /**
     * The meta-property for the {@code securitySource} property.
     */
    private final MetaProperty<SecuritySource> _securitySource = DirectMetaProperty.ofReadWrite(
        this, "securitySource", WebsiteViewportsComponentFactory.class, SecuritySource.class);
    /**
     * The meta-property for the {@code positionMaster} property.
     */
    private final MetaProperty<PositionMaster> _positionMaster = DirectMetaProperty.ofReadWrite(
        this, "positionMaster", WebsiteViewportsComponentFactory.class, PositionMaster.class);
    /**
     * The meta-property for the {@code portfolioMaster} property.
     */
    private final MetaProperty<PortfolioMaster> _portfolioMaster = DirectMetaProperty.ofReadWrite(
        this, "portfolioMaster", WebsiteViewportsComponentFactory.class, PortfolioMaster.class);
    /**
     * The meta-property for the {@code positionSource} property.
     */
    private final MetaProperty<PositionSource> _positionSource = DirectMetaProperty.ofReadWrite(
        this, "positionSource", WebsiteViewportsComponentFactory.class, PositionSource.class);
    /**
     * The meta-property for the {@code computationTargetResolver} property.
     */
    private final MetaProperty<ComputationTargetResolver> _computationTargetResolver = DirectMetaProperty.ofReadWrite(
        this, "computationTargetResolver", WebsiteViewportsComponentFactory.class, ComputationTargetResolver.class);
    /**
     * The meta-property for the {@code historicalTimeSeriesMaster} property.
     */
    private final MetaProperty<HistoricalTimeSeriesMaster> _historicalTimeSeriesMaster = DirectMetaProperty.ofReadWrite(
        this, "historicalTimeSeriesMaster", WebsiteViewportsComponentFactory.class, HistoricalTimeSeriesMaster.class);
    /**
     * The meta-property for the {@code userPositionMaster} property.
     */
    private final MetaProperty<PositionMaster> _userPositionMaster = DirectMetaProperty.ofReadWrite(
        this, "userPositionMaster", WebsiteViewportsComponentFactory.class, PositionMaster.class);
    /**
     * The meta-property for the {@code userPortfolioMaster} property.
     */
    private final MetaProperty<PortfolioMaster> _userPortfolioMaster = DirectMetaProperty.ofReadWrite(
        this, "userPortfolioMaster", WebsiteViewportsComponentFactory.class, PortfolioMaster.class);
    /**
     * The meta-property for the {@code userConfigMaster} property.
     */
    private final MetaProperty<ConfigMaster> _userConfigMaster = DirectMetaProperty.ofReadWrite(
        this, "userConfigMaster", WebsiteViewportsComponentFactory.class, ConfigMaster.class);
    /**
     * The meta-property for the {@code viewProcessor} property.
     */
    private final MetaProperty<ViewProcessor> _viewProcessor = DirectMetaProperty.ofReadWrite(
        this, "viewProcessor", WebsiteViewportsComponentFactory.class, ViewProcessor.class);
    /**
     * The meta-property for the {@code portfolioAggregationFunctions} property.
     */
    private final MetaProperty<PortfolioAggregationFunctions> _portfolioAggregationFunctions = DirectMetaProperty.ofReadWrite(
        this, "portfolioAggregationFunctions", WebsiteViewportsComponentFactory.class, PortfolioAggregationFunctions.class);
    /**
     * The meta-property for the {@code marketDataSnapshotMaster} property.
     */
    private final MetaProperty<MarketDataSnapshotMaster> _marketDataSnapshotMaster = DirectMetaProperty.ofReadWrite(
        this, "marketDataSnapshotMaster", WebsiteViewportsComponentFactory.class, MarketDataSnapshotMaster.class);
    /**
     * The meta-property for the {@code user} property.
     */
    private final MetaProperty<UserPrincipal> _user = DirectMetaProperty.ofReadWrite(
        this, "user", WebsiteViewportsComponentFactory.class, UserPrincipal.class);
    /**
     * The meta-property for the {@code fudgeContext} property.
     */
    private final MetaProperty<FudgeContext> _fudgeContext = DirectMetaProperty.ofReadWrite(
        this, "fudgeContext", WebsiteViewportsComponentFactory.class, FudgeContext.class);
    /**
     * The meta-property for the {@code marketDataSpecificationRepository} property.
     */
    private final MetaProperty<NamedMarketDataSpecificationRepository> _marketDataSpecificationRepository = DirectMetaProperty.ofReadWrite(
        this, "marketDataSpecificationRepository", WebsiteViewportsComponentFactory.class, NamedMarketDataSpecificationRepository.class);
    /**
     * The meta-properties.
     */
    private final Map<String, MetaProperty<?>> _metaPropertyMap$ = new DirectMetaPropertyMap(
      this, (DirectMetaPropertyMap) super.metaPropertyMap(),
        "configMaster",
        "securityMaster",
        "securitySource",
        "positionMaster",
        "portfolioMaster",
        "positionSource",
        "computationTargetResolver",
        "historicalTimeSeriesMaster",
        "userPositionMaster",
        "userPortfolioMaster",
        "userConfigMaster",
        "viewProcessor",
        "portfolioAggregationFunctions",
        "marketDataSnapshotMaster",
        "user",
        "fudgeContext",
        "marketDataSpecificationRepository");

    /**
     * Restricted constructor.
     */
    protected Meta() {
    }

    @Override
    protected MetaProperty<?> metaPropertyGet(String propertyName) {
      switch (propertyName.hashCode()) {
        case 10395716:  // configMaster
          return _configMaster;
        case -887218750:  // securityMaster
          return _securityMaster;
        case -702456965:  // securitySource
          return _securitySource;
        case -1840419605:  // positionMaster
          return _positionMaster;
        case -772274742:  // portfolioMaster
          return _portfolioMaster;
        case -1655657820:  // positionSource
          return _positionSource;
        case 1562222174:  // computationTargetResolver
          return _computationTargetResolver;
        case 173967376:  // historicalTimeSeriesMaster
          return _historicalTimeSeriesMaster;
        case 1808868758:  // userPositionMaster
          return _userPositionMaster;
        case 686514815:  // userPortfolioMaster
          return _userPortfolioMaster;
        case -763459665:  // userConfigMaster
          return _userConfigMaster;
        case -1697555603:  // viewProcessor
          return _viewProcessor;
        case 940303425:  // portfolioAggregationFunctions
          return _portfolioAggregationFunctions;
        case 2090650860:  // marketDataSnapshotMaster
          return _marketDataSnapshotMaster;
        case 3599307:  // user
          return _user;
        case -917704420:  // fudgeContext
          return _fudgeContext;
        case 1743800263:  // marketDataSpecificationRepository
          return _marketDataSpecificationRepository;
      }
      return super.metaPropertyGet(propertyName);
    }

    @Override
    public BeanBuilder<? extends WebsiteViewportsComponentFactory> builder() {
      return new DirectBeanBuilder<WebsiteViewportsComponentFactory>(new WebsiteViewportsComponentFactory());
    }

    @Override
    public Class<? extends WebsiteViewportsComponentFactory> beanType() {
      return WebsiteViewportsComponentFactory.class;
    }

    @Override
    public Map<String, MetaProperty<?>> metaPropertyMap() {
      return _metaPropertyMap$;
    }

    //-----------------------------------------------------------------------
    /**
     * The meta-property for the {@code configMaster} property.
     * @return the meta-property, not null
     */
    public final MetaProperty<ConfigMaster> configMaster() {
      return _configMaster;
    }

    /**
     * The meta-property for the {@code securityMaster} property.
     * @return the meta-property, not null
     */
    public final MetaProperty<SecurityMaster> securityMaster() {
      return _securityMaster;
    }

    /**
     * The meta-property for the {@code securitySource} property.
     * @return the meta-property, not null
     */
    public final MetaProperty<SecuritySource> securitySource() {
      return _securitySource;
    }

    /**
     * The meta-property for the {@code positionMaster} property.
     * @return the meta-property, not null
     */
    public final MetaProperty<PositionMaster> positionMaster() {
      return _positionMaster;
    }

    /**
     * The meta-property for the {@code portfolioMaster} property.
     * @return the meta-property, not null
     */
    public final MetaProperty<PortfolioMaster> portfolioMaster() {
      return _portfolioMaster;
    }

    /**
     * The meta-property for the {@code positionSource} property.
     * @return the meta-property, not null
     */
    public final MetaProperty<PositionSource> positionSource() {
      return _positionSource;
    }

    /**
     * The meta-property for the {@code computationTargetResolver} property.
     * @return the meta-property, not null
     */
    public final MetaProperty<ComputationTargetResolver> computationTargetResolver() {
      return _computationTargetResolver;
    }

    /**
     * The meta-property for the {@code historicalTimeSeriesMaster} property.
     * @return the meta-property, not null
     */
    public final MetaProperty<HistoricalTimeSeriesMaster> historicalTimeSeriesMaster() {
      return _historicalTimeSeriesMaster;
    }

    /**
     * The meta-property for the {@code userPositionMaster} property.
     * @return the meta-property, not null
     */
    public final MetaProperty<PositionMaster> userPositionMaster() {
      return _userPositionMaster;
    }

    /**
     * The meta-property for the {@code userPortfolioMaster} property.
     * @return the meta-property, not null
     */
    public final MetaProperty<PortfolioMaster> userPortfolioMaster() {
      return _userPortfolioMaster;
    }

    /**
     * The meta-property for the {@code userConfigMaster} property.
     * @return the meta-property, not null
     */
    public final MetaProperty<ConfigMaster> userConfigMaster() {
      return _userConfigMaster;
    }

    /**
     * The meta-property for the {@code viewProcessor} property.
     * @return the meta-property, not null
     */
    public final MetaProperty<ViewProcessor> viewProcessor() {
      return _viewProcessor;
    }

    /**
     * The meta-property for the {@code portfolioAggregationFunctions} property.
     * @return the meta-property, not null
     */
    public final MetaProperty<PortfolioAggregationFunctions> portfolioAggregationFunctions() {
      return _portfolioAggregationFunctions;
    }

    /**
     * The meta-property for the {@code marketDataSnapshotMaster} property.
     * @return the meta-property, not null
     */
    public final MetaProperty<MarketDataSnapshotMaster> marketDataSnapshotMaster() {
      return _marketDataSnapshotMaster;
    }

    /**
     * The meta-property for the {@code user} property.
     * @return the meta-property, not null
     */
    public final MetaProperty<UserPrincipal> user() {
      return _user;
    }

    /**
     * The meta-property for the {@code fudgeContext} property.
     * @return the meta-property, not null
     */
    public final MetaProperty<FudgeContext> fudgeContext() {
      return _fudgeContext;
    }

    /**
     * The meta-property for the {@code marketDataSpecificationRepository} property.
     * @return the meta-property, not null
     */
    public final MetaProperty<NamedMarketDataSpecificationRepository> marketDataSpecificationRepository() {
      return _marketDataSpecificationRepository;
    }

  }

  ///CLOVER:ON
  //-------------------------- AUTOGENERATED END --------------------------
}<|MERGE_RESOLUTION|>--- conflicted
+++ resolved
@@ -51,11 +51,7 @@
 import com.opengamma.web.analytics.AnalyticsViewManager;
 import com.opengamma.web.analytics.GridColumnsJsonWriter;
 import com.opengamma.web.analytics.ViewportResultsJsonWriter;
-<<<<<<< HEAD
-import com.opengamma.web.analytics.blotter.BlotterColumnMappings;
-=======
 import com.opengamma.web.analytics.blotter.BlotterColumnMapper;
->>>>>>> 6f1a4384
 import com.opengamma.web.analytics.blotter.BlotterResource;
 import com.opengamma.web.analytics.blotter.DefaultBlotterColumnMappings;
 import com.opengamma.web.analytics.formatting.ResultsFormatter;
@@ -193,22 +189,13 @@
     CurrencyPairsSource currencyPairsSource = new ConfigDBCurrencyPairsSource(configSource);
     // TODO should be able to configure the currency pairs
     CurrencyPairs currencyPairs = currencyPairsSource.getCurrencyPairs(CurrencyPairs.DEFAULT_CURRENCY_PAIRS);
-<<<<<<< HEAD
-    BlotterColumnMappings blotterColumnMappings = new BlotterColumnMappings(BlotterResource.getStringConvert(),
-                                                                            currencyPairs);
-=======
     BlotterColumnMapper blotterColumnMapper = DefaultBlotterColumnMappings.create(currencyPairs);
->>>>>>> 6f1a4384
     AnalyticsViewManager analyticsViewManager = new AnalyticsViewManager(getViewProcessor(),
                                                                          aggregatedViewDefManager,
                                                                          getMarketDataSnapshotMaster(),
                                                                          getComputationTargetResolver(),
                                                                          getMarketDataSpecificationRepository(),
-<<<<<<< HEAD
-                                                                         blotterColumnMappings);
-=======
                                                                          blotterColumnMapper);
->>>>>>> 6f1a4384
     ResultsFormatter resultsFormatter = new ResultsFormatter();
     GridColumnsJsonWriter columnWriter = new GridColumnsJsonWriter(resultsFormatter);
     ViewportResultsJsonWriter viewportResultsWriter = new ViewportResultsJsonWriter(resultsFormatter);
