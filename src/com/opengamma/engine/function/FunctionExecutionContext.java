/**
 * Copyright (C) 2009 - 2010 by OpenGamma Inc.
 * 
 * Please see distribution for license.
 */
package com.opengamma.engine.function;

import java.util.Map;

import javax.time.calendar.Clock;

import com.opengamma.engine.security.SecuritySource;
import com.opengamma.engine.view.ViewProcessor;
import com.opengamma.engine.view.calcnode.ViewProcessorQuery;

/**
 * Holds values that will be provided to a {@link FunctionInvoker} during invocation.
 */
public class FunctionExecutionContext extends AbstractFunctionContext {
  /**
   * The name under which an instance of {@link ViewProcessor} should be bound.
   */
  public static final String VIEW_PROCESSOR_QUERY_NAME = "viewProcessorQuery";
  /**
   * The name under which the epoch time indicating the snapshot time will be bound.
   */
  public static final String SNAPSHOT_EPOCH_TIME_NAME = "snapshotEpochTime";
  /**
   * The name under which a JSR-310 Clock providing the snapshot time will be bound.
   */
  public static final String SNAPSHOT_CLOCK_NAME = "snapshotClock";
  /**
   * The name under which an instance of {@link SecuritySource} should be bound.
   */
  public static final String SECURITY_SOURCE_NAME = "securitySource";

  public FunctionExecutionContext() {
  }

  protected FunctionExecutionContext(final FunctionExecutionContext copyFrom) {
    super(copyFrom);
  }

  public ViewProcessorQuery getViewProcessorQuery() {
    return (ViewProcessorQuery) get(VIEW_PROCESSOR_QUERY_NAME);
  }

  public void setViewProcessorQuery(ViewProcessorQuery viewProcessorQuery) {
    put(VIEW_PROCESSOR_QUERY_NAME, viewProcessorQuery);
  }

  public Long getSnapshotEpochTime() {
    return (Long) get(SNAPSHOT_EPOCH_TIME_NAME);
  }

  public void setSnapshotEpochTime(Long snapshotEpochTime) {
    put(SNAPSHOT_EPOCH_TIME_NAME, snapshotEpochTime);
  }

  public Clock getSnapshotClock() {
    return (Clock) get(SNAPSHOT_CLOCK_NAME);
  }

  public void setSnapshotClock(Clock snapshotClock) {
    put(SNAPSHOT_CLOCK_NAME, snapshotClock);
  }

  public void setSecuritySource(SecuritySource securitySource) {
    put(SECURITY_SOURCE_NAME, securitySource);
  }

  public SecuritySource getSecuritySource() {
    return (SecuritySource) get(SECURITY_SOURCE_NAME);
  }
<<<<<<< HEAD
=======

  @Override
  public FunctionExecutionContext clone() {
    return new FunctionExecutionContext(this);
  }

>>>>>>> 8b03de93
}<|MERGE_RESOLUTION|>--- conflicted
+++ resolved
@@ -72,13 +72,10 @@
   public SecuritySource getSecuritySource() {
     return (SecuritySource) get(SECURITY_SOURCE_NAME);
   }
-<<<<<<< HEAD
-=======
 
   @Override
   public FunctionExecutionContext clone() {
     return new FunctionExecutionContext(this);
   }
 
->>>>>>> 8b03de93
 }