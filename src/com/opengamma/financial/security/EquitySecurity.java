--- conflicted
+++ resolved
@@ -10,7 +10,7 @@
 import java.util.Set;
 
 import com.opengamma.engine.security.Security;
-import com.opengamma.financial.securities.Currency;
+import com.opengamma.financial.Currency;
 import com.opengamma.id.DomainSpecificIdentifier;
 import com.opengamma.id.IdentificationDomain;
 
@@ -19,10 +19,8 @@
  *
  * @author kirk
  */
-<<<<<<< HEAD
+
 public class EquitySecurity extends FinancialSecurity {
-=======
-public class EquitySecurity extends DefaultSecurity {
   public static final String EQUITY_TYPE = "EQUITY";
   private String _ticker;
   private String _exchange;
@@ -50,7 +48,6 @@
    * @param ticker
    * @param domain
    */
->>>>>>> 9ec326c8
   public EquitySecurity(String ticker, String domain) {
     this();
     addDomainSpecificIdentifier(ticker, domain);
@@ -122,13 +119,9 @@
   public void setCurrency(Currency currency) {
     _currency = currency;
   }
-<<<<<<< HEAD
 
   @Override
   public <T> T accept(FinancialSecurityVisitor<T> visitor) {
     return visitor.visitEquitySecurity(this);
   }
-=======
-  
->>>>>>> 9ec326c8
 }