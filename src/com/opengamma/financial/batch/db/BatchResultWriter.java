--- conflicted
+++ resolved
@@ -804,7 +804,6 @@
         new Object[] {inserts.size(), updates.size(), status});
   }
   
-<<<<<<< HEAD
   /**
    * Instances of this class are saved in the computation cache for each
    * failure (whether the failure is 'original' or due to missing inputs).
@@ -814,27 +813,15 @@
    * due to error 12, and C has failed due to errors 15 and 16, then
    * A has failed due to errors 12, 15, and 16.
    */
-  static class BatchResultWriterFailure implements MissingInput, Serializable {
-    private Set<Long> _computeFailureIds = new HashSet<Long>();
-
-    public Set<Long> getComputeFailureIds() {
+  public static class BatchResultWriterFailure implements MissingInput, Serializable {
+    private Set<Number> _computeFailureIds = new HashSet<Long>();
+
+    public Set<Number> getComputeFailureIds() {
       return Collections.unmodifiableSet(_computeFailureIds);
     }
 
-    public void addComputeFailureIds(Set<Long> computeFailureIds) {
+    public void addComputeFailureIds(Set<Number> computeFailureIds) {
       _computeFailureIds.addAll(computeFailureIds);
-=======
-  public static class BatchResultWriterFailure implements MissingInput, Serializable {
-
-    private Set<Number> _computeFailureIds = new HashSet<Number>();
-
-    public Set<Number> getComputeFailureIds() {
-      return _computeFailureIds;
-    }
-
-    public void setComputeFailureIds(Set<Number> computeFailureIds) {
-      _computeFailureIds = computeFailureIds;
->>>>>>> a2619d0c
     }
   }
 
