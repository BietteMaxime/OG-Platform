--- conflicted
+++ resolved
@@ -141,11 +141,9 @@
         forwardStartOffsets = new double[nFloat];
         forwardEndOffsets = new double[nFloat];
       }
-<<<<<<< HEAD
+
       swap = new FixedFloatSwap(fixedPaymentTimes, floatPaymentTimes, forwardStartOffsets, forwardEndOffsets,CURVE_NAME,CURVE_NAME);
-=======
-      swap = new FixedFloatSwap(fixedPaymentTimes, floatPaymentTimes, forwardStartOffsets, forwardEndOffsets, CURVE_NAME, CURVE_NAME);
->>>>>>> 907c3872
+
       // marketRates = swap rate from bloomberg
       // marketRates[i] = _swapRateCalculator.getRate(inputCurve, inputCurve, swap);
       nodeTimes[i] = Math.max(fixedPaymentTimes[nFix - 1], floatPaymentTimes[nFloat - 1] + forwardEndOffsets[nFloat - 1]);
