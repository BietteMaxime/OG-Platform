--- conflicted
+++ resolved
@@ -16,13 +16,17 @@
 import org.fudgemsg.MutableFudgeFieldContainer;
 import org.fudgemsg.mapping.FudgeDeserializationContext;
 import org.fudgemsg.mapping.FudgeSerializationContext;
+import org.slf4j.Logger;
+import org.slf4j.LoggerFactory;
 
+import com.opengamma.financial.fudgemsg.FixedIncomeStripBuilder;
 import com.opengamma.util.time.Tenor;
 
 /**
  * A fixed income strip.
  */
 public class FixedIncomeStrip implements Serializable, Comparable<FixedIncomeStrip> {
+  private final Logger s_logger = LoggerFactory.getLogger(this.getClass());
   private final StripInstrumentType _instrumentType;
   private final Tenor _curveNodePointTime;
   private final String _conventionName;
@@ -123,57 +127,33 @@
     return ToStringBuilder.reflectionToString(this, ToStringStyle.SHORT_PREFIX_STYLE);
   }
 
-<<<<<<< HEAD
   @Override
   public int compareTo(FixedIncomeStrip o) {
-    int result = (int) getCurveNodePointTime().getPeriod().minus(o.getCurveNodePointTime().getPeriod()).getNanos();
+    int result = (int) getCurveNodePointTime().getPeriod().toPeriodFields().toEstimatedDuration().compareTo(o.getCurveNodePointTime().getPeriod().toPeriodFields().toEstimatedDuration());
     if (result != 0) {
       return result;
     }
     result = getInstrumentType().ordinal() - o.getInstrumentType().ordinal(); 
-    if (result == 0 && this.getInstrumentType() == StripInstrumentType.FUTURE) { // compare the futures if the tenor is the same.
-      // if result == 0 then the other instrument type must be FUTURE too.
-      return getNumberOfFuturesAfterTenor() - o.getNumberOfFuturesAfterTenor();
-    } else {
+    if (result != 0) {
       return result;
+    } 
+    if (getInstrumentType() == StripInstrumentType.FUTURE) {
+      result = getNumberOfFuturesAfterTenor() - o.getNumberOfFuturesAfterTenor();
+    }
+    return result;
+  }
+
+  // REVIEW: jim 22-Aug-2010 -- get rid of these and use the builder directly
+  public void toFudgeMsg(final FudgeSerializationContext context, final MutableFudgeFieldContainer message) {
+    FixedIncomeStripBuilder builder = new FixedIncomeStripBuilder();
+    MutableFudgeFieldContainer container = builder.buildMessage(context, this);
+    for (FudgeField field : container.getAllFields()) {
+      message.add(field);
     }
   }
-=======
-  private static final String START_DATE_KEY = "start";
-  private static final String END_DATE_KEY = "end";
-  private static final String MARKET_DATA_KEY_KEY = "marketData";
-  private static final String INSTRUMENT_TYPE_KEY = "instrumentType";
-  private static final String DAY_COUNT_KEY = "dayCount";
-  private static final String BUSINESS_DAY_CONVENTION_KEY = "businessDayConvention";
-  private static final String REGION_ISO_KEY = "regionISO";
-
-  public void toFudgeMsg(final FudgeSerializationContext context, final MutableFudgeFieldContainer message) {
-    message.add(START_DATE_KEY, _startDate);
-    message.add(END_DATE_KEY, _endDate);
-    context.objectToFudgeMsgWithClassHeaders(message, MARKET_DATA_KEY_KEY, null, _marketDataKey, UniqueIdentifier.class);
-    context.objectToFudgeMsg(message, INSTRUMENT_TYPE_KEY, null, _instrumentType);
-    message.add(DAY_COUNT_KEY, _dayCount);
-    message.add(BUSINESS_DAY_CONVENTION_KEY, _businessDayConvention);
-    message.add(REGION_ISO_KEY, _regionISO);
+  // REVIEW: jim 22-Aug-2010 -- get rid of these and use the builder directly
+  public static FixedIncomeStrip fromFudgeMsg(final FudgeDeserializationContext context, final FudgeFieldContainer message) {
+    FixedIncomeStripBuilder builder = new FixedIncomeStripBuilder();
+    return builder.buildObject(context, message);
   }
-
-  public static FixedIncomeStrip fromFudgeMsg(final FudgeDeserializationContext context, final FudgeFieldContainer message) {
-    FudgeField field = message.getByName(START_DATE_KEY);
-    final LocalDate startDate = (field != null) ? message.getFieldValue(LocalDate.class, field) : null;
-    field = message.getByName(END_DATE_KEY);
-    final LocalDate endDate = (field != null) ? message.getFieldValue(LocalDate.class, field) : null;
-    field = message.getByName(MARKET_DATA_KEY_KEY);
-    final UniqueIdentifier marketDataKey = context.fieldValueToObject(UniqueIdentifier.class, field);
-    field = message.getByName(INSTRUMENT_TYPE_KEY);
-    final StripInstrument instrumentType = (field != null) ? context.fieldValueToObject(StripInstrument.class, field) : null;
-    field = message.getByName(DAY_COUNT_KEY);
-    final DayCount dayCount = (field != null) ? message.getFieldValue(DayCount.class, field) : null;
-    field = message.getByName(BUSINESS_DAY_CONVENTION_KEY);
-    final BusinessDayConvention businessDayConvention = (field != null) ? message.getFieldValue(BusinessDayConvention.class, field) : null;
-    field = message.getByName(REGION_ISO_KEY);
-    final String regionISO = (field != null) ? message.getFieldValue(String.class, field) : null;
-    return new FixedIncomeStrip(startDate, endDate, marketDataKey, instrumentType, dayCount, businessDayConvention, regionISO);
-  }
-
->>>>>>> 852b224b
 }