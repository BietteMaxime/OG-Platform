--- conflicted
+++ resolved
@@ -93,26 +93,25 @@
   private ValueSpecification _forwardCurveResult;
   private ValueSpecification _jacobianResult; 
   private Set<ValueSpecification> _results;
-  private final Interpolator1D<? extends Interpolator1DDataBundle> _fundingInterpolator;
-  private final Interpolator1D<? extends Interpolator1DDataBundle> _forwardInterpolator;
-  private final Interpolator1DNodeSensitivityCalculator<? extends Interpolator1DDataBundle> _fundingSensitivityCalculator;
-  private final Interpolator1DNodeSensitivityCalculator<? extends Interpolator1DDataBundle> _forwardSensitivityCalculator;
+//  private final Interpolator1D<? extends Interpolator1DDataBundle> _fundingInterpolator;
+//  private final Interpolator1D<? extends Interpolator1DDataBundle> _forwardInterpolator;
+//  private final Interpolator1DNodeSensitivityCalculator<? extends Interpolator1DDataBundle> _fundingSensitivityCalculator;
+//  private final Interpolator1DNodeSensitivityCalculator<? extends Interpolator1DDataBundle> _forwardSensitivityCalculator;
 
   public MarketInstrumentImpliedFundingAndForwardCurveFunction(final Currency currency, String fundingInterpolatorName, String fundingLeftExtrapolatorName, String fundingRightExtrapolatorName,
       String forwardInterpolatorName, String forwardLeftExtrapolatorName, String forwardRightExtrapolatorName) {
     Validate.notNull(currency);
     _currency = currency;
-    _fundingInterpolator = CombinedInterpolatorExtrapolatorFactory.getInterpolator(fundingInterpolatorName, fundingLeftExtrapolatorName, fundingRightExtrapolatorName);
-    _fundingSensitivityCalculator = CombinedInterpolatorExtrapolatorNodeSensitivityCalculatorFactory.getSensitivityCalculator(fundingInterpolatorName, fundingLeftExtrapolatorName, 
-        fundingRightExtrapolatorName);
-    _forwardInterpolator = CombinedInterpolatorExtrapolatorFactory.getInterpolator(forwardInterpolatorName, forwardLeftExtrapolatorName, forwardRightExtrapolatorName);
-    _forwardSensitivityCalculator = CombinedInterpolatorExtrapolatorNodeSensitivityCalculatorFactory.getSensitivityCalculator(forwardInterpolatorName, forwardLeftExtrapolatorName, 
-        forwardRightExtrapolatorName);
+ //   _fundingInterpolator = CombinedInterpolatorExtrapolatorFactory.getInterpolator(fundingInterpolatorName, fundingLeftExtrapolatorName, fundingRightExtrapolatorName);
+ //   _fundingSensitivityCalculator = CombinedInterpolatorExtrapolatorNodeSensitivityCalculatorFactory.getSensitivityCalculator(fundingInterpolatorName, fundingLeftExtrapolatorName, 
+//        fundingRightExtrapolatorName);
+ //   _forwardInterpolator = CombinedInterpolatorExtrapolatorFactory.getInterpolator(forwardInterpolatorName, forwardLeftExtrapolatorName, forwardRightExtrapolatorName);
+ //   _forwardSensitivityCalculator = CombinedInterpolatorExtrapolatorNodeSensitivityCalculatorFactory.getSensitivityCalculator(forwardInterpolatorName, forwardLeftExtrapolatorName, 
+ //       forwardRightExtrapolatorName);
   }
 
   @Override
   public Set<ComputedValue> execute(final FunctionExecutionContext executionContext, final FunctionInputs inputs, final ComputationTarget target, final Set<ValueRequirement> desiredValues) {
-<<<<<<< HEAD
 //    final LocalDate now = executionContext.getSnapshotClock().today();
 //    final Calendar calendar = new HolidayRepositoryCalendarAdapter(OpenGammaExecutionContext.getHolidayRepository(executionContext), _currency);
 //    final Region region = OpenGammaExecutionContext.getRegionRepository(executionContext).getHierarchyNode(now.toLocalDate(), _currency.getUniqueIdentifier());
@@ -205,95 +204,6 @@
 //    final DoubleMatrix2D jacobianMatrix = jacobian.evaluate(new DoubleMatrix1D(yields), (Function1D<DoubleMatrix1D, DoubleMatrix1D>[]) null);
 //    return Sets.newHashSet(new ComputedValue(_fundingCurveResult, fundingCurve), new ComputedValue(_forwardCurveResult, forwardCurve), new ComputedValue(_jacobianResult, jacobianMatrix.getData()));
     return null;
-=======
-    final LocalDate now = executionContext.getSnapshotClock().today();
-    final Calendar calendar = new HolidayRepositoryCalendarAdapter(OpenGammaExecutionContext.getHolidayRepository(executionContext), _currency);
-    final Region region = OpenGammaExecutionContext.getRegionRepository(executionContext).getHierarchyNode(now.toLocalDate(), _currency.getUniqueIdentifier());
-    final List<InterestRateDerivative> derivatives = new ArrayList<InterestRateDerivative>();
-    final Set<FixedIncomeStrip> fundingStrips = _fundingDefinition.getStrips();
-    final int nFund = fundingStrips.size();
-    final Set<FixedIncomeStrip> forwardStrips = _forwardDefinition.getStrips();
-    final int nForward = forwardStrips.size();
-    final double[] marketRates = new double[nFund + nForward];
-    final double[] initialRatesGuess = new double[nFund + nForward];
-    final double[] fundingNodeTimes = new double[nFund];
-    InterestRateDerivative derivative;
-    ValueRequirement stripRequirement;
-    Double rate = (Double) inputs.getValue(_spotRateRequirement);
-    if (rate == null) {
-      throw new NullPointerException("Could not get spot rate for " + _currency);
-    }
-    rate = (Double) inputs.getValue(_referenceRateRequirement);
-    if (rate == null) {
-      throw new NullPointerException("Could not get first floating rate for " + _currency);
-    }
-    int i = 0;
-    for (final FixedIncomeStrip strip : fundingStrips) {     
-      stripRequirement = new ValueRequirement(MarketDataRequirementNames.INDICATIVE_VALUE, strip.getMarketDataSpecification());
-      rate = (Double) inputs.getValue(stripRequirement);
-      if (rate == null) {
-        throw new NullPointerException("Could not get market data for " + strip);
-      }
-      if (strip.getInstrumentType() != StripInstrument.FUTURE) {
-        rate = rate / 100.;
-      }
-      derivative = getInterestRateDerivative(strip, calendar, region, now, rate);
-      if (derivative == null) {
-        throw new NullPointerException("Had a null InterestRateDefinition for " + strip);
-      }
-      derivatives.add(derivative);
-      initialRatesGuess[i] = 0.05;
-      
-      fundingNodeTimes[i] = getLastTime(derivative);
-      i++;
-    }
-    final double[] forwardNodeTimes = new double[nForward];
-    
-    int j = 0;
-    for (final FixedIncomeStrip strip : forwardStrips) {
-      
-      stripRequirement = new ValueRequirement(MarketDataRequirementNames.INDICATIVE_VALUE, strip.getMarketDataSpecification());
-      rate = (Double) inputs.getValue(stripRequirement);
-      if (rate == null) {
-        throw new NullPointerException("Could not get market data for " + strip);
-      }
-      if (strip.getInstrumentType() != StripInstrument.FUTURE) {
-        rate = rate / 100.;
-      }
-      derivative = getInterestRateDerivative(strip, calendar, region, now, rate);
-      if (derivative == null) {
-        throw new NullPointerException("Had a null InterestRateDefinition for " + strip);
-      }
-      derivatives.add(derivative);
-      initialRatesGuess[i] = 0.05;
-      
-      marketRates[i] = rate;
-      forwardNodeTimes[j] = getLastTime(derivative);
-      i++;
-      j++;
-    }
-    LinkedHashMap<String, double[]> curveNodes = new LinkedHashMap<String, double[]>();
-    LinkedHashMap<String, Interpolator1D<? extends Interpolator1DDataBundle>> curveInterpolators = new LinkedHashMap<String, Interpolator1D<? extends Interpolator1DDataBundle>>();
-    LinkedHashMap<String, Interpolator1DNodeSensitivityCalculator<? extends Interpolator1DDataBundle>> curveSensitivityCalculators = 
-      new LinkedHashMap<String, Interpolator1DNodeSensitivityCalculator<? extends Interpolator1DDataBundle>>();
-    curveNodes.put(LIBOR_CURVE_NAME, forwardNodeTimes);
-    curveNodes.put(FUNDING_CURVE_NAME, fundingNodeTimes);
-    curveInterpolators.put(LIBOR_CURVE_NAME, _forwardInterpolator);
-    curveInterpolators.put(FUNDING_CURVE_NAME, _fundingInterpolator);
-    curveSensitivityCalculators.put(LIBOR_CURVE_NAME, _forwardSensitivityCalculator);
-    curveSensitivityCalculators.put(FUNDING_CURVE_NAME, _fundingSensitivityCalculator);
-    MultipleYieldCurveFinderDataBundle data = new MultipleYieldCurveFinderDataBundle(derivatives, null, curveNodes, curveInterpolators, curveSensitivityCalculators);
-    JacobianCalculator jacobian = new MultipleYieldCurveFinderJacobian(data, ParRateCurveSensitivityCalculator.getInstance()); //TODO have calculator as input
-    Function1D<DoubleMatrix1D, DoubleMatrix1D> curveFinder = new MultipleYieldCurveFinderFunction(data, ParRateDifferenceCalculator.getInstance()); //TODO have calculator as input
-    final NewtonVectorRootFinder rootFinder = new BroydenVectorRootFinder(1e-7, 1e-7, 100, jacobian, DecompositionFactory.getDecomposition(DecompositionFactory.SV_COMMONS_NAME));
-    final double[] yields = rootFinder.getRoot(curveFinder, new DoubleMatrix1D(initialRatesGuess)).getData();
-    final double[] forwardYields = Arrays.copyOfRange(yields, 0, nForward);
-    final double[] fundingYields = Arrays.copyOfRange(yields, nForward, yields.length);
-    final YieldAndDiscountCurve fundingCurve = new InterpolatedYieldCurve(fundingNodeTimes, fundingYields, _fundingInterpolator);
-    final YieldAndDiscountCurve forwardCurve = new InterpolatedYieldCurve(forwardNodeTimes, forwardYields, _forwardInterpolator);
-    final DoubleMatrix2D jacobianMatrix = jacobian.evaluate(new DoubleMatrix1D(yields), (Function1D<DoubleMatrix1D, DoubleMatrix1D>[]) null);
-    return Sets.newHashSet(new ComputedValue(_fundingCurveResult, fundingCurve), new ComputedValue(_forwardCurveResult, forwardCurve), new ComputedValue(_jacobianResult, jacobianMatrix.getData()));
->>>>>>> 7f2c9cf0
   }
 
   @Override
@@ -366,7 +276,6 @@
     return ComputationTargetType.PRIMITIVE;
   }
 
-<<<<<<< HEAD
 //  //TODO everything from here down is rubbish
 //  private InterestRateDerivative getInterestRateDerivative(final FixedIncomeStrip strip, final Calendar calendar, final Region region, final LocalDate now, final double rateOrPrice) {
 //    if (strip.getInstrumentType() == StripInstrument.SWAP) {
@@ -455,131 +364,6 @@
 //    }
 //    return new FixedFloatSwap(swapPaymentDates,  swapPaymentDates, swapRate,delta, delta, FUNDING_CURVE_NAME, LIBOR_CURVE_NAME);
 //  }
-=======
   //TODO everything from here down is rubbish
-  private InterestRateDerivative getInterestRateDerivative(final FixedIncomeStrip strip, final Calendar calendar, final Region region, final LocalDate now, final double rateOrPrice) {
-    if (strip.getInstrumentType() == StripInstrument.SWAP) {
-      return getSwap(strip, calendar, region, now, rateOrPrice);
-    } else if (strip.getInstrumentType() == StripInstrument.CASH) {
-      return getCash(strip, calendar, now, rateOrPrice);
-    } else if (strip.getInstrumentType() == StripInstrument.FRA) {
-      return getFRA(strip, calendar, now, rateOrPrice);
-    } else if (strip.getInstrumentType() == StripInstrument.FUTURE) {
-      return getIRFuture(strip, calendar, now, rateOrPrice);
-    } else if (strip.getInstrumentType() == StripInstrument.LIBOR) {
-      return getLibor(strip, calendar, now, rateOrPrice);
-    }
-    return null;
-  }
-
-  private Cash getCash(final FixedIncomeStrip cashStrip, final Calendar calendar, final LocalDate now, final double cashRate) {
-    final DayCount dayCount = cashStrip.getDayCount();
-    final BusinessDayConvention convention = cashStrip.getBusinessDayConvention();
-    final ZonedDateTime start = cashStrip.getStartDate().atStartOfDayInZone(TimeZone.UTC);
-    final ZonedDateTime end = cashStrip.getEndDate().atStartOfDayInZone(TimeZone.UTC);
-    final ZonedDateTime startAdjusted = convention.adjustDate(calendar, start);
-    final ZonedDateTime endAdjusted = convention.adjustDate(calendar, end);
-    final double t = dayCount.getDayCountFraction(startAdjusted, endAdjusted);
-
-    return new Cash(t, cashRate, FUNDING_CURVE_NAME);
-
-  }
-
-  private ForwardRateAgreement getFRA(final FixedIncomeStrip fraStrip, final Calendar calendar, final LocalDate now, final double strike) {
-    final DayCount dayCount = fraStrip.getDayCount();
-    final BusinessDayConvention convention = fraStrip.getBusinessDayConvention();
-    final ZonedDateTime start = fraStrip.getStartDate().atStartOfDayInZone(TimeZone.UTC);
-    final ZonedDateTime end = fraStrip.getEndDate().atStartOfDayInZone(TimeZone.UTC);
-    final ZonedDateTime startAdjusted = convention.adjustDate(calendar, start);
-    final ZonedDateTime endAdjusted = convention.adjustDate(calendar, end);
-    final ZonedDateTime nowWithTime = now.atStartOfDayInZone(TimeZone.UTC);
-    final double startTime = dayCount.getDayCountFraction(nowWithTime, startAdjusted);
-    final double endTime = dayCount.getDayCountFraction(nowWithTime, endAdjusted);
-
-    return new ForwardRateAgreement(startTime, endTime, strike, FUNDING_CURVE_NAME, LIBOR_CURVE_NAME);
-
-  }
-
-  private InterestRateFuture getIRFuture(final FixedIncomeStrip irFutureStrip, final Calendar calendar, final LocalDate now, final double price) {
-    final DayCount dayCount = irFutureStrip.getDayCount();
-    final BusinessDayConvention convention = irFutureStrip.getBusinessDayConvention();
-    final ZonedDateTime start = irFutureStrip.getStartDate().atStartOfDayInZone(TimeZone.UTC);
-    final ZonedDateTime end = irFutureStrip.getEndDate().atStartOfDayInZone(TimeZone.UTC);
-    final ZonedDateTime startAdjusted = convention.adjustDate(calendar, start);
-    final ZonedDateTime endAdjusted = convention.adjustDate(calendar, end);
-    final ZonedDateTime nowWithTime = now.atStartOfDayInZone(TimeZone.UTC);
-    final double startTime = dayCount.getDayCountFraction(nowWithTime, startAdjusted);
-    final double endTime = dayCount.getDayCountFraction(nowWithTime, endAdjusted);
-
-    return new InterestRateFuture(startTime, endTime - startTime, price, LIBOR_CURVE_NAME);
-
-  }
-
-  private Libor getLibor(final FixedIncomeStrip liborStrip, final Calendar calendar, final LocalDate now, final double liborRate) {
-    final DayCount dayCount = liborStrip.getDayCount();
-    final BusinessDayConvention convention = liborStrip.getBusinessDayConvention();
-    final ZonedDateTime start = liborStrip.getStartDate().atStartOfDayInZone(TimeZone.UTC);
-    final ZonedDateTime end = liborStrip.getEndDate().atStartOfDayInZone(TimeZone.UTC);
-    final ZonedDateTime startAdjusted = convention.adjustDate(calendar, start);
-    final ZonedDateTime endAdjusted = convention.adjustDate(calendar, end);
-    final double t = dayCount.getDayCountFraction(startAdjusted, endAdjusted);
-
-    return new Libor(t, liborRate, LIBOR_CURVE_NAME);
-
-  }
-
-  private FixedFloatSwap getSwap(final FixedIncomeStrip swapStrip, final Calendar calendar, final Region region, final LocalDate now, final double swapRate) {
-    final BusinessDayConvention convention = swapStrip.getBusinessDayConvention();
-    final ZonedDateTime effectiveDate = swapStrip.getStartDate().atStartOfDayInZone(TimeZone.UTC); //TODO change this
-    final ZonedDateTime maturityDate = swapStrip.getEndDate().atStartOfDayInZone(TimeZone.UTC); //TODO change this
-    final Frequency frequency = PeriodFrequency.SEMI_ANNUAL; //TODO change this
-    final DayCount dayCount = swapStrip.getDayCount();
-    final ZonedDateTime[] unadjustedDates = ScheduleCalculator.getUnadjustedDateSchedule(effectiveDate, maturityDate, frequency);
-    final ZonedDateTime[] adjustedDates = ScheduleCalculator.getAdjustedDateSchedule(unadjustedDates, convention, calendar);
-    final double[] swapPaymentDates = ScheduleCalculator.getTimes(adjustedDates, dayCount, now.atStartOfDayInZone(TimeZone.UTC));
-    final int n = swapPaymentDates.length;
-    final double[] delta = new double[n];
-    for (int i = 0; i < n; i++) {
-      delta[i] = 0;
-    }
-    return new FixedFloatSwap(swapPaymentDates,  swapPaymentDates, swapRate, delta, delta, FUNDING_CURVE_NAME, LIBOR_CURVE_NAME);
-  }
->>>>>>> 7f2c9cf0
-
-  private double getLastTime(final InterestRateDerivative derivative) {
-    if (derivative instanceof FixedFloatSwap) {
-      return getLastSwapTime((FixedFloatSwap) derivative);
-    } else if (derivative instanceof Cash) {
-      return getLastCashTime((Cash) derivative);
-    } else if (derivative instanceof ForwardRateAgreement) {
-      return getLastFRATime((ForwardRateAgreement) derivative);
-    } else if (derivative instanceof InterestRateFuture) {
-      return getLastIRFutureTime((InterestRateFuture) derivative);
-    } else if (derivative instanceof Libor) {
-      return getLastLiborTime((Libor) derivative);
-    }
-    throw new IllegalArgumentException("This should never happen");
-  }
-
-  private double getLastSwapTime(final FixedFloatSwap swap) {
-    final int nFix = swap.getFixedLeg().getNumberOfPayments() - 1;
-    final int nFloat = swap.getFloatingLeg().getNumberOfPayments() - 1;
-    return Math.max(swap.getFixedLeg().getPaymentTimes()[nFix], swap.getFloatingLeg().getPaymentTimes()[nFloat] + swap.getFloatingLeg().getDeltaEnd()[nFloat]);
-  }
-
-  private double getLastCashTime(final Cash cash) {
-    return cash.getPaymentTime();
-  }
-
-  private double getLastLiborTime(final Libor libor) {
-    return libor.getMaturity();
-  }
-
-  private double getLastFRATime(final ForwardRateAgreement fra) {
-    return fra.getMaturity();
-  }
-
-  private double getLastIRFutureTime(final InterestRateFuture irFuture) {
-    return irFuture.getSettlementDate() + irFuture.getYearFraction();
-  }
+ 
 }