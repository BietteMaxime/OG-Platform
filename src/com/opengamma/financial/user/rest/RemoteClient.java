--- conflicted
+++ resolved
@@ -76,22 +76,11 @@
    * @param username  the username
    * @return  a {@link RemoteClient} instance for the new client
    */
-<<<<<<< HEAD
   public static RemoteClient forNewClient(FudgeContext fudgeContext, RestTarget usersUri, String username) {
-    // Just use a GUID for the client name
-    String clientName = GUIDGenerator.generate().toString();
-    RestTarget uri = usersUri.resolveBase(username).resolveBase("clients").resolveBase(clientName);
-    return new RemoteClient(fudgeContext, uri, usersUri.resolveBase("..").resolveBase(ClientResource.LIVEDATA_PATH));
-=======
-  public static RemoteClient forNewClient(RestTarget usersUri, String username) {
-    FudgeContext fudgeContext = new FudgeContext();
-    EngineFudgeContextConfiguration.INSTANCE.configureFudgeContext(fudgeContext);
-    FinancialFudgeContextConfiguration.INSTANCE.configureFudgeContext(fudgeContext);
     // Just use a GUID for the client ID
     String clientId = GUIDGenerator.generate().toString();
     RestTarget uri = usersUri.resolveBase(username).resolveBase("clients").resolveBase(clientId);
     return new RemoteClient(clientId, fudgeContext, uri, usersUri.resolveBase("..").resolveBase(ClientResource.LIVEDATA_PATH));
->>>>>>> d57e61d7
   }
   
 }