--- conflicted
+++ resolved
@@ -1,33 +1,24 @@
 Welcome to the OpenGamma Platform!
-==================================
+----------------------------------
+OpenGamma's flagship technology for financial institutions, the OpenGamma
+Platform, is a comprehensive solution for financial analytics capable of
+satisfying the full range of front-office and risk requirements.
+It supports pre-trade ad-hoc calculations, near-real-time streaming analytics,
+batch/overnight risk calculations, and complex historical scenarios and
+stress tests in the same system.
 
-OpenGamma's flagship technology for financial institutions, the OpenGamma Platform, is a comprehensive solution for
-financial analytics capable of satisfying the full range of front-office and risk requirements.  It supports pre-trade
-ad-hoc calculations, near-real-time streaming analytics, batch/overnight risk calculations, and complex historical
-scenarios and stress tests in the same system.
-
-Built as a completely open architecture, the OpenGamma Platform is designed so that every component can be individually
-used, or individually replaced, based on customer requirements.  We do not believe in forklift upgrades, and we built
-the OpenGamma Platform so that they are never necessary: individual projects can use OpenGamma components when they
-provide a clear advantage, and later migrate additional portions of their infrastructure if and when time and resources
+Built as a completely open architecture, the OpenGamma Platform is designed so
+that every component can be individually used, or individually replaced, based
+on customer requirements. We don't believe in forklift upgrades, and we built
+the OpenGamma Platform so that they're never necessary: individual projects can
+use OpenGamma components when they provide a clear advantage, and later migrate
+additional portions of their infrastructure if and when time and resources
 permit.
 
-Visit the developer website at http://developers.opengamma.com for more information, downloads, docs and more.
+Visit the developer website at http://developers.opengamma.com for more
+information, downloads, docs and more.
 
 
-<<<<<<< HEAD
-Building OpenGamma
-------------------
-
-Firstly you need to make sure Apache Ant and Git are installed and working.  Our build uses Apache Ivy and our favoured
-IDE is Eclipse.
-
-Maven files do exist, but they should not be relied on for building OpenGamma or running the tests.
-
-
-Initializing the build
-----------------------
-=======
 Installing and building OpenGamma
 ---------------------------------
 Firstly you need to make sure Apache Maven and Git are installed and working.
@@ -35,37 +26,17 @@
 
 Obtaining the source code
 -------------------------
->>>>>>> 9739a4ed
 
-The OpenGamma Platform is open source software using the Apache License v2.  The company (http://www.opengamma.com/)
-behind OpenGamma also offers support and some additional commercial components (The commercial components typically
+The OpenGamma Platform is open source software using the Apache License v2.
+The [company](http://www.opengamma.com/) behind OpenGamma also offers support
+and some additional commercial components (The commercial components typically
 have dependencies with restrictive licensing incompatible with open source.)
 This README only refers to the open source components.
 
-<<<<<<< HEAD
-The source code can be cloned using git from GitHub or downloaded as a source tarball from
-http://developers.opengamma.com.
-=======
 The source code can be cloned using git from GitHub:
->>>>>>> 9739a4ed
 
-    git clone https://github.com/OpenGamma/OG-Platform.git
+  git clone https://github.com/OpenGamma/OG-Platform.git
 
-<<<<<<< HEAD
-If you do not have access to the OpenGamma commercial components, then skip the rest of this section.
-
-To download the commercial components, initialize the OpenGamma system with your username and password:
-
-    ant init
-
-Then, download the additional commercial components:
-
-    ant clone-or-pull
-
-This will do the initial clone of each project into the `projects/` directory.  When you run this subsequently, it does
-a git pull on each project, although you will probably need to edit the `build.xml` file to tell the git task which
-branch you want of each project.
-=======
 A source tarball can also be downloaded from http://developers.opengamma.com.
 
 Building
@@ -75,47 +46,16 @@
 Simply run this command from the root directory of the source code:
 
   mvn install
->>>>>>> 9739a4ed
 
 The command above will run unit tests.
 These can be skipped to save time if desired:
 
-<<<<<<< HEAD
-
-Completing the build
---------------------
-
-The source code must be compiled before use.  This will build multiple jar files and install them into your local Ivy
-repository, which is located in `~/.ivy2`:
-
-    ant build
-
-To run the unit tests (once the build is complete), use:
-
-    ant tests
-
-The output is generated into `build/test-reports/html`.
-=======
   mvn install -DskipTests
 
->>>>>>> 9739a4ed
 
 
 Running the OpenGamma engine
 ----------------------------
-<<<<<<< HEAD
-
-The primary program in the OpenGamma platform is known as the "engine".  For production, the engine is typically
-customized, however two example engine configurations are supplied, one with Bloomberg support and one using simulated
-market data.
-
-To build and install the example engines run:
-
-    ant install
-
-which will create a directory called `opengamma/` in the project root.  To start the OpenGamma server with one of the
-example engine configurations, follow the instructions in opengamma/README.txt.
-=======
 The primary program in the OpenGamma platform is known as the "engine".
 For production, the engine is typically customized, however two example engine
 configurations are pre-supplied, one with Bloomberg support and one with
@@ -133,40 +73,16 @@
 Go to `http://localhost:8080/jax/components` to get a sense of
 the underlying power of the system, available via REST.
 Note that the "server-init" command only needs to be run once.
->>>>>>> 9739a4ed
 
+___
 
 Eclipse
 -------
-<<<<<<< HEAD
-
-Importing the projects into Eclipse requires following a very specific set of instructions to work properly.  See the
-file `ECLIPSE.txt` for details.
-
-
-Ivy Repositories and settings files
------------------------------------
-
-If you wish to set up a shared ivy repository, this can be specified as the `IVY_SHARED_DEFAULT_ROOT` environment
-variable.  See the ivy settings files in `common/`.  By default the shared repository is configured to be the
-`repository/` directory in the root, which is where the dependencies go when you download a source tarball that
-includes them.  If they are not present, Ivy will continue up the resolver chain until it finds the artifacts from the
-OpenGamma public Ivy repository, or fails if you do not have connectivity.
-
-Each project's `build.xml` includes the `common.xml` file in `common/` which defines most targets.  Any tasks that need
-further customization can be customized by simply overriding that task (for an example, see the javadocs task in
-`OG-Analytics/build.xml`.
-
-`common.xml` also includes `common/build.properties` and `tests.properties` files.  All the database settings are in
-the .properties files under config/ in the appropriate project (e.g. OG-Examples or OG-BloombergExample)
-=======
 Importing the projects into Eclipse requires following a very specific set of
 instructions to work properly.
 Full details are in the README of the eclipse subdirectory.
->>>>>>> 9739a4ed
 
 
 More information
 ----------------
-
 For more information go to http://developers.opengamma.com